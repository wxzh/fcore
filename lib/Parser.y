--- conflicted
+++ resolved
@@ -30,7 +30,6 @@
 
 %token
 
-<<<<<<< HEAD
   "("      { L _ Toparen }
   ")"      { L _ Tcparen }
   "["      { L _ Tobrack }
@@ -67,6 +66,7 @@
   UPPER_IDENT  { L _ (Tupperid _) }
   LOWER_IDENT  { L _ (Tlowerid _) }
   UNDERID      { L _ (Tunderid $$) }
+  INFIX_FUNC   { L _ (TinfixFunc $$) }
 
   JAVACLASS { L _ (Tjavaclass _) }
   "new"     { L _ Tnew }
@@ -101,80 +101,6 @@
   "!="     { L _ (Tprimop J.NotEq)  }
   "&&"     { L _ (Tprimop J.CAnd)   }
   "||"     { L _ (Tprimop J.COr)    }
-=======
-  "("      { Located _ Toparen }
-  ")"      { Located _ Tcparen }
-  "["      { Located _ Tobrack }
-  "]"      { Located _ Tcbrack }
-  "::"     { Located _ Tdcolon }
-  "{"      { Located _ Tocurly }
-  "}"      { Located _ Tccurly }
-  "/\\"    { Located _ Ttlam }
-  "\\"     { Located _ Tlam }
-  ":"      { Located _ Tcolon }
-  ";"      { Located _ Tsemi }
-  "forall" { Located _ Tforall }
-  "->"     { Located _ Tarrow }
-  "."      { Located _ Tdot }
-  "&"      { Located _ Tandtype }
-  ",,"     { Located _ Tmerge }
-  "with"   { Located _ Twith }
-  "'"      { Located _ Tquote }
-  "type"   { Located _ Ttype }
-  "let"    { Located _ Tlet }
-  "rec"    { Located _ Trec }
-  "="      { Located _ Teq }
-  "and"    { Located _ Tand }
-  "if"     { Located _ Tif }
-  "then"   { Located _ Tthen }
-  "else"   { Located _ Telse }
-  ","      { Located _ Tcomma }
-
-  "data"   { Located _ Tdata }
-  "case"   { Located _ Tcase }
-  "|"      { Located _ Tbar }
-  "of"     { Located _ Tof }
-  "_"      { Located _ Tunderscore }
-
-  UPPER_IDENT  { Located _ (Tupperid $$) }
-  LOWER_IDENT  { Located _ (Tlowerid $$) }
-  UNDERID      { Located _ (Tunderid $$) }
-  INFIX_FUNC   { Located _ (TinfixFunc $$) }
-
-  JAVACLASS { Located _ (Tjavaclass $$) }
-  "new"     { Located _ Tnew }
-
-  "module"  { Located _ Tmodule }
-
-  INT      { Located _ (Tint $$) }
-  STRING   { Located _ (Tstring $$) }
-  BOOL     { Located _ (Tbool $$) }
-  "Empty"    { Located _ Temptytree }
-  "Fork"     { Located _ Tnonemptytree}
-  CHAR     { Located _ (Tchar $$) }
-  "()"     { Located _ Tunitlit }
-  "Unit"   { Located _ Tunit }
-  "List"     { Located _ Tlist }
-  "head"     { Located _ Tlisthead }
-  "tail"     { Located _ Tlisttail }
-  "cons"     { Located _ Tlistcons }
-  "isNil"    { Located _ Tlistisnil }
-  "length"   { Located _ Tlistlength }
-
-  "*"      { Located _ (Tprimop J.Mult)   }
-  "/"      { Located _ (Tprimop J.Div)    }
-  "%"      { Located _ (Tprimop J.Rem)    }
-  "+"      { Located _ (Tprimop J.Add)    }
-  "-"      { Located _ (Tprimop J.Sub)    }
-  "<"      { Located _ (Tprimop J.LThan)  }
-  "<="     { Located _ (Tprimop J.LThanE) }
-  ">"      { Located _ (Tprimop J.GThan)  }
-  ">="     { Located _ (Tprimop J.GThanE) }
-  "=="     { Located _ (Tprimop J.Equal)  }
-  "!="     { Located _ (Tprimop J.NotEq)  }
-  "&&"     { Located _ (Tprimop J.CAnd)   }
-  "||"     { Located _ (Tprimop J.COr)    }
->>>>>>> 86c9d285
 
 
 -- Precedence and associativity directives
@@ -330,7 +256,6 @@
     | expr "," comma_exprs2   { $1:$3    }
 
 infixexpr :: { ReaderExpr }
-<<<<<<< HEAD
     : infixexpr "*"  infixexpr  { PrimOp $1 (Arith J.Mult)   $3 `withLoc` $1 }
     | infixexpr "/"  infixexpr  { PrimOp $1 (Arith J.Div)    $3 `withLoc` $1 }
     | infixexpr "%"  infixexpr  { PrimOp $1 (Arith J.Rem)    $3 `withLoc` $1 }
@@ -345,23 +270,7 @@
     | infixexpr "&&" infixexpr  { PrimOp $1 (Logic J.CAnd)   $3 `withLoc` $1 }
     | infixexpr "||" infixexpr  { PrimOp $1 (Logic J.COr)    $3 `withLoc` $1 }
     | infixexpr ",," infixexpr  { Merge $1 $3 `withLoc` $1 }
-=======
-    : infixexpr "*"  infixexpr  { PrimOp $1 (Arith J.Mult)   $3 }
-    | infixexpr "/"  infixexpr  { PrimOp $1 (Arith J.Div)    $3 }
-    | infixexpr "%"  infixexpr  { PrimOp $1 (Arith J.Rem)    $3 }
-    | infixexpr "+"  infixexpr  { PrimOp $1 (Arith J.Add)    $3 }
-    | infixexpr "-"  infixexpr  { PrimOp $1 (Arith J.Sub)    $3 }
-    | infixexpr "<"  infixexpr  { PrimOp $1 (Compare J.LThan)  $3 }
-    | infixexpr "<=" infixexpr  { PrimOp $1 (Compare J.LThanE) $3 }
-    | infixexpr ">"  infixexpr  { PrimOp $1 (Compare J.GThan)  $3 }
-    | infixexpr ">=" infixexpr  { PrimOp $1 (Compare J.GThanE) $3 }
-    | infixexpr "==" infixexpr  { PrimOp $1 (Compare J.Equal)  $3 }
-    | infixexpr "!=" infixexpr  { PrimOp $1 (Compare J.NotEq)  $3 }
-    | infixexpr "&&" infixexpr  { PrimOp $1 (Logic J.CAnd)   $3 }
-    | infixexpr "||" infixexpr  { PrimOp $1 (Logic J.COr)    $3 }
-    | infixexpr ",," infixexpr  { Merge $1 $3 }
-    | infixexpr INFIX_FUNC infixexpr   { App (App (Var $2) $1) $3 }
->>>>>>> 86c9d285
+    | infixexpr INFIX_FUNC infixexpr   { App (App (fmap Var $2) $1 `withLoc` $2) $3  `withLoc` $1 }
     | fexpr                     { $1 }
 
 fexpr :: { ReaderExpr }
