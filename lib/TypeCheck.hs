{-# LANGUAGE TypeSynonymInstances #-}
{-# LANGUAGE FlexibleInstances #-}
{-# LANGUAGE RecordWildCards #-}
{-# OPTIONS_GHC -Wall #-}
{- |
Module      :  TypeCheck
Description :  Type checker for the source language.
Copyright   :  (c) 2014—2015 The F2J Project Developers (given in AUTHORS.txt)
License     :  BSD3

Maintainer  :  Zhiyuan Shi <zhiyuan.shi@gmail.com>, Weixin Zhang <zhangweixinxd@gmail.com>
Stability   :  experimental
Portability :  portable
-}

{- We make typechecking (this file) happen before desugaring (Desugar.hs) so that
the error messages presented to the programmer can be clearer. However, an
undesired consequence of such approach for the compiler implementer is that the
implementation of the typing rules does not follow strictly the formalization.
For instance, in the formalization there is no rule for handling multi-field
records as they are desugared into intersections of single-field records first.
But here we have to handle such cases.-}

module TypeCheck
  ( typeCheck

  -- For REPL
  , typeCheckWithEnv
  , mkInitTcEnvWithEnv
  , TypeError
  ) where

import Src
import SrcLoc

import IOEnv
import JavaUtils
import PrettyUtils
import JvmTypeQuery
import Panic
import StringPrefixes

import Text.PrettyPrint.ANSI.Leijen

import System.IO
import System.Process

import Control.Monad.Error

import Data.Maybe (fromMaybe, isJust, fromJust)
import qualified Data.Map  as Map
import qualified Data.Set  as Set
import Data.List (intersperse, findIndex)

import Prelude hiding (pred)

type Connection = (Handle, Handle)

typeCheck :: ReaderExpr -> IO (Either LTypeErrorExpr (Type, CheckedExpr))
-- type_server is (Handle, Handle)
typeCheck e = withTypeServer (\type_server ->
  (evalIOEnv (mkInitTcEnv type_server) . runErrorT . infer) e)

-- Temporary hack for REPL
typeCheckWithEnv :: ValueContext -> ReaderExpr -> IO (Either LTypeErrorExpr (Type, CheckedExpr))
-- type_server is (Handle, Handle)
typeCheckWithEnv value_ctxt e = withTypeServer (\type_server ->
  (evalIOEnv (mkInitTcEnvWithEnv value_ctxt type_server) . runErrorT . infer) e)

withTypeServer :: (Connection -> IO a) -> IO a
withTypeServer do_this =
  do cp <- getClassPath
     let p = (proc "java" ["-cp", cp, namespace ++ "TypeServer"])
               { std_in = CreatePipe, std_out = CreatePipe }
     (Just inp, Just out, _, proch) <- createProcess p
     hSetBuffering inp NoBuffering
     hSetBuffering out NoBuffering
     res <- do_this (inp, out)
     terminateProcess proch
     return res

data TcEnv
  = TcEnv
  { tceTypeContext     :: TypeContext
  , tceValueContext    :: ValueContext
  , tceTypeserver   :: Connection
  , tceMemoizedJavaClasses :: Set.Set ClassName -- Memoized Java class names
  }

mkInitTcEnv :: Connection -> TcEnv
mkInitTcEnv type_server
  = TcEnv
  { tceTypeContext     = Map.empty
  , tceValueContext    = Map.empty
  , tceTypeserver   = type_server
  , tceMemoizedJavaClasses = Set.empty
  }

-- Temporary hack for REPL
mkInitTcEnvWithEnv :: ValueContext -> Connection -> TcEnv
mkInitTcEnvWithEnv value_ctxt type_server
  = TcEnv
  { tceTypeContext     = Map.empty
  , tceValueContext    = value_ctxt
  , tceTypeserver   = type_server
  , tceMemoizedJavaClasses = Set.empty
  }

data TypeError
  = General Doc
  | DuplicateParam Name
  | ExpectJClass
  | IndexTooLarge
  | TypeMismatch Type Type
  | KindMismatch Kind Kind
  | MissingTyAscription Name
  | NotInScope Name
  | ProjectionOfNonProduct
  | NotWellKinded Type
  | NotMember Name Type
  | NotAFunction Type

  -- Java-specific type errors
  | NoSuchClass       ClassName
  | NoSuchConstructor ClassName [ClassName]
  | NoSuchMethod      (JCallee ClassName) MethodName [ClassName]
  | NoSuchField       (JCallee ClassName) FieldName
  deriving (Show)

type LTypeErrorExpr = Located (TypeError, Maybe ReaderExpr)

instance Error LTypeErrorExpr where

instance Pretty LTypeErrorExpr where
    pretty (L loc (err, expr)) =
        case expr of
          Nothing -> pretty loc <> pretty err
          Just expr -> pretty loc <$> pretty err <$> text "In the expression" <> colon <+> pretty expr

instance Pretty TypeError where
  pretty (General doc)      = prettyError <+> doc
  pretty (NotInScope x)  = prettyError <+> code (text x) <+> text "is not in scope"
  pretty (DuplicateParam ident) = prettyError <+> text "duplicate parameter" <+> code (text ident)
  pretty (NotWellKinded t)  = prettyError <+> code (pretty t) <+> text "is not well-kinded"
  pretty (KindMismatch expected found) =
    prettyError <+> text "kind mismatch" <> colon <$>
    indent 2 (text "expected" <+> code (pretty expected) <> comma <$>
              text "   found" <+> code (pretty found))
  pretty (TypeMismatch expected found) =
    prettyError <+> text "type mismatch" <> colon <$>
    indent 2 (text "expected" <+> code (pretty expected) <> comma <$>
              text "   found" <+> code (pretty found))

  pretty (NoSuchClass c)  = prettyError <+> text "no such class:" <+> code (text c)
  pretty (NotMember x t)  = prettyError <+> code (text x) <+> text "is not a member of the type" <+> code (pretty t)
  pretty (NotAFunction t) = prettyError <+> code (pretty t) <+> text "is not a function; it cannot be applied"

  -- Java-specific type errors
  pretty (NoSuchMethod (NonStatic c) m cs) =
    prettyError <+> text "no such method" <+> code (text m) <+>
    text "on" <+> code (pretty (JType (JClass c))) <+>
    text "with parameters of type" <+> commas (map (code . pretty . JType . JClass) cs)
  pretty (NoSuchMethod (Static c) m cs) =
    prettyError <+> text "no such static method" <+> code (text m) <+>
    text "on" <+> code (pretty (JType (JClass c))) <+>
    text "with parameters of type" <+> commas (map (code . pretty . JType . JClass) cs)

  pretty (NoSuchField (NonStatic c) f) =
    prettyError <+> text "no such field" <+> code (text f) <+>
    text "on" <+> code (pretty (JType (JClass c)))
  pretty (NoSuchField (Static c) f) =
    prettyError <+> text "no such static field" <+> code (text f) <+>
    text "on" <+> code (pretty (JType (JClass c)))

  pretty (MissingTyAscription ident) =
    prettyError <+> text "recursive definition" <+> code (text ident) <+>
    text "needs type ascription for the right-hand side"

  pretty e = prettyError <+> text (show e)

instance Error TypeError where
  -- strMsg

type Checker a = ErrorT LTypeErrorExpr (IOEnv TcEnv) a

getTcEnv :: Checker TcEnv
getTcEnv = lift getEnv

setTcEnv :: TcEnv -> Checker ()
setTcEnv tc_env = lift $ setEnv tc_env

getTypeContext :: Checker TypeContext
getTypeContext = liftM tceTypeContext getTcEnv

getValueContext :: Checker ValueContext
getValueContext = liftM tceValueContext getTcEnv

getTypeServer :: Checker (Handle, Handle)
getTypeServer = liftM tceTypeserver getTcEnv

getMemoizedJavaClasses :: Checker (Set.Set ClassName)
getMemoizedJavaClasses = liftM tceMemoizedJavaClasses getTcEnv

memoizeJavaClass :: ClassName -> Checker ()
memoizeJavaClass c
  = do TcEnv{..} <- getTcEnv
       memoized_java_classes <- getMemoizedJavaClasses
       setTcEnv TcEnv{ tceMemoizedJavaClasses = c `Set.insert` memoized_java_classes, ..}

withLocalTVars :: [(ReaderId, (Kind, TypeValue))] -> Checker a -> Checker a
withLocalTVars tvars do_this
  = do delta <- getTypeContext
       let delta' = Map.fromList tvars `Map.union` delta
                -- `Map.fromList` is right-biased and `Map.union` is left-biased.
       TcEnv {..} <- getTcEnv
       setTcEnv TcEnv { tceTypeContext = delta', ..}
       r <- do_this
       TcEnv {..} <- getTcEnv
       setTcEnv TcEnv { tceTypeContext = delta, ..}
       return r

withLocalVars :: [(ReaderId, Type)]-> Checker a -> Checker a
withLocalVars vars do_this
  = do gamma <- getValueContext
       let gamma' = Map.fromList vars `Map.union` gamma
                -- `Map.fromList` is right-biased and `Map.union` is left-biased.
       TcEnv {..} <- getTcEnv
       setTcEnv TcEnv { tceValueContext = gamma', ..}
       r <- do_this
       TcEnv {..} <- getTcEnv
       setTcEnv TcEnv { tceValueContext = gamma, ..}
       return r

type TypeSubstitution = Map.Map Name Type

applyTSubst :: TypeSubstitution -> Type -> Type
applyTSubst s (TVar a)     = fromMaybe (TVar a) (Map.lookup a s)
-- applyTSubst _ (JClass c)   = JClass c
applyTSubst _ (JType c)    = JType c
applyTSubst s (Fun t1 t2)  = Fun (applyTSubst s t1) (applyTSubst s t2)
applyTSubst s (Forall a t) = Forall a (applyTSubst s' t) where s' = Map.delete a s
applyTSubst _ _            = sorry "TypeCheck.applyTSubst"

-- | Kinding.
kind :: TypeContext -> Type -> IO (Maybe Kind)
kind d (TVar a)     = case Map.lookup a d of Nothing     -> return Nothing
                                             Just (k, _) -> return (Just k)
kind _  Unit        = return (Just Star)
kind d (Fun t1 t2)  = justStarIffAllHaveKindStar d [t1, t2]
kind d (Forall a t) = kind d' t where d' = Map.insert a (Star, TerminalType) d
kind d (Product ts) = justStarIffAllHaveKindStar d ts
kind d (RecordType fs)  = justStarIffAllHaveKindStar d (map snd fs)
kind d (ListOf t)   = kind d t
kind d (And t1 t2)  = justStarIffAllHaveKindStar d [t1, t2]
kind d (Thunk t)    = kind d t

-- Δ,x::* ⊢ t :: k
-- -------------------- (K-Abs) Restriction compared to F_omega: x can only have kind *
-- Δ ⊢ λx. t :: * => k
kind d (OpAbs x t) = do
  maybe_k <- kind (Map.insert x (Star, TerminalType) d) t
  case maybe_k of
    Nothing -> return Nothing
    Just k  -> return $ Just (KArrow Star k)

-- Δ ⊢ t1 :: k11 => k12  Δ ⊢ t2 :: k11
-- ------------------------------------ (K-App)
-- Δ ⊢ t1 t2 :: k12
kind d (OpApp t1 t2) = do
  maybe_k1 <- kind d t1
  maybe_k2 <- kind d t2
  case (maybe_k1, maybe_k2) of
    (Just (KArrow k11 k12), Just k2) | k2 == k11 -> return (Just k12)
    _ -> return Nothing

kind _ t = return (Just Star) -- TODO

justStarIffAllHaveKindStar :: TypeContext -> [Type] -> IO (Maybe Kind)
justStarIffAllHaveKindStar d ts
  = do ps <- mapM (hasKindStar d) ts
       if and ps
          then return (Just Star)
          else return Nothing

hasKindStar :: TypeContext -> Type -> IO Bool
hasKindStar d t
  = do k <- kind d t
       return (k == Just Star)

-- | Typing.
infer :: ReaderExpr -> Checker (Type, CheckedExpr)
infer e@(L loc (Var name))
  = do value_ctxt <- getValueContext
       case Map.lookup name value_ctxt of
         Just t  -> return (t, L loc $ Var (name,t))
         Nothing -> throwError (NotInScope name `withExpr` e)

infer (L loc (Lit lit)) = return (srcLitType lit, L loc $ Lit lit)

infer (L loc (Lam (x1,t1) e))
  = do checkType t1
       d <- getTypeContext
       let t1' = expandType d t1
       (t', e') <- withLocalVars [(x1,t1')] (infer e)
       return (Fun t1' t', L loc $ Lam (x1,t1') e')

infer (L _ (App e1 e2)) =
  do (t1, e1') <- infer e1
     (t2, e2') <- infer e2

     case e1' of
       L loc (Constr (Constructor n ts) es) ->
           case t1 of
             Fun t11 t12 ->
                 do d <- getTypeContext
                    unless (subtype d t2 t11) $ throwError (TypeMismatch t11 t2 `withExpr` e2)
                    return (t12, L loc $ Constr (Constructor n ts) (es ++ [e2']))
             _ -> throwError (NotAFunction t1 `withExpr` e1)
       _ ->
        case t1 of
          -- Local type inference:
          -- `f [T] e` can be written as `f e` if the type of e is just T.
          Forall _ _ -> infer (App (TApp e1 t2 `withLoc` e1) e2 `withLoc` e1)

          Fun t11 t12 ->
            do d <- getTypeContext
               unless (subtype d t2 t11) $ throwError (TypeMismatch t11 t2 `withExpr` e2)
               case (t11, t2) of
                 (Thunk _, Thunk _) -> return (t12, App e1' e2' `withLoc` e1')
                 (Thunk _, _)       -> return (t12, App e1' (Lam ("_", Unit) e2' `withLoc` e2') `withLoc` e1')
                 (_, Thunk _)       -> return (t12, App e1' (App e2' (noLoc $ Lit UnitLit) `withLoc` e2') `withLoc` e1')
                 (_, _)             -> return (t12, App e1' e2' `withLoc` e1')

          Thunk (Fun t11 t12) ->
            do d <- getTypeContext
               unless (subtype d t2 t11) $ throwError (TypeMismatch t11 t2 `withExpr` e2)
               case (t11, t2) of
                 (Thunk _, Thunk _) -> return (t12, App e1' e2' `withLoc` e1')
                 (Thunk _, _)       -> return (t12, App e1' (Lam ("_", Unit) e2' `withLoc` e2') `withLoc` e1')
                 (_, Thunk _)       -> return (t12, App e1' (App e2' (noLoc $ Lit UnitLit) `withLoc` e2') `withLoc` e1')
                 (_, _)             -> return (t12, App e1' e2' `withLoc` e1')

          _ -> throwError (NotAFunction t1 `withExpr` e1)

infer (L loc (BLam a e))
  = do (t, e') <- withLocalTVars [(a, (Star, TerminalType))] (infer e)
       return (Forall a t, L loc $ BLam a e')

infer (L loc (TApp e arg))
  = do (t, e') <- infer e
       checkType arg
       d <- getTypeContext
       let arg' = expandType d arg
       case t of
         Forall a t1 -> let t' = fsubstTT (a, arg') t1
                        in case e' of
                             L loc' (Constr (Constructor n _) es) ->
                               case t' of
                                 Forall _ _ -> return (t', e')
                                 _ -> return (t', L loc' $ Constr (Constructor n (unwrapFun t')) es) -- all type parameters instantiated
                             _ -> return (t', L loc $ TApp e' arg')
         _           -> sorry "TypeCheck.infer: TApp"

infer (L loc (Tuple es))
  | length es < 2 = panic "Src.TypeCheck.infer: Tuple: fewer than two items"
  | otherwise     = do (ts, es') <- mapAndUnzipM infer es
                       return (Product ts, L loc $ Tuple es')

infer expr@(L loc (Proj e i))
  = do (t, e') <- infer e
       case t of
         Product ts
           | 1 <= i && i <= length ts -> return (ts !! (i - 1), L loc $ Proj e' i)
           | otherwise -> throwError $ IndexTooLarge `withExpr` expr
         _ -> throwError $ ProjectionOfNonProduct `withExpr` e

infer (L loc (PrimOp e1 op e2)) =
  case op of
    Arith _ ->
      do (_, e1') <- inferAgainst e1 (JType (JClass "java.lang.Integer"))
         (_, e2') <- inferAgainst e2 (JType (JClass "java.lang.Integer"))
         return (JType (JClass "java.lang.Integer"), L loc $ PrimOp e1' op e2')
    Compare _ ->
      do (t1, e1') <- infer e1
         (_ , e2') <- inferAgainst e2 t1
         return (JType (JClass "java.lang.Boolean"), L loc $ PrimOp e1' op e2')
    Logic _ ->
      do (_, e1') <- inferAgainst e1 (JType (JClass "java.lang.Boolean"))
         (_, e2') <- inferAgainst e2 (JType (JClass "java.lang.Boolean"))
         return (JType (JClass "java.lang.Boolean"), L loc $ PrimOp e1' op e2')

infer (L loc (If e1 e2 e3))
  = do (_, e1')  <- inferAgainst e1 (JType (JClass "java.lang.Boolean"))
       (t2, e2') <- infer e2
       (t3, e3') <- infer e3
       d <- getTypeContext
       return (fromMaybe (panic message) (leastUpperBound d t2 t3), L loc $ If e1' e2' e3')
  where
    message = "infer: least upper bound of types of two branches does not exist"

infer (L loc (Let rec_flag binds e)) =
  do checkDupNames (map bindId binds)
     binds' <- case rec_flag of
                 NonRec -> mapM normalizeBind binds
                 Rec    -> do sigs <- collectBindIdSigs binds
                              withLocalVars sigs (mapM normalizeBind binds)
     (t, e') <- withLocalVars (map (\ (f,t,_) -> (f,t)) binds') (infer e)
     return (t, L loc $ LetOut rec_flag binds' e')

infer (L loc LetOut{..}) = panic "TypeCheck.infer: LetOut"

--  Case           Possible interpretations
--  ---------------------------------------
--  e.x            Field access, record elim
--  e.x ( )        Method invocation
--  e.x ()         Method invocation, application (of a unit lit)
--  e.x (g y)      Method invocation, application
--  e.x (g y,...)  Method invocation, application (of a tuple)

-- In all the cases of application except the first, it is impossible for `e.x`
-- to be a field access since field accesses cannot return something that
-- accepts a value as its argument (But with Java 8 lambdas? TODO.). So `e.x`
-- can only be a method invocation.

-- e.x
infer (L loc (Dot e x Nothing)) =
  do (t, _) <- infer e
     case deThunkOnce t of
       JType (JClass _) -> infer (L loc $ JField (NonStatic e) x undefined)
       RecordType _     -> infer (L loc $ RecordProj e x)
       And _ _          -> infer (L loc $ RecordProj e x)
       _                -> throwError (NotMember x t `withExpr` e) -- TODO: should be x's loc

-- e.x ( )
infer (L loc (Dot e x (Just ([], UnitImpossible)))) =
  do (t, _) <- infer e
     case deThunkOnce t of
       JType (JClass _) -> infer (L loc $ JMethod (NonStatic e) x [] undefined)
       _                -> throwError (NotMember x t `withExpr` e) -- TODO: should be x's loc

-- e.x ()
infer (L loc (Dot e x (Just ([], UnitPossible)))) =
  do (t, _) <- infer e
     case deThunkOnce t of
       JType (JClass _) -> infer (L loc $ JMethod (NonStatic e) x [] undefined)
       RecordType _     -> infer (L loc $ App (L loc $ RecordProj e x) (noLoc $ Lit UnitLit))
       And _ _          -> infer (L loc $ App (L loc $ RecordProj e x) (noLoc $ Lit UnitLit))
       _                -> throwError (NotMember x t `withExpr` e) -- TODO: should be x's loc

-- e.x (a)
infer (L loc (Dot e x (Just ([arg], _)))) =
  do (t, _) <- infer e
     case deThunkOnce t of
       JType (JClass _) -> infer (L loc $ JMethod (NonStatic e) x [arg] undefined)
       RecordType _     -> infer (L loc $ App (L loc $ RecordProj e x) arg)
       And _ _          -> infer (L loc $ App (L loc $ RecordProj e x) arg)
       _                -> throwError (NotMember x t `withExpr` e) -- TODO: should be x's loc

-- e.x (a,...)
infer (L loc (Dot e x (Just (args, _)))) =
  do (t, _) <- infer e
     case deThunkOnce t of
       JType (JClass _) -> infer (L loc $ JMethod (NonStatic e) x args undefined)
       RecordType _     -> infer (L loc $ App (L loc $ RecordProj e x) tuple)
       And _ _          -> infer (L loc $ App (L loc $ RecordProj e x) tuple)
       _                -> throwError (NotMember x t `withExpr` e) -- TODO: should be x's loc
    where tuple = Tuple args `withLocs` args

-- JNew, JMethod, and JField

infer (L loc (JNew c args))
  = do checkClassName c
       (arg_cs, args') <- mapAndUnzipM inferAgainstAnyJClass args
       checkConstruction c arg_cs
       return (JType (JClass c), L loc $ JNew c args')

infer (L loc (JMethod callee m args _)) =
  case callee of
    Static c ->
      do (arg_cs, args') <- mapAndUnzipM inferAgainstAnyJClass args
         ret_c <- checkMethodCall (Static c) m arg_cs
         let ret_type = case ret_c of "java.lang.Void" -> Unit
                                      -- "char" -> JType (JPrim "char")
                                      _ -> JType (JClass ret_c)
         return (ret_type, L loc $ JMethod (Static c) m args' ret_c)
    NonStatic e ->
      do (c, e')         <- inferAgainstAnyJClass e
         (arg_cs, args') <- mapAndUnzipM inferAgainstAnyJClass args
         ret_c <- checkMethodCall (NonStatic c) m arg_cs
         let ret_type = case ret_c of "java.lang.Void" -> Unit
                                      -- "char" -> JType (JPrim "char")
                                      _ -> JType (JClass ret_c)
         return (ret_type, L loc $ JMethod (NonStatic e') m args' ret_c)

infer (L loc (JField callee f _)) =
  case callee of
    Static c ->
      do ret_c <- checkFieldAccess (Static c) f
         return (JType (JClass ret_c), L loc $ JField (Static c) f ret_c)
         -- if ret_c == "char"
         --    then return (JType (JPrim ret_c), JField (Static c) f ret_c)
         --    else return (JType (JClass ret_c), JField (Static c) f ret_c)
    NonStatic e ->
      do (t, e') <- infer e
         case t of
           JType (JClass c) ->
             do ret_c   <- checkFieldAccess (NonStatic c) f
                return (JType (JClass ret_c), JField (NonStatic e') f ret_c `withLoc` e')
                -- if ret_c == "char"
                --   then return (JType (JPrim "char"), JField (NonStatic e') f ret_c)
                --   else return (JType (JClass ret_c), JField (NonStatic e') f ret_c)
           _ -> throwError (NotMember f t `withExpr` e) -- TODO: should be f's loc

infer (L loc (Seq es)) =
  do (ts, es') <- mapAndUnzipM infer es
     return (last ts, Seq es' `withLocs` es')

infer (L loc (Merge e1 e2)) =
  do (t1, e1') <- infer e1
     (t2, e2') <- infer e2
     return (And t1 t2, Merge e1' e2' `withLoc` e1')

infer (L loc (PolyList l t)) =
  do (ts, es) <- mapAndUnzipM infer l
     case ts of [] -> return (ListOf t, PolyList es t `withLocs` es)
                _  ->
                     do d <- getTypeContext
                        case findIndex (not . compatible d t) ts of
                          Nothing -> return (ListOf t, PolyList es t `withLocs` es)
                          Just i -> throwError $ TypeMismatch t (ts !! i) `withExpr` (l !! i)

infer e@(L loc (JProxyCall (L _ (JNew c args)) t)) =
    if c /= (namespace ++ "FunctionalList")
    then
        throwError $ (General $ text $ show c ++ " from JProxyCall: not supported") `withExpr` e
    else
        do ([t1, t2], es) <- mapAndUnzipM infer args
           d <- getTypeContext
           if compatible d (ListOf t1) t2
             then return (t2, L loc $ JProxyCall (L loc $ JNew c es) t2)
             else throwError $ TypeMismatch t1 t2 `withExpr` e

infer e@(L loc (JProxyCall jmethod t)) =
    case jmethod of
        L _ (JMethod (NonStatic e) methodname _ _) -> do
            ty <- case methodname of
                "head" -> do (ListOf a, _) <- infer e
                             return a
                "tail" -> do (a, _) <- infer e
                             return a
                _      -> throwError $ (General $ text $ show methodname ++ " from JProxyCall: not supported") `withExpr` e
            d <- getTypeContext
            m <- infer jmethod
            return (ty, L loc $ JProxyCall (snd m) ty)

infer (L loc (RecordCon fs)) =
  do (ts, es') <- mapAndUnzipM infer (map snd fs)
     let fs' = zip (map fst fs) ts
     return (foldl (\acc (l,t) -> And acc (RecordType [(l,t)])) (RecordType [head fs']) (tail fs'), L loc $ RecordCon (zip (map fst fs) es'))

infer expr@(L loc (RecordProj e l)) =
  do (t, e') <- infer e
     case Map.lookup l (recordFields t) of
       Just t1 -> return (t1, L loc $ RecordProj e' l)
       Nothing -> throwError (NotMember l t `withExpr` expr) -- TODO: should be l's loc

infer (L loc (RecordUpdate e fs)) =
  do (_, es') <- mapAndUnzipM infer (map snd fs)
     (t, e')  <- infer e
     return (t, L loc $ RecordUpdate e' (zip (map fst fs) es'))

-- Well, I know the desugaring is too early to happen here...
infer (L loc (LetModule (Module m binds) e)) =
  do let fs = map bindId binds
     let letrec = L loc $ Let Rec binds (L loc $ RecordCon (map (\f -> (f, noLoc $ Var f)) fs))
     infer (L loc $ Let NonRec [Bind m [] [] letrec Nothing] e)
infer (L loc (ModuleAccess m f)) = infer (L loc $ RecordProj (L loc $ Var m) f)

-- Type synonyms: type T A1 ... An = t in e
-- First make sure that A1 ... An are distinct.
-- Then rewrite to "type T = \A1. ... An. t in e" and kind-check \A1. ... \An. t.
infer expr@(L _ (Type t params rhs e))
  = do checkDupNames params
       typeContext <- getTypeContext
       maybe_kind <- liftIO $ kind typeContext pulledRight
       case maybe_kind of
         Nothing -> throwError $ NotWellKinded pulledRight `withExpr` expr
         Just k  -> withLocalTVars [(t, (k, NonTerminalType pulledRight))] $ infer e
  where
    pulledRight = pullRight params rhs

<<<<<<< HEAD
-- data List A = Nil | Cons A (expr@ List A); e
-- gamma |- Nil: \/A. List A, Cons: \/A. A List A
-- delta |- List: \A. List A
infer (L loc (Data name params cs e)) =
    do checkDupNames $ name:params
       let names = map constrName cs
       checkDupNames names
       type_ctxt <- getTypeContext

       let dt = Datatype name (map TVar params) names
           kind_dt = (foldr (\_ acc -> KArrow Star acc) Star params, NonTerminalType $ pullRight params dt)
           type_ctxt' = Map.insert name kind_dt type_ctxt `Map.union` Map.fromList (zip params (repeat (Star, TerminalType)))
           constr_types = [pullRightForall params $ wrap Fun [expandType type_ctxt' t | t <- ts] dt | Constructor _ ts <- cs]
           cs' = [ Constructor ctrname (map (expandType type_ctxt') ts) | (Constructor ctrname ts) <- cs]
           constr_binds = zip names constr_types
       (t, e') <- withLocalTVars [(name, kind_dt)] (withLocalVars constr_binds (infer e))
       return (t, L loc $ Data name params cs' e')
=======
-- data List A = Nil | Cons A (List A) and ...; e
-- gamma |- Nil: \/A. List A, Cons: \/A. A List A
-- delta |- List: \A. List A
infer (Data recflag databinds e) =
    do checkDupNames [ name | DataBind name _ _ <- databinds]
       mapM_ (\(DataBind name params cs) ->
                  do checkDupNames $ name:params
                     let names = map constrName cs
                     checkDupNames names
             ) databinds

       case recflag of
         NonRec -> do
           binds <- mapM (\bind@(DataBind name params _) ->
                             do kind_dt <- getDatatype bind
                                (cs', constr_binds)<- withLocalTVars (kind_dt : zip params (repeat (Star, TerminalType)))
                                                                     $ getConstrbinds bind
                                return ( kind_dt, constr_binds, DataBind name params cs')
                         ) databinds
           let (tvars, vars, databinds') = unzip3 binds
           (t, e') <- withLocalTVars tvars $ withLocalVars (concat vars) $ infer e
           return (t, Data recflag databinds' e')
         Rec -> do
           kind_dts <- mapM getDatatype databinds
           withLocalTVars kind_dts $ do
             (vars, databinds') <- mapAndUnzipM (
                     \bind@(DataBind name params _) ->
                            do (cs', constr_binds)<- withLocalTVars (zip params (repeat (Star, TerminalType)))
                                                                    $ getConstrbinds bind
                               return ( constr_binds, DataBind name params cs')
                    ) databinds
             (t ,e') <- withLocalVars (concat vars) (infer e)
             return (t, Data recflag databinds' e')

    where getDatatype (DataBind name params cs) =
            do let names = map constrName cs
                   dt = Datatype name (map TVar params) names
                   kind_dt = (foldr (\_ acc -> KArrow Star acc) Star params, NonTerminalType $ pullRight params dt)
               return (name, kind_dt)

          getConstrbinds (DataBind name params cs) =
            do type_ctxt <- getTypeContext
               let names = map constrName cs
                   dt = Datatype name (map TVar params) names
                   constr_types = [pullRightForall params $ wrap Fun [expandType type_ctxt t | t <- ts] dt | Constructor _ ts <- cs]
                   cs' = [ Constructor ctrname (map (expandType type_ctxt) ts) | (Constructor ctrname ts) <- cs]
                   constr_binds = zip names constr_types
               return (cs', constr_binds)
>>>>>>> 5781f803

infer e@(L loc (ConstrTemp name)) =
    do g <- getValueContext
       case Map.lookup name g of
         Just t  -> case t of
                      Forall _ _ -> return (t, L loc $ Constr (Constructor name []) [])
                      _ -> return (t, L loc $ Constr (Constructor name (unwrapFun t)) []) -- non-parameterized constructors
         Nothing -> throwError (NotInScope name `withExpr` e)

infer expr@(L loc (Case e alts)) =
 do
   (t, e') <- infer e
   if not (isDatatype t)
    then if isString t
           then inferString e
           else throwError $ TypeMismatch t (Datatype "Datatype" [] []) `withExpr` e
    else do
     value_ctxt <- getValueContext
     d <- getTypeContext
     let Datatype _ ts_feed ns = t
         ces = [(c,e) | ConstrAlt c _ e <- alts]
     constrs' <- mapM (\(c,e) -> let n = constrName c
                             in case Map.lookup n value_ctxt of
                                  Just t_constr -> let ts = unwrapFun $ feedToForall t_constr ts_feed
                                                   in if compatible d (last ts) t
                                                      then return $ Constructor n ts
                                                      else throwError $ TypeMismatch t_constr t `withExpr` e
                                  Nothing -> throwError $ NotInScope n `withExpr` e)
                 ces
     let alts' = zipWith substAltConstr alts constrs'

     (ts, es) <- mapAndUnzipM
                 (\(ConstrAlt c vars e2) ->
                      let n = constrName c
                          ts = init $ constrParams c
                      in if length ts == length vars
                         then withLocalVars (filter ((/= "_") . fst) $ zip vars ts) (infer e2)
                         else throwError $ General (text "Constructor" <+> bquotes (text n) <+> text "should have" <+> int (length ts)
                                                                   <+> text "arguments, bus has been given" <+> int (length vars)) `withExpr` e2) -- TODO: should be c's loc
                 alts'

     let resType = head ts
     let i = findIndex (not . compatible d resType) ts
     when (isJust i) $
            throwError $ TypeMismatch resType (ts !! fromJust i) `withExpr` (snd $ ces !! fromJust i)

     let allConstrs = Set.fromList ns
     let matchedConstrs = Set.fromList $ map (constrName . fst) ces
     let unmatchedConstrs = allConstrs Set.\\ matchedConstrs
     unless (Set.null unmatchedConstrs) $
            throwError $ (General $ text "Pattern match(es) are non-exhaustive." <+>
                                vcat (intersperse space (map (bquotes . text) $ Set.elems unmatchedConstrs))) `withExpr` expr

     return (resType, L loc $ Case e' (zipWith substAltExpr alts' es))

  where substAltExpr (ConstrAlt c ns _) = ConstrAlt c ns
        substAltConstr (ConstrAlt _ ns expr) c = ConstrAlt c ns expr

        isDatatype (Datatype{}) = True
        isDatatype _ = False

        isString (JType (JClass "java.lang.String")) = True
        isString _ = False

        -- inferString :: ReaderExpr -> Checker (Type, CheckedExpr)
        inferString e =
          do
            (t, e') <- infer e
            let alts' = [ n | ConstrAlt (Constructor n _) _ _ <-  alts]
            unless ((length alts == 2) && Set.fromList alts' == Set.fromList ["cons", "empty"]) $
              throwError $ (General $ text "String should have two patterns [] and head:tail") `withExpr` e

            let [b1]               = [ e | ConstrAlt (Constructor "empty" _) _ e <-  alts]
                [(var1, var2, b2)] = [ (var1',var2',e) | ConstrAlt (Constructor "cons" _) [var1',var2'] e <-  alts]
            (t1, emptyexpr) <- infer b1
            (_,  nonemptyexpr) <- withLocalVars
                                    (filter ((/= "_") . fst)[(var1, JType (JClass "java.lang.Character")), (var2, JType(JClass "java.lang.String"))])
                                  $ inferAgainst b2 t1
            let emptyalt = ConstrAlt (Constructor "empty" []) [] emptyexpr
                nonemptyalt = ConstrAlt (Constructor "cons" []) [var1, var2] nonemptyexpr
            return (t1, CaseString e' [emptyalt, nonemptyalt] `withLoc` e)

-- | "Pull" the type params at the LHS of the equal sign to the right.
-- A (high-level) example:
--   A B t  ->  \A. \B. t
-- Another concrete example:
--   ghci> pullRight ["A", "B"] (JType (JClass "java.lang.Integer"))
--   OpAbs "A" (OpAbs "B" (JType (JClass "java.lang.Integer")))
pullRight :: [Name] -> Type -> Type
pullRight params t = foldr OpAbs t params

pullRightForall :: [Name] -> Type -> Type
pullRightForall params t = foldr Forall t params

inferAgainst :: ReaderExpr -> Type -> Checker (Type, CheckedExpr)
inferAgainst expr expected_ty
  = do (found_ty, expr') <- infer expr
       d <- getTypeContext
       if compatible d found_ty expected_ty
          then return (found_ty, expr')
          else throwError $ TypeMismatch expected_ty found_ty `withExpr` expr

inferAgainstAnyJClass :: ReaderExpr -> Checker (ClassName, CheckedExpr)
inferAgainstAnyJClass expr
  = do (ty, expr') <- infer expr
       case deThunkOnce ty of
        -- JType (JPrim "char") -> return ("java.lang.Character", expr')
        JType (JClass c) -> return (c, expr')
        ListOf _         -> return (namespace ++ "FunctionalList", expr')
        _ -> throwError $ TypeMismatch ty (JType $ JPrim "Java class") `withExpr` expr

-- | Check "f [A1,...,An] (x1:t1) ... (xn:tn): t = e"
normalizeBind :: ReaderBind -> Checker (Name, Type, CheckedExpr)
normalizeBind bind
  = do bind' <- checkBindLHS bind
       (bindRhsTy, bindRhs') <- withLocalTVars (map (\a -> (a, (Star, TerminalType))) (bindTyParams bind')) $
                                  do expandedBindArgs <- mapM (\(x,t) -> do { d <- getTypeContext; return (x,expandType d t) }) (bindParams bind')
                                     withLocalVars expandedBindArgs (infer (bindRhs bind'))
       case bindRhsTyAscription bind' of
         Nothing -> return ( bindId bind'
                           , wrap Forall (bindTyParams bind') (wrap Fun (map snd (bindParams bind')) bindRhsTy)
                           , wrap (\x acc -> BLam x acc `withLoc` acc) (bindTyParams bind') (wrap (\x acc -> Lam x acc `withLoc` acc) (bindParams bind') bindRhs'))
         Just ty_ascription ->
           withLocalTVars (map (\a -> (a, (Star, TerminalType))) (bindTyParams bind')) $
             do checkType ty_ascription
                d <- getTypeContext
                let ty_ascription' = expandType d ty_ascription
                if compatible d ty_ascription' bindRhsTy
                   then return (bindId bind'
                               , wrap Forall (bindTyParams bind') (wrap Fun (map snd (bindParams bind')) bindRhsTy)
                               , wrap (\x acc -> BLam x acc `withLoc` acc) (bindTyParams bind') (wrap (\x acc -> Lam x acc `withLoc` acc) (bindParams bind') bindRhs'))
                   else throwError $ noExpr (TypeMismatch (expandType d ty_ascription') bindRhsTy) -- TODO

-- | Check the LHS to the "=" sign of a bind, i.e., "f A1 ... An (x1:t1) ... (xn:tn)".
-- First make sure the names of type params and those of value params are distinct, respectively.
-- Then check and expand the types of value params.
checkBindLHS :: ReaderBind -> Checker ReaderBind
checkBindLHS Bind{..}
  = do checkDupNames bindTyParams
       checkDupNames (map fst bindParams)
       bindParams' <- withLocalTVars (map (\a -> (a, (Star, TerminalType))) bindTyParams) $
                    -- Restriction: type params have kind *
                    do d <- getTypeContext
                       forM bindParams (\(x,t) ->
                         do checkType t
                            return (x, expandType d t))
       return Bind { bindParams = bindParams', .. }

collectBindIdSigs :: [ReaderBind] -> Checker [(Name, Type)]
collectBindIdSigs
  = mapM (\ Bind{..} ->
            case bindRhsTyAscription of
              Nothing    -> throwError (noExpr $ MissingTyAscription bindId)
              Just tyAscription ->
                do d <- getTypeContext
                   let d' = foldr (\a acc -> Map.insert a (Star, TerminalType) acc) d bindTyParams
                   return (bindId,
                           wrap Forall bindTyParams $
                           wrap Fun [expandType d' ty |  (_,ty) <- bindParams] $
                           expandType d' tyAscription))

-- | Check that a type has kind *.
checkType :: Type -> Checker ()
checkType t =
  case t of
    JType (JClass c) -> checkClassName c
    JType (JPrim _)  -> prettySorry "TypeCheck.checkType" (pretty t)
    _ -> do
      delta <- getTypeContext
      maybe_kind <- liftIO $ kind delta t
      case maybe_kind of
        Nothing   -> throwError (noExpr $ NotWellKinded t)
        Just Star -> return ()
        Just k    -> throwError (noExpr $ KindMismatch Star k)

unlessIO :: (Monad m, MonadIO m) => IO Bool -> m () -> m ()
unlessIO test do_this
  = do ok <- liftIO test
       unless ok do_this

-- Client library of typeserver API

checkClassName :: ClassName -> Checker ()
checkClassName c
  = do memoized_java_classes <- getMemoizedJavaClasses
       unless (c `Set.member` memoized_java_classes) $
         do h  <- getTypeServer
            res <- liftIO (isJvmType h c)
            if res
               then memoizeJavaClass c
               else throwError (noExpr $ NoSuchClass c)

checkConstruction :: ClassName -> [ClassName] -> Checker ()
checkConstruction c args
  = do h <- getTypeServer
       unlessIO (hasConstructor h c args) $
         throwError (noExpr $ NoSuchConstructor c args)

checkMethodCall :: JCallee ClassName -> MethodName -> [ClassName] -> Checker ClassName
checkMethodCall callee m args
  = do typeserver <- getTypeServer
       res <- liftIO (methodTypeOf typeserver c (m, static_flag) args)
       case res of
         Nothing           -> throwError (noExpr $ NoSuchMethod callee m args)
         Just return_class -> return return_class
    where
       (static_flag, c) = unwrapJCallee callee

checkFieldAccess :: JCallee ClassName -> FieldName -> Checker ClassName
checkFieldAccess callee f
  = do typeserver <- getTypeServer
       res <- liftIO (fieldTypeOf typeserver c (f, static_flag))
       case res of
         Nothing           -> throwError (noExpr $ NoSuchField callee f)
         Just return_class -> return return_class
    where
       (static_flag, c) = unwrapJCallee callee

unwrapJCallee :: JCallee ClassName -> (Bool, ClassName)
unwrapJCallee (NonStatic c) = (False, c)
unwrapJCallee (Static    c) = (True, c)

srcLitType :: Lit -> Type
srcLitType (Int _)    = JType (JClass "java.lang.Integer")
srcLitType (String _) = JType (JClass "java.lang.String")
srcLitType (Bool _)   = JType (JClass "java.lang.Boolean")
srcLitType (Char _)   = JType (JClass "java.lang.Character")
srcLitType UnitLit    = Unit

checkDupNames :: [Name] -> Checker ()
checkDupNames names
  = case findOneDup names of
      Nothing   -> return ()
      Just name -> throwError (noExpr $ DuplicateParam name)

-- | Find one instance of duplicate in a list.
findOneDup :: Ord a => [a] -> Maybe a
findOneDup xs = go xs Set.empty
  where
    go []      _ = Nothing
    go (x:xs') s = if Set.member x s
                     then Just x
                     else go xs' (Set.insert x s)

unwrapFun :: Type -> [Type]
unwrapFun (Fun t t') = t : unwrapFun t'
unwrapFun t = [t]

feedToForall :: Type -> [Type] -> Type
feedToForall =
    foldl (\t t_feed -> case t of
                          Forall a t' -> fsubstTT (a, t_feed) t'
                          _ -> prettySorry "TypeCheck.feedToForall" (pretty t))

noExpr :: TypeError -> LTypeErrorExpr
noExpr err = noLoc (err, Nothing)

withExpr :: TypeError -> ReaderExpr -> LTypeErrorExpr
withExpr err expr = (err, Just expr) `withLoc` expr<|MERGE_RESOLUTION|>--- conflicted
+++ resolved
@@ -589,29 +589,13 @@
   where
     pulledRight = pullRight params rhs
 
-<<<<<<< HEAD
 -- data List A = Nil | Cons A (expr@ List A); e
 -- gamma |- Nil: \/A. List A, Cons: \/A. A List A
 -- delta |- List: \A. List A
-infer (L loc (Data name params cs e)) =
-    do checkDupNames $ name:params
-       let names = map constrName cs
-       checkDupNames names
-       type_ctxt <- getTypeContext
-
-       let dt = Datatype name (map TVar params) names
-           kind_dt = (foldr (\_ acc -> KArrow Star acc) Star params, NonTerminalType $ pullRight params dt)
-           type_ctxt' = Map.insert name kind_dt type_ctxt `Map.union` Map.fromList (zip params (repeat (Star, TerminalType)))
-           constr_types = [pullRightForall params $ wrap Fun [expandType type_ctxt' t | t <- ts] dt | Constructor _ ts <- cs]
-           cs' = [ Constructor ctrname (map (expandType type_ctxt') ts) | (Constructor ctrname ts) <- cs]
-           constr_binds = zip names constr_types
-       (t, e') <- withLocalTVars [(name, kind_dt)] (withLocalVars constr_binds (infer e))
-       return (t, L loc $ Data name params cs' e')
-=======
 -- data List A = Nil | Cons A (List A) and ...; e
 -- gamma |- Nil: \/A. List A, Cons: \/A. A List A
 -- delta |- List: \A. List A
-infer (Data recflag databinds e) =
+infer (L loc (Data recflag databinds e)) =
     do checkDupNames [ name | DataBind name _ _ <- databinds]
        mapM_ (\(DataBind name params cs) ->
                   do checkDupNames $ name:params
@@ -629,7 +613,7 @@
                          ) databinds
            let (tvars, vars, databinds') = unzip3 binds
            (t, e') <- withLocalTVars tvars $ withLocalVars (concat vars) $ infer e
-           return (t, Data recflag databinds' e')
+           return (t, L loc $ Data recflag databinds' e')
          Rec -> do
            kind_dts <- mapM getDatatype databinds
            withLocalTVars kind_dts $ do
@@ -640,7 +624,7 @@
                                return ( constr_binds, DataBind name params cs')
                     ) databinds
              (t ,e') <- withLocalVars (concat vars) (infer e)
-             return (t, Data recflag databinds' e')
+             return (t, L loc $ Data recflag databinds' e')
 
     where getDatatype (DataBind name params cs) =
             do let names = map constrName cs
@@ -656,7 +640,6 @@
                    cs' = [ Constructor ctrname (map (expandType type_ctxt) ts) | (Constructor ctrname ts) <- cs]
                    constr_binds = zip names constr_types
                return (cs', constr_binds)
->>>>>>> 5781f803
 
 infer e@(L loc (ConstrTemp name)) =
     do g <- getValueContext
