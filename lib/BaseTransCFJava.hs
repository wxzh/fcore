{-# LANGUAGE FlexibleContexts, TypeOperators, MultiParamTypeClasses, ScopedTypeVariables #-}
{- |
Module      :  BaseTransCFJava
Description :  Basic translation of FCore to Java
Copyright   :  (c) 2014—2015 The F2J Project Developers (given in AUTHORS.txt)
License     :  BSD3

Maintainer  :  Jeremy <bixuanxbi@gmail.com>, Tomas <tomtau@connect.hku.hk>
Stability   :  stable
Portability :  non-portable (MPTC)

This module implements the basic translation of FCore to Java. For
more information, please refer to the paper on wiki.
-}


module BaseTransCFJava where
-- translation that does not pre-initialize Closures that are ininitalised in apply() methods of other Closures
-- TODO: isolate all hardcoded strings to StringPrefixes (e.g. Fun)
import qualified Language.Java.Syntax as J

import           ClosureF
import           Inheritance
import           JavaEDSL
import           MonadLib
import           Panic
import qualified Src as S
import           StringPrefixes
import           Data.Char (toLower)
import           Data.List (elemIndex)

instance (:<) (Translate m) (Translate m) where
   up = id

type InitVars = [J.BlockStmt]

-- Closure F to Java

createCUB :: t -> [J.TypeDecl] -> J.CompilationUnit
createCUB _ compDef = cu
  where cu = J.CompilationUnit Nothing [] compDef


initClass :: String -> String -> J.Exp -> J.BlockStmt
initClass className tempName expr =
  let ty = classTy className
  in localFinalVar ty (varDecl tempName (if ty == objClassTy
                                            then expr
                                            else cast ty expr))

type Var = Int -- Either normal variable or class name

type TransJavaExp = Either J.Name J.Literal -- either variable or special case: Lit

type TransType = ([J.BlockStmt], TransJavaExp, Type Int)

data Translate m =
  T {translateM :: Expr Int (Var,Type Int) -> m TransType
    ,translateScopeM :: EScope Int (Var, Type Int) -> Maybe (Int,Type Int) -> m ([J.BlockStmt],TransJavaExp,TScope Int)
    ,translateApply :: Bool -> m TransType -> m TransType -> m TransType
    ,translateIf :: m TransType -> m TransType -> m TransType -> m TransType
    ,translateLet :: TransType -> ((Var, Type Int) -> Expr Int (Var, Type Int)) -> m TransType
    ,translateScopeTyp :: Int -> Int -> [J.BlockStmt] -> EScope Int (Var, Type Int) -> m ([J.BlockStmt],TransJavaExp,TScope Int) -> String -> m ([J.BlockStmt],TScope Int)
    ,genApply :: J.Exp -> TScope Int -> String -> J.Type -> J.Type -> m [J.BlockStmt]
    ,genRes :: TScope Int -> [J.BlockStmt] -> m [J.BlockStmt]
    ,applyRetType :: Type Int -> m (Maybe J.Type)
    ,genClone :: m Bool
    ,genTest :: m Bool
    ,transAlts :: TransJavaExp -> [Alt Int (Var, Type Int)] -> m TransType
    ,mapAlt :: J.Exp -> J.Name -> Alt Int (Var, Type Int) -> m (J.SwitchBlock, Type Int)
    ,withApply :: m Bool
    ,getPrefix :: m String
    ,getBox :: Type Int -> m String
    ,javaType :: Type Int -> m J.Type
    ,chooseCastBox :: Type Int -> m (String -> J.Exp -> J.BlockStmt, J.Type)
    ,stackMainBody :: Type Int -> m [J.BlockStmt]
    ,genClosureVar :: Bool -> Int -> TransJavaExp -> m J.Exp
    ,createWrap :: String -> Expr Int (Var,Type Int) -> m (J.CompilationUnit,Type Int)}

-- needed
getTupleClassName :: [a] -> String
getTupleClassName tuple =
  if lengthOfTuple > 50
     then panic "The length of tuple is too long (>50)!"
     else namespace ++ "tuples.Tuple" ++ show lengthOfTuple
  where lengthOfTuple = length tuple

getS3 :: MonadState Int m
      => Translate m
      -> J.Exp
      -> J.Exp
      -> TScope Int
      -> J.Type
      -> m ([J.BlockStmt],TransJavaExp)
getS3 this j1 j2 retTyp ctempCastTyp =
  do (n :: Int) <- get
     put (n+2)
     let f = localvarstr ++ show n
     let xf = localvarstr ++ show (n+1)
     let fexp = left . var $ f
     let fd = localVar ctempCastTyp (varDecl f j1)
     let fs = assignField (fieldAccExp fexp closureInput) j2
     (castBox,typ) <- chooseCastBox this (scope2ctyp retTyp)
     apply <- genApply this fexp retTyp xf typ ctempCastTyp
     let fout = fieldAccess fexp closureOutput
     res <- genRes this retTyp [castBox xf fout]
     let r = fd : fs : apply ++ res
     return (r, var xf)

genIfBody :: MonadState Int m
          => Translate m
          -> m TransType
          -> m TransType
          -> ([J.BlockStmt],TransJavaExp)
          -> Int
          -> m TransType
genIfBody this m2 m3 (s1,j1) n =
  do (s2,j2,t2) <- m2 {-translateM this e2-}
     (s3,j3,_) <- m3 {-translateM this e3-}
     let ifvarname = ifresultstr ++ show n
     aType <- javaType this t2
     let ifresdecl = localVar aType (varDeclNoInit ifvarname)
     let thenPart  = J.StmtBlock $ block (s2 ++ [assign (name [ifvarname]) (unwrap j2)])
     let elsePart  = J.StmtBlock $ block (s3 ++ [assign (name [ifvarname]) (unwrap j3)])
     let ifstmt    = bStmt $ J.IfThenElse (unwrap j1) thenPart elsePart

     return (s1 ++ [ifresdecl,ifstmt],var ifvarname ,t2) -- need to check t2 == t3

-- needed
assignVar :: Monad m => Translate m -> Type Int -> String -> J.Exp -> m J.BlockStmt
assignVar this t varId e = do aType <- javaType this t
                              return $ localFinalVar aType (varDecl varId e)


pairUp :: [Var] -> [(TransJavaExp, Type Int)] -> [(Var, Type Int)]
pairUp bindings vars = exchanged
  where z = bindings `zip` vars
        exchanged = map (\(a,(_,c)) -> (a,c)) z

-- needed
concatFirst :: ([[a]], [b], [c]) -> ([a], [b], [c])
concatFirst (xs, y, z) = (concat xs, y, z)

-- Needed
getNewVarName :: MonadState Int m => Translate m -> m String
getNewVarName _ = do (n :: Int) <- get
                     put (n + 1)
                     return $ localvarstr ++ show n

trans :: (MonadState Int m, selfType :< Translate m) => Base selfType (Translate m)
trans self =
  let this = up self
  in T {translateM =
          \e ->
            case e of
{-
    (x1 : T1 -> x2) in ∆
    -------------------------- :: cj-var
    Γ |-  x1 : T1 ~> x2 in {}
-}
              -- TODO: propagate names
              Var _ (i,t) -> return ([],var (localvarstr ++ show i),t)
              Lit lit ->
                case lit of
                  (S.Int i)    -> return ([], Right $ J.Int i,     JClass "java.lang.Integer")
                  (S.UnitLit)  -> return ([], Right J.Null, Unit)
                  (S.String s) -> return ([], Right $ J.String s,  JClass "java.lang.String")
                  (S.Bool b)   -> return ([], Right $ J.Boolean b, JClass "java.lang.Boolean")
                  (S.Char c)   -> return ([], Right $ J.Char c,    JClass "java.lang.Character")
              PrimOp e1 op e2 ->
                do (s1,j1,_) <- translateM this e1
                   (s2,j2,_) <- translateM this e2
                   let j1' = unwrap j1
                   let j2' = unwrap j2
                   let (jexpr,typ) = case op of
                                       (S.Arith realOp) -> (J.BinOp j1' realOp j2',JClass "java.lang.Integer")
                                       (S.Compare realOp) -> (J.BinOp j1' realOp j2',JClass "java.lang.Boolean")
                                       (S.Logic realOp) -> (J.BinOp j1' realOp j2',JClass "java.lang.Boolean")
                   newVarName <- getNewVarName this
                   assignExpr <- assignVar this typ newVarName jexpr
                   return (s1 ++ s2 ++ [assignExpr],var newVarName,typ)
              If e1 e2 e3 ->
                translateIf this
                            (translateM this e1)
                            (translateM this e2)
                            (translateM this e3)
              Tuple tuple ->
                case tuple of
                  [t] ->
                    do (s1,j1,t1) <- translateM this t
                       return (s1,j1,TupleType [t1])
                  _ ->
                    do tuple' <- mapM (translateM this) tuple
                       let (statements,exprs,types) = concatFirst (unzip3 tuple')
                       newVarName <- getNewVarName this
                       let c = getTupleClassName tuple
                       let rhs = instCreat (classTyp c) (map unwrap exprs)
                       assignExpr <- assignVar this (JClass c) newVarName rhs
                       return (statements ++ [assignExpr],var newVarName,TupleType types)
              PolyList l t ->
                do l'  <- mapM (translateM this) l
                   let (statements,exprs, _) = concatFirst (unzip3 l')
                   newVarName <- getNewVarName this
                   let c = namespace ++ "FunctionalList"
                   let rhs = instCreat (classTyp c) (map unwrap exprs)
                   assignExpr <- assignVar this (JClass c) newVarName rhs
                   return (statements ++ [assignExpr], var newVarName, ListType t)
              Proj index expr ->
                do ret@(statement,javaExpr,exprType) <- translateM this expr
                   case exprType of
                     TupleType [_] -> return ret
                     TupleType types ->
                       do newVarName <- getNewVarName this
                          let typ = types !! (index - 1)
                          aType <- javaType this typ
                          let rhs = cast aType (fieldAccess (unwrap javaExpr) ("_" ++ show index))
                          assignExpr <- assignVar this typ newVarName rhs
                          return (statement ++ [assignExpr] ,var newVarName ,typ)
                     _ ->
                       panic "BaseTransCFJava.trans: expected tuple type"
{-
    E : ∀α∆.T2 ~> J in S  ∆;T2 ⇓ T3
    -------------------------------- :: cj-tapp
    Γ |- E T1 : T3[T1/α] ~> J in S
-}
              TApp expr t ->
                do n <- get
                   put (n + 1) -- needed to distinguish different type variables
                   (s,je,Forall (Kind f)) <- translateM this expr
                   return (s,je,scope2ctyp (substScope n t (f n)))
{-
    Γ; ∆ |- E : T ~> J in S
    ------------------------------- :: cj-abs
    Γ |- λ∆ . E : ∀∆ . T ~> J in S
-}
              -- TODO: propagate names
              Lam _ se ->
                do (s,je,t) <- translateScopeM this se Nothing
                   return (s,je,Forall t)
              -- TODO: propagate names
              Fix _ _ t s ->
                do (n :: Int) <- get
                   put (n + 1)
                   (expr,je,t') <- translateScopeM this (s (n,t)) (Just (n,t)) -- weird!
                   return (expr,je,Forall t')
              -- TODO: propagate names
              Let _ expr body ->
                do (s1, j1, t1) <- translateM this expr
                   translateLet this (s1,j1,t1) body
              -- TODO: propagate names
              LetRec _ t xs body ->
                do (n :: Int) <- get
                   let needed = length t
                   put (n + 2 + needed)
                   mfuns <- return (\defs -> forM (xs defs) (translateM this))
                   let vars = liftM (map (\(_,b,c) -> (b,c))) (mfuns (zip [n ..] t))
                   let (bindings :: [Var]) = [n + 2 .. n + 1 + needed]
                   newvars <- liftM (pairUp bindings) vars

                   let finalFuns = mfuns newvars
                   let appliedBody = body newvars
                   let varnums = map fst newvars
                   (bindStmts,bindExprs,tbind) <- liftM unzip3 finalFuns
                   (bodyStmts,bodyExpr,t') <- translateM this appliedBody
                   bindtyps <- mapM (javaType this) tbind
                   typ <- javaType this t'

                   -- initialize declarations
                   let mDecls = map (\(x, btyp) -> memberDecl (fieldDecl btyp (varDeclNoInit (localvarstr ++ show x)))) (zip bindings bindtyps)

                   -- assign new created closures bindings to variables
                   let assm = map (\(i,jz) -> assign (name [localvarstr ++ show i]) jz)
                                  (varnums `zip` map unwrap bindExprs)
                   let stasm = concatMap (\(a,b) -> a ++ [b]) (bindStmts `zip` assm) ++ bodyStmts ++ [assign (name [tempvarstr]) (unwrap bodyExpr)]
                   let letClass =
                         [localClass ("Let" ++ show n)
                                      (classBody (memberDecl (fieldDecl objClassTy (varDeclNoInit tempvarstr)) :
                                                  mDecls ++ [J.InitDecl False (J.Block stasm)]))

                         ,localVar (classTy ("Let" ++ show n))
                                   (varDecl (localvarstr ++ show n)
                                            (instCreat (classTyp ("Let" ++ show n)) []))
                         ,localFinalVar typ (varDecl (localvarstr ++ show (n + 1))
                                                     (cast typ (J.ExpName (name [localvarstr ++ show n, tempvarstr]))))]
                   return (letClass,var (localvarstr ++ show (n + 1)),t')
{-
    Γ |- E1 : ∀(x:T2)∆.T1 ~> J1 in S1
    Γ |- E2 : T2 ~> J2 in S2
    ∆;T1 ⇓ T3     f,xf fresh
    ----------------------------------- :: cj-app
    Γ |- E1 E2 : T3 in S1⊎S2⊎S3
    (S3 := see translateApply)
-}
              App e1 e2 ->
                   translateApply this False
                                  (translateM this e1)
                                  (translateM this e2)
              -- InstanceCreation [TypeArgument] ClassType [Argument] (Maybe ClassBody)
              JNew c args ->
                do args' <- mapM (translateM this) args
                   let (statements,exprs,types) = concatFirst $ unzip3 args'
                   let rhs =
                         J.InstanceCreation
                           (map (\y -> case y of
                                         -- JClass "char" -> J.ActualType $ J.ClassRefType $ J.ClassType [(J.Ident "java.lang.Character", [])]
                                         JClass x -> J.ActualType $ J.ClassRefType $ J.ClassType [(J.Ident x, [])]
                                         -- CFInt -> J.ActualType $ J.ClassRefType $ J.ClassType [(J.Ident "java.lang.Integer", [])]
                                         -- CFInteger -> J.ActualType $ J.ClassRefType $ J.ClassType [(J.Ident "java.lang.Integer", [])]
                                         -- CFChar -> J.ActualType $ J.ClassRefType $ J.ClassType [(J.Ident "java.lang.Character", [])]
                                         -- CFCharacter -> J.ActualType $ J.ClassRefType $ J.ClassType [(J.Ident "java.lang.Character", [])]
                                         _ -> sorry "BaseTransCFJava.trans.JNew: no idea how to do")
                                types)
                           (J.ClassType [(J.Ident c,[])])
                           (map unwrap exprs)
                           Nothing
                   let typ = JClass c
                   newVarName <- getNewVarName this
                   assignExpr <- assignVar this typ newVarName rhs
                   return (statements ++
                           [assignExpr]
                          ,var newVarName
                          ,typ)

              JProxyCall (JNew c args) realType ->
                do args' <- mapM (translateM this) args
                   let (statements,exprs,types) = concatFirst $ unzip3 args'
                   let rhs =
                         J.InstanceCreation
                           (map (\y -> case y of
                                         -- JClass "char" -> J.ActualType $ J.ClassRefType $ J.ClassType [(J.Ident "java.lang.Character", [])]
                                         JClass x -> J.ActualType $ J.ClassRefType $ J.ClassType [(J.Ident x, [])]
                                         -- CFInt -> J.ActualType $ J.ClassRefType $ J.ClassType [(J.Ident "java.lang.Integer", [])]
                                         -- CFInteger -> J.ActualType $ J.ClassRefType $ J.ClassType [(J.Ident "java.lang.Integer", [])]
                                         -- CFChar -> J.ActualType $ J.ClassRefType $ J.ClassType [(J.Ident "java.lang.Character", [])]
                                         -- CFCharacter -> J.ActualType $ J.ClassRefType $ J.ClassType [(J.Ident "java.lang.Character", [])]
                                         ListType _ -> J.ActualType $ J.ClassRefType $ J.ClassType [(J.Ident (namespace ++ "FunctionalList"),[])]
                                         TVar _  -> J.ActualType $ J.ClassRefType $ J.ClassType [(J.Ident "java.lang.Object", [])]
                                         _ -> sorry "BaseTransCFJava.trans.JNew: no idea how to do")
                                types)
                           (J.ClassType [(J.Ident c,[])])
                           (map unwrap exprs)
                           Nothing
                   -- let typ = JClass c
                   newVarName <- getNewVarName this
                   assignExpr <- assignVar this realType newVarName rhs
                   return (statements ++
                           [assignExpr]
                          ,var newVarName
                          ,realType)

              JProxyCall (JMethod c m args r) realType ->
                do args' <- mapM (translateM this) args
                   let (statements,exprs,types) = concatFirst $ unzip3 args'
                   let exprs' = map unwrap exprs
                   let refTypes =
                         map (\y -> case y of
                                     JClass x -> J.ClassRefType $ J.ClassType [(J.Ident x, [])]
                                     -- CFInt -> J.ClassRefType $ J.ClassType [(J.Ident "java.lang.Integer", [])]
                                     -- CFInteger -> J.ClassRefType $ J.ClassType [(J.Ident "java.lang.Integer", [])]
                                     -- CFChar -> J.ClassRefType $ J.ClassType [(J.Ident "java.lang.Character", [])]
                                     -- CFCharacter -> J.ClassRefType $ J.ClassType [(J.Ident "java.lang.Character", [])]
                                     _ -> sorry "BaseTransCFJava.trans.JMethod: no idea how to do")
                             types
                   realJavaType <- javaType this realType
                   (classStatement,rhs) <- case c of
                                             Right ce ->
                                               do (classS,classE,_) <- translateM this ce
                                                  if realJavaType == objClassTy
                                                    then return (classS ,J.MethodInv $ J.PrimaryMethodCall (unwrap classE) refTypes (J.Ident m) exprs')
                                                    else return (classS ,cast realJavaType (J.MethodInv $ J.PrimaryMethodCall (unwrap classE) refTypes (J.Ident m) exprs'))
                                             Left cn ->
                                               if realJavaType == objClassTy
                                                 then return ([] ,J.MethodInv $ J.TypeMethodCall (J.Name [J.Ident cn]) refTypes (J.Ident m) exprs')
                                                 else return ([] ,cast realJavaType (J.MethodInv $ J.TypeMethodCall (J.Name [J.Ident cn]) refTypes (J.Ident m) exprs'))
                   -- let typ = JClass r
                   if r /= "java.lang.Void"
                      then do newVarName <- getNewVarName this
                              assignExpr <- assignVar this realType newVarName rhs
                              return (statements ++ classStatement ++ [assignExpr] ,var newVarName ,realType)
                      else return (statements ++ classStatement ++ [J.BlockStmt $ J.ExpStmt rhs], Right J.Null, realType)
              JProxyCall _ _ -> sorry "JProxyCall: Not supported"
              JMethod c m args r ->
                do args' <- mapM (translateM this) args
                   let (statements,exprs,types) = concatFirst $ unzip3 args'
                   let exprs' = map unwrap exprs
                   let refTypes =
                         map (\y -> case y of
                                     JClass x -> J.ClassRefType $ J.ClassType [(J.Ident x, [])]
                                     -- CFInt -> J.ClassRefType $ J.ClassType [(J.Ident "java.lang.Integer", [])]
                                     -- CFInteger -> J.ClassRefType $ J.ClassType [(J.Ident "java.lang.Integer", [])]
                                     -- CFChar -> J.ClassRefType $ J.ClassType [(J.Ident "java.lang.Character", [])]
                                     -- CFCharacter -> J.ClassRefType $ J.ClassType [(J.Ident "java.lang.Character", [])]
                                     _ -> sorry "BaseTransCFJava.trans.JMethod: no idea how to do")
                             types
                   (classStatement,rhs) <- case c of
                                             Right ce ->
                                               do (classS,classE,_) <- translateM this ce
                                                  return (classS ,J.MethodInv $ J.PrimaryMethodCall (unwrap classE) refTypes (J.Ident m) exprs')
                                             Left cn ->
                                               return ([] ,J.MethodInv $ J.TypeMethodCall (J.Name [J.Ident cn]) refTypes (J.Ident m) exprs')
                   if r /= "java.lang.Void"
                      then do let typ = JClass r
                              newVarName <- getNewVarName this
                              assignExpr <- assignVar this typ newVarName rhs
                              return (statements ++ classStatement ++ [assignExpr] ,var newVarName ,typ)
                      else return (statements ++ classStatement ++ [J.BlockStmt $ J.ExpStmt rhs], Right J.Null, Unit)
              JField c fName r ->
                do (classStatement,classExpr,_) <- case c of
                                                     Right ce ->
                                                       translateM this ce
                                                     Left cn ->
                                                       return ([],Left $ J.Name [J.Ident cn] ,undefined)
                   newVarName <- getNewVarName this
                   let typ = JClass r
                   aType <- javaType this typ
                   let rhs = J.Cast aType $ J.FieldAccess $ J.PrimaryFieldAccess (unwrap classExpr) (J.Ident fName)
                   assignExpr <- assignVar this typ newVarName rhs
                   return (classStatement ++ [assignExpr],var newVarName,typ)
              SeqExprs es ->
                do es' <- mapM (translateM this) es
                   let (_,lastExp,lastType) = last es'
                   let statements = concatMap (\(x,_,_) -> x) es'
                   return (statements,lastExp,lastType)
              FVar _ -> sorry "BaseTransCFJava.trans.FVar: no idea how to do"
              Constr (Constructor ctrName' ctrParams) es ->
                do let Datatype nam _ _ = last ctrParams
                       ctrName = nam ++ ctrName'
                   es' <- mapM (translateM this) es
                   newVarName <- getNewVarName this
                   let (stmts, oexpr, _) =  concatFirst $ unzip3 es'
                   let inst = case es' of
                                [] -> localVar (classTy nam) (varDecl newVarName $ methodCallExp [map toLower nam,ctrName] [])
                                _  -> localVar (classTy nam) (varDecl newVarName $ methodCallExp [map toLower nam,ctrName] (map unwrap oexpr))
                   return (stmts ++ [inst], var newVarName, last ctrParams)
<<<<<<< HEAD
              Case scrut alts ->
                do (scrutStmts, scrutExpr, _) <- translateM this scrut
                   (altsStmts, varName, typ) <- transAlts this scrutExpr alts
                   return (scrutStmts ++ altsStmts, varName, typ)
              Data recflag databinds e -> do
                let translateDatabind = \(DataBind nam params ctrs) ->
                        do n <- get
                           put (length params + n)
                           let tag = memberDecl $ finalFieldDecl intTy (varDeclNoInit datatypetag)
                               classctr = memberDecl $ constructorDecl nam [paramDecl intTy datatypetag] Nothing [initField datatypetag]
                           ctrs' <-  zipWithM (translateCtr nam) (ctrs [n..length params +n-1]) [1..]
                           let classdef = localClass nam (classBody ([tag, classctr] ++ concat ctrs'))
                               proxy = localVar (classTy nam) (varDecl (map toLower nam) (instCreat (classTyp nam) [integerExp 0]) )
                           return (classdef,proxy)
                    translateCtr nam (Constructor ctrname' []) tagnum = do
=======
              Data nam _ ctrs expr ->
                do  let tag = memberDecl $ finalFieldDecl intTy (varDeclNoInit datatypetag)
                        classctr = memberDecl $ constructorDecl nam [paramDecl intTy datatypetag] Nothing [initField datatypetag]
                    ctrs' <-  zipWithM translateCtr ctrs [1..]
                    let classdef = localClass nam (classBody ([tag, classctr] ++ concat ctrs'))
                        proxy = localVar (classTy nam) (varDecl (map toLower nam) (instCreat (classTyp nam) [integerExp 0]) )
                    (s',e',t') <- translateM this expr
                    return([classdef,proxy] ++ s',e', t')
                where translateCtr (Constructor ctrname' []) tagnum = do
>>>>>>> fb315581
                          let ctrname = nam ++ ctrname'
                              fielddecl = memberDecl $ fieldDecl (classTy nam) (varDeclNoInit ctrname )
                              singleton = bStmt $ ifthen (eq (varExp ctrname) nullExp)
                                                          (assignE (name [ctrname]) (instCreat (classTyp nam) [integerExp tagnum]))
                              methoddecl = memberDecl $ methodDecl [] (Just $ classTy nam) ctrname []
                                                        (Just $ block [singleton, returnExpS $ varExp ctrname])
                          return [fielddecl, methoddecl]
                    translateCtr nam (Constructor ctrname' types) tagnum = do
                         javaty <- mapM (javaType this) types
                         let ctrname = nam ++ ctrname'
                             fields = map ((fieldtag ++ ) . show) [1..length types]
                             fieldsdec = map memberDecl $ zipWith  fieldDecl javaty (map varDeclNoInit fields)
                             ctrdecl = memberDecl $ constructorDecl ctrname (zipWith paramDecl javaty fields)
                                                    (Just $ J.SuperInvoke [] [integerExp tagnum])
                                                    (map initField fields)
                             ctrclass = memberDecl $ memberClassDecl ctrname nam (classBody ( fieldsdec ++ [ctrdecl] ))
                             methoddecl = memberDecl $ methodDecl [] (Just $ classTy nam) ctrname (zipWith paramDecl javaty fields)
                                                       (returnExp (cast (classTy nam) (instCreat (classTyp ctrname) (map varExp fields))))
                         return [ctrclass, methoddecl]
                (databindclass, databindproxy) <- mapAndUnzipM translateDatabind databinds
                (s', e', t') <- translateM this e
                case recflag of
                    S.NonRec -> do
                        return (databindclass ++ databindproxy ++ s', e', t')
                    S.Rec -> do
                        (n::Int) <- get
                        put (n+2)
                        typ <- javaType this t'
                        let datatypeclass =
                             [localClass ("Datatype" ++ show n)
                                         (classBody ( memberDecl (fieldDecl objClassTy (varDeclNoInit tempvarstr)) :
                                                      (map (memberDecl . localToMemberClass) databindclass) ++
                                                      [J.InitDecl False (block $ databindproxy ++ s' ++ [assign (name [tempvarstr]) (unwrap e')])]
                                                    ))
                             ,localVar (classTy ("Datatype" ++ show n))
                                       (varDecl (localvarstr ++ show n)
                                                (instCreat (classTyp ("Datatype" ++ show n)) []))
                             ,localFinalVar typ (varDecl (localvarstr ++ show (n + 1))
                                                        (cast typ (J.ExpName (name [localvarstr ++ show n, tempvarstr]))))]
                        return (datatypeclass,var (localvarstr ++ show (n + 1)),t')
        ,translateScopeM =
          \e m ->
            case e of
{-
    Γ |- E : T ~> J in S
    --------------------------- :: cjd-empty
    Γ;empty |- E : T ~> J in S
-}
              Body t ->
                do (s,je,t1) <- translateM this t
                   return (s,je,Body t1)

{-
    Γα;∆ ⊢ E : T ~> J in S
    ----------------------- :: cjd-bind2
    Γ;α∆ ⊢ E : T ~> J in S
-}
              Kind f ->
                do n <- get
                   put (n + 1) -- needed to distingush type variable
                   (s,je,t1) <- translateScopeM this (f n) m
                   return (s,je,Kind (\a -> substScope n (TVar a) t1))

{-
    Γ(y : T1 -> x2);∆ |- E : T ~> J in S
    FC, x1, x2, f fresh
    ------------------------------------- :: cjd-bind1
    Γ;(y : T1)∆ |- E : T ~> f in S'
    S' := (cvar)
-}
              Type t g ->
                do n <- get
                   let (x1,x2) = maybe (n + 1,n + 2) (\(i,_) -> (i,n+1)) m -- decide whether we have found the fixpoint closure or not
                   put (x2 + 1)
                   let nextInClosure = g (x2,t)

                   typT1 <- javaType this t
                   let flag = typT1 == objClassTy
                   let accessField = fieldAccess (left $ var (localvarstr ++ show x1)) closureInput
                   let xf = localFinalVar typT1 (varDecl (localvarstr ++ show x2)
                                                         (if flag
                                                             then accessField
                                                             else cast typT1 accessField))
                   closureClass <- liftM2 (++) (getPrefix this) (return "Closure")
                   (cvar,t1) <- translateScopeTyp this x1 n [xf] nextInClosure (translateScopeM this nextInClosure Nothing) closureClass

                   let fstmt = [localVar closureType (varDecl (localvarstr ++ show n) (funInstCreate n))]

                   return (cvar ++ fstmt,var (localvarstr ++ show n),Type t (const t1))
       ,translateApply =
          \flag m1 m2 ->
            do (s1, j1',Forall (Type _ g)) <- m1
               (s2,j2,_) <- m2
               let retTyp = g ()
               j1 <- genClosureVar this flag (getArity retTyp) j1'
               (s3,nje3) <- getS3 this j1 (unwrap j2) retTyp closureType
               return (s2 ++ s1 ++ s3,nje3,scope2ctyp retTyp)
       ,translateIf =
          \m1 m2 m3 ->
            do n <- get
               put (n + 1)
               (s1,j1,_) <- m1 {- translateM this e1 -}
               genIfBody this m2 m3 (s1, j1) n
       ,translateLet =
            \(s1,j1,t1) body ->
             do (n :: Int) <- get
                put (n + 1)
                (s2, j2, t2) <- translateM this (body (n,t1))
                let x = localvarstr ++ show n
                jt1 <- javaType this t1
                let xDecl = localVar jt1 (varDecl x $ unwrap j1)
                return (s1 ++ [xDecl] ++ s2, j2, t2)
       ,transAlts =
           \scrut alts -> do
             let tagaccess = fieldAccess (unwrap scrut) datatypetag
             newVar <- getNewVarName this
             blocks <- mapM (mapAlt this (unwrap scrut) (name [newVar])) alts
             let (blocks', type') = unzip blocks
                 defaultBlock = switchBlock Nothing [bStmt $ throwRuntimeException "pattern match fail"]
             jtype <- javaType this $ head type'
             let newvardecl = localVar jtype $ varDeclNoInit newVar
                 switchstmt = bStmt $ switchStmt tagaccess (blocks' ++ [defaultBlock])
             return ([newvardecl, switchstmt], var newVar, head type')
       ,mapAlt =
           \scrut resultName (ConstrAlt (Constructor ctrname types) _ f) -> do
             let (Datatype nam tvars ctrnames) = last types
                 Just label = elemIndex ctrname ctrnames
                 len = length types - 1
                 objtype = case len of
                             0  -> classTy nam
                             _  -> classTy (nam ++ "." ++ nam ++ ctrname)
             (n :: Int) <- get
             put (n+len+1)
             let varname = localvarstr ++ show n
             jtypes <- mapM (javaType this) (init types)
             tvarjtypes <- mapM (javaType this) tvars
             let objdecl = case len of
                             0 -> localVar objtype $ varDecl varname scrut
                             _ -> localVar objtype $ varDecl varname (cast objtype scrut)
                 vardecls = zipWith (\i ty -> let fieldaccess = fieldAccess (varExp varname) (fieldtag ++ show i)
                                              in  if (ty == objClassTy || not (elem ty tvarjtypes))
                                                  then localVar ty $ varDecl (localvarstr ++ show (n+i)) fieldaccess
                                                  else localVar ty $ varDecl (localvarstr ++ show (n+i)) (cast ty fieldaccess) )
                                    [1..len]
                                    jtypes
             (altstmt, alte, altt) <- translateM this $ f (zip [(n+1) ..] (init types))
             let result = assign resultName (unwrap alte)
             return (switchBlock (Just (integerExp $ fromIntegral label + 1)) $
                     [objdecl] ++ vardecls ++ altstmt ++ [result],
                     altt)
       ,translateScopeTyp =
          \x1 f initVars _ otherStmts closureClass ->
            do b <- genClone this
               (ostmts,oexpr,t1) <- otherStmts
               let fc = f
               return ([localClassDecl ("Fun" ++ show fc)
                                       closureClass
                                       (closureBodyGen [memberDecl $ fieldDecl (classTy closureClass)
                                                                               (varDecl (localvarstr ++ show x1) J.This)]
                                                       (initVars ++ ostmts ++ [assign (name [closureOutput]) (unwrap oexpr)])
                                                       fc
                                                       b
                                                       (classTy closureClass))]
                      ,t1)
       ,genApply = \f _ _ _ _ -> return [bStmt $ applyMethodCall f]
       ,genRes = const return
       ,genClosureVar = \_ _ j1 ->  return (unwrap j1)
       ,javaType = \typ -> case typ of
                             (JClass c) -> return $ classTy c
                             (Forall (Kind f)) -> case f 0 of -- TODO: could be a bug
                                                   Body typ' -> javaType this typ'
                                                   _ -> do closureClass <- liftM2 (++) (getPrefix this) (return "Closure")
                                                           return (classTy closureClass)
                             (Forall _) -> do closureClass <- liftM2 (++) (getPrefix this) (return "Closure")
                                              return (classTy closureClass)
                             (TupleType tuple) -> case tuple of
                                                    [t] -> javaType this t
                                                    _ -> return $ classTy $ getTupleClassName tuple
                             -- CFInt -> return $ classTy "java.lang.Integer"
                             -- CFInteger -> return $ classTy "java.lang.Integer"
                             -- CFChar -> return $ classTy "java.lang.Character"
                             -- CFCharacter -> return $ classTy "java.lang.Character"
                             (ListType _) -> return $ classTy (namespace ++ "FunctionalList")
                             (Datatype nam _ _) -> return $ classTy nam
                             _ -> return objClassTy
       ,chooseCastBox = \typ -> case typ of
                                  (JClass c) -> return (initClass c, classTy c)
                                  -- CFInt -> return (initClass "java.lang.Integer", classTy "java.lang.Integer")
                                  -- CFInteger -> return (initClass "java.lang.Integer", classTy "java.lang.Integer")
                                  -- CFChar -> return (initClass "java.lang.Integer", classTy "java.lang.Character")
                                  -- CFCharacter -> return (initClass "java.lang.Integer", classTy "java.lang.Character")
                                  (Forall _) -> do closureClass <- liftM2 (++) (getPrefix this) (return "Closure")
                                                   return (initClass closureClass, classTy closureClass)
                                  (TupleType tuple) -> case tuple of
                                                         [t] -> chooseCastBox this t
                                                         _ -> do let tupleClassName = getTupleClassName tuple
                                                                 return (initClass tupleClassName, classTy tupleClassName)
                                  (ListType _) -> return (initClass (namespace ++ "FunctionalList"), classTy (namespace ++ "FunctionalList"))
                                  (Datatype nam _ _) -> return (initClass nam, classTy nam)
                                  _ -> return (initClass "Object", objClassTy)
       ,getPrefix = return namespace
       ,genClone = return False -- do not generate clone method
       ,genTest = return False -- do not generate test method
       ,withApply = return True
       ,getBox = \_ -> return ""
       ,stackMainBody = \_ -> return []
       ,applyRetType = \t -> (case t of
                               JClass "java.lang.Integer" -> return $ Just $ J.PrimType J.IntT
                               JClass "java.lang.Boolean" -> return $ Just $ J.PrimType J.BooleanT
                               -- CFInt -> return $ Just $ J.PrimType J.IntT
                               -- CFChar -> return $ Just $ J.PrimType J.CharT
                               _ -> return $ Just objClassTy)
       ,createWrap =
          \nam expr ->
            do (bs,e,t) <- translateM this expr
               returnType <- applyRetType this t
               let returnStmt = [bStmt $ J.Return $ Just (unwrap e)]
               isTest <- genTest this
               let mainDecl = wrapperClass nam (bs ++ returnStmt) returnType mainBody [] Nothing isTest
               return (createCUB this [mainDecl],t)}<|MERGE_RESOLUTION|>--- conflicted
+++ resolved
@@ -432,12 +432,11 @@
                                 [] -> localVar (classTy nam) (varDecl newVarName $ methodCallExp [map toLower nam,ctrName] [])
                                 _  -> localVar (classTy nam) (varDecl newVarName $ methodCallExp [map toLower nam,ctrName] (map unwrap oexpr))
                    return (stmts ++ [inst], var newVarName, last ctrParams)
-<<<<<<< HEAD
               Case scrut alts ->
                 do (scrutStmts, scrutExpr, _) <- translateM this scrut
                    (altsStmts, varName, typ) <- transAlts this scrutExpr alts
                    return (scrutStmts ++ altsStmts, varName, typ)
-              Data recflag databinds e -> do
+              Data recflag databinds expr -> do
                 let translateDatabind = \(DataBind nam params ctrs) ->
                         do n <- get
                            put (length params + n)
@@ -448,17 +447,6 @@
                                proxy = localVar (classTy nam) (varDecl (map toLower nam) (instCreat (classTyp nam) [integerExp 0]) )
                            return (classdef,proxy)
                     translateCtr nam (Constructor ctrname' []) tagnum = do
-=======
-              Data nam _ ctrs expr ->
-                do  let tag = memberDecl $ finalFieldDecl intTy (varDeclNoInit datatypetag)
-                        classctr = memberDecl $ constructorDecl nam [paramDecl intTy datatypetag] Nothing [initField datatypetag]
-                    ctrs' <-  zipWithM translateCtr ctrs [1..]
-                    let classdef = localClass nam (classBody ([tag, classctr] ++ concat ctrs'))
-                        proxy = localVar (classTy nam) (varDecl (map toLower nam) (instCreat (classTyp nam) [integerExp 0]) )
-                    (s',e',t') <- translateM this expr
-                    return([classdef,proxy] ++ s',e', t')
-                where translateCtr (Constructor ctrname' []) tagnum = do
->>>>>>> fb315581
                           let ctrname = nam ++ ctrname'
                               fielddecl = memberDecl $ fieldDecl (classTy nam) (varDeclNoInit ctrname )
                               singleton = bStmt $ ifthen (eq (varExp ctrname) nullExp)
@@ -479,7 +467,7 @@
                                                        (returnExp (cast (classTy nam) (instCreat (classTyp ctrname) (map varExp fields))))
                          return [ctrclass, methoddecl]
                 (databindclass, databindproxy) <- mapAndUnzipM translateDatabind databinds
-                (s', e', t') <- translateM this e
+                (s', e', t') <- translateM this expr
                 case recflag of
                     S.NonRec -> do
                         return (databindclass ++ databindproxy ++ s', e', t')
