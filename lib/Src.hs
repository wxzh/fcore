{- |
Module      :  Src
Description :  Abstract syntax and pretty printer for the source language.
Copyright   :  (c) 2014—2015 The F2J Project Developers (given in AUTHORS.txt)
License     :  BSD3
Maintainer  :  Zhiyuan Shi <zhiyuan.shi@gmail.com>
Stability   :  experimental
Portability :  portable
-}


{-# LANGUAGE DeriveDataTypeable, RecordWildCards #-}
{-# LANGUAGE FlexibleInstances #-}
{-# LANGUAGE TypeSynonymInstances #-}
{-# OPTIONS_GHC -Wall #-}

module Src
  ( Module(..), ReaderModule
  , Kind(..)
  , Type(..), ReaderType
  , Expr(..), ReaderExpr, CheckedExpr
  , Constructor(..), Alt(..)
  , Bind(..), ReaderBind
  , RecFlag(..), Lit(..), Operator(..), UnitPossibility(..), JCallee(..), JVMType(..), Label
  , Name, ReaderId, CheckedId, LReaderId
  , TypeValue(..), TypeContext, ValueContext
  , DataBind(..)
  , groupForall
  , expandType

  -- Relations between types
  , subtype
  , compatible
  , leastUpperBound

  , deThunkOnce
  , recordFields
  , freeTVars
  , fsubstTT
  , wrap
  , opPrec
  , intersperseBar
  ) where

import Config
import JavaUtils
import PrettyUtils
import Panic
import SrcLoc

import qualified Language.Java.Syntax as J (Op(..))
-- import qualified Language.Java.Pretty as P
import Text.PrettyPrint.ANSI.Leijen

import Control.Arrow (second)

import Data.Data
import Data.List (intersperse)
import qualified Data.Map as Map
import qualified Data.Set as Set

-- Names and identifiers.
type Name      = String
type ReaderId  = Name
type LReaderId = Located ReaderId
type CheckedId = (ReaderId, Type)
type Label      = Name

-- Modules.
data Module id ty = Module id [Bind id ty] deriving (Eq, Show)
type ReaderModule = Located (Module Name Type)

-- Kinds k := * | k -> k
data Kind = Star | KArrow Kind Kind deriving (Eq, Show)

-- Types.
data Type
  = TVar Name
  | JType JVMType -- JClass ClassName
  | Unit
  | Fun Type Type
  | Forall Name Type
  | Product [Type]
  -- Extensions
  | And Type Type
  | RecordType [(Label, Type)]
  | Thunk Type

  -- Type synonyms
  | OpAbs Name Type -- Type-level abstraction: "type T A = t" becomes "type T = \A. t", and "\A. t" is the abstraction.
  | OpApp Type Type -- Type-level application: t1 t2

  | ListOf Type
  | Datatype Name [Type] [Name]

  -- Warning: If you ever add a case to this, you MUST also define the binary
  -- relations on your new case. Namely, add cases for your data constructor in
  -- `compatible` and `subtype` below.
  deriving (Eq, Show, Data, Typeable)

type ReaderType = Type

data JVMType = JClass ClassName | JPrim String deriving (Eq, Show, Data, Typeable)

type LExpr id ty = Located (Expr id ty)

-- Expressions.
data Expr id ty
  = Var id                                    -- Variable
  | Lit Lit                                   -- Literals
  | Lam (Name, ty) (LExpr id ty)             -- Lambda
  | App (LExpr id ty) (LExpr id ty)            -- Application
  | BLam Name (LExpr id ty)                    -- Big lambda
  | TApp (LExpr id ty) ty                    -- Type application
  | Tuple [LExpr id ty]                        -- Tuples
  | Proj (LExpr id ty) Int                     -- Tuple projection
  | PrimOp (LExpr id ty) Operator (LExpr id ty) -- Primitive operation
  | If (LExpr id ty) (LExpr id ty) (LExpr id ty) -- If expression
  | Let RecFlag [Bind id ty] (LExpr id ty)     -- Let (rec) ... (and) ... in ...
  | LetOut                                    -- Post typecheck only
      RecFlag
      [(Name, Type, LExpr (Name,Type) Type)]
      (LExpr (Name,Type) Type)

  | Dot (LExpr id ty) Name (Maybe ([LExpr id ty], UnitPossibility))
  -- The flag `UnitPossibility` is only used when length of the argument list is
  -- 0, to distinguish the different possible interpretations of `e.x ( )` and
  -- `e.x ()` -- the latter can be an application (of unit literal to a record
  -- elim), while the former cannot.

  | JNew ClassName [LExpr id ty]
  | JMethod (JCallee (LExpr id ty)) MethodName [LExpr id ty] ClassName
  | JField  (JCallee (LExpr id ty)) FieldName            ClassName
  | Seq [LExpr id ty]
  | PolyList [LExpr id ty] ty
  | Merge (LExpr id ty) (LExpr id ty)
  | RecordCon [(Label, LExpr id ty)]
  | RecordProj (LExpr id ty) Label
  | RecordUpdate (LExpr id ty) [(Label, LExpr id ty)]
  | LetModule (Module id ty) (LExpr id ty)
  | ModuleAccess Name Name
  | Type -- type T A1 .. An = t in e
      Name         -- T         -- Name of type constructor
      [Name]       -- A1 ... An -- Type parameters
      Type   -- t         -- RHS of the equal sign
<<<<<<< HEAD
      (LExpr id ty) -- e         -- The rest of the expression
  | Data Name [Name] [Constructor] (LExpr id ty)
  | Case (LExpr id ty) [Alt id ty]
  | CaseString (LExpr id ty) [Alt id ty] --pattern match on string
=======
      (Expr id ty) -- e         -- The rest of the expression
  | Data RecFlag [DataBind] (Expr id ty)
  | Case (Expr id ty) [Alt id ty]
  | CaseString (Expr id ty) [Alt id ty] --pattern match on string
>>>>>>> 5781f803
  | ConstrTemp Name
  | Constr Constructor [LExpr id ty] -- post typecheck only
  | JProxyCall (LExpr id ty) ty
  deriving (Eq, Show)

data DataBind = DataBind Name [Name] [Constructor] deriving (Eq, Show)
data Constructor = Constructor {constrName :: Name, constrParams :: [Type]}
                   deriving (Eq, Show)

data Alt id ty = ConstrAlt Constructor [Name] (LExpr id ty)
            -- | Default (Expr id)
              deriving (Eq, Show)

-- type RdrExpr = Expr Name
type ReaderExpr  = LExpr Name Type
type CheckedExpr = LExpr CheckedId Type
-- type TcExpr  = Expr TcId
-- type TcBinds = [(Name, Type, Expr TcId)] -- f1 : t1 = e1 and ... and fn : tn = en

data Lit -- Data constructor names match Haskell types
  = Int Integer
  | String String
  | Bool Bool
  | Char Char
  | UnitLit
  deriving (Eq, Show)

data Operator = Arith J.Op | Compare J.Op | Logic J.Op deriving (Eq, Show)


data Bind id ty = Bind
  { bindId       :: id             -- Identifier
  , bindTyParams :: [Name]         -- Type arguments
  , bindParams   :: [(Name, Type)] -- Arguments, each annotated with a type
  , bindRhs      :: LExpr id ty     -- RHS to the "="
  , bindRhsTyAscription :: Maybe Type  -- Type annotation for the RHS
  } deriving (Eq, Show)

type ReaderBind = Bind Name Type

data RecFlag = Rec | NonRec deriving (Eq, Show)
data UnitPossibility = UnitPossible | UnitImpossible deriving (Eq, Show)

data JCallee e = Static ClassName | NonStatic e deriving (Eq, Show)

instance Functor JCallee where
  fmap _ (Static c)    = Static c
  fmap f (NonStatic e) = NonStatic (f e)


-- Type and value contexts

-- `TypeValue` is what's put inside a type context.
data TypeValue
  = TerminalType -- Terminal types, e.g., the `a` of `forall a. `
  | NonTerminalType Type
    -- Non-terminal types, i.e. type synoyms. `Type` holds the RHS to the
    -- equal sign of type synonym definitions.

type TypeContext  = Map.Map ReaderId (Kind, TypeValue) -- Delta
type ValueContext = Map.Map ReaderId Type              -- Gamma


-- | Recursively expand all type synonyms. The given type must be well-kinded.
-- Used in `compatible` and `subtype`.
expandType :: TypeContext -> Type -> Type

-- Interesting cases:
expandType d (TVar a)
  = case Map.lookup a d of
      Nothing                       -> prettyPanic "expandType" (pretty (TVar a))
      Just (_, TerminalType)        -> TVar a
      Just (_, NonTerminalType def) -> expandType d def
expandType d (OpAbs x t) = OpAbs x (expandType (Map.insert x (Star, TerminalType) d) t)
expandType d (OpApp t1 t2)
  = let t1' = expandType d t1
        t2' = expandType d t2
    in
    case t1' of
      OpAbs x t -> fsubstTT (x,t2') t

-- Uninteresting cases:
expandType _ (JType t)    = JType t
expandType _ Unit         = Unit
expandType d (Fun t1 t2)  = Fun (expandType d t1) (expandType d t2)
expandType d (Forall a t) = Forall a (expandType (Map.insert a (Star, TerminalType) d) t)
expandType d (Product ts) = Product (map (expandType d) ts)
expandType d (RecordType fs)  = RecordType (map (second (expandType d)) fs)
expandType d (ListOf t)   = ListOf (expandType d t)
expandType d (And t1 t2)  = And (expandType d t1) (expandType d t2)
expandType d (Thunk t)    = Thunk (expandType d t)
expandType d (Datatype n ts ns) = Datatype n (map (expandType d) ts) ns


deThunkOnce :: Type -> Type
deThunkOnce (Thunk t) = t
deThunkOnce t         = t


-- Relations between types

-- | Subtyping (<:) is defined only between types of kind *.
subtype :: TypeContext -> Type -> Type -> Bool
subtype d t1 t2 = subtypeS (expandType d t1) (expandType d t2)

-- | Subtyping of two *expanded* types.
subtypeS :: Type -> Type -> Bool
subtypeS t1             (Thunk t2)             = subtypeS t1 t2
subtypeS (Thunk t1)     t2                     = subtypeS t1 t2
subtypeS (TVar a)       (TVar b)               = a == b
subtypeS (JType c)      (JType d)              = c == d
-- The subtypeS here shouldn't be aware of the subtyping relations in the Java world.
subtypeS (Fun t1 t2)    (Fun t3 t4)            = subtypeS t3 t1 && subtypeS t2 t4
subtypeS (Forall a1 t1) (Forall a2 t2)         = subtypeS (fsubstTT (a1,TVar a2) t1) t2
subtypeS (Product ts1)  (Product ts2)          = length ts1 == length ts2 && uncurry subtypeS `all` zip ts1 ts2
subtypeS (RecordType [(l1,t1)]) (RecordType [(l2,t2)]) = l1 == l2 && subtypeS t1 t2
subtypeS (RecordType fs1)   (RecordType fs2)           = subtypeS (desugarMultiRecordType fs1) (desugarMultiRecordType fs2)
subtypeS (ListOf t1)    (ListOf t2)            = subtypeS t1 t2  -- List :: * -> * is covariant
-- The order is significant for the two `And` cases below.
subtypeS t1             (And t2 t3) = subtypeS t1 t2 && subtypeS t1 t3
subtypeS (And t1 t2)    t3          = subtypeS t1 t3 || subtypeS t2 t3
subtypeS Unit           Unit        = True
subtypeS (Datatype n1 ts1 m1) (Datatype n2 ts2 m2) =
    n1 == n2 && m1 == m2 && length ts1 == length ts2 && uncurry subtypeS `all` zip ts1 ts2
subtypeS t1             t2          = False `panicOnSameDataCons` ("Src.subtypeS", t1, t2)


-- | Two types are called "compatible" iff they are subtype of each other.
compatible :: TypeContext -> Type -> Type -> Bool
compatible d t1 t2 = subtype d t1' t2' && subtype d t2' t1'
  where
    t1' = expandType d t1
    t2' = expandType d t2

-- | Computes the least upper bound of two types.
leastUpperBound :: TypeContext -> Type -> Type -> Maybe Type
leastUpperBound d t1 t2
  | subtype d t1 t2 = Just t2
  | subtype d t2 t1 = Just t1
  | otherwise       = Nothing


-- Records

-- TODO: refactor the following two functions

desugarRecordType :: Type -> Type
desugarRecordType (RecordType [(l,t)]) = RecordType [(l,t)]
desugarRecordType (RecordType fs)      = desugarMultiRecordType fs
desugarRecordType (And t1 t2)      = And (desugarRecordType t1) (desugarRecordType t2)
desugarRecordType t                = t
-- FIXME: incomplete cases



desugarMultiRecordType :: [(Label,Type)] -> Type
desugarMultiRecordType []         = panic "Src.desugarMultiRecordTy"
desugarMultiRecordType [(l,t)]    = RecordType [(l,t)]
desugarMultiRecordType ((l,t):fs) = RecordType [(l,t)] `And` desugarMultiRecordType fs

-- | Returns the record fields of a type. Note that a type does not have to be a
-- record by itself in order for it to have fields. (See the second example
-- below.)
-- Examples (in pseudo-code):
--   recordFields(String) = {}
--   recordFields(String&{name:String, age:Int}) = {"name" => String, "age" => Int}
recordFields :: Type -> Map.Map Label Type
recordFields (RecordType fs) =
  case intersectionBias of
    -- `Map.fromList` is right-biased.
    -- For example:
    --   ghci> Map.fromList [(1,"one"),(1,"yat")]
    --   fromList [(1,"yat")]
    LeftBiased  -> Map.fromList (reverse fs)
    RightBiased -> Map.fromList fs
recordFields (And t1 t2) =
  case intersectionBias of
    -- But `Map.union` is left-biased.
    -- For example:
    --   ghci> Map.fromList [(1,"one")] `Map.union` Map.fromList [(1,"yat")]
    --   fromList [(1,"one")]
    LeftBiased  -> recordFields t1 `Map.union` recordFields t2
    RightBiased -> recordFields t2 `Map.union` recordFields t1
recordFields (Thunk t) = recordFields t
recordFields _         = Map.empty

-- Free variable substitution

fsubstTT :: (Name, Type) -> Type -> Type
fsubstTT (x,r) (TVar a)
  | a == x                     = r
  | otherwise                  = TVar a
-- fsubstTT (_,_) (JClass c )     = JClass c
fsubstTT (_,_) (JType c)       = JType c
fsubstTT (x,r) (Fun t1 t2)     = Fun (fsubstTT (x,r) t1) (fsubstTT (x,r) t2)
fsubstTT (x,r) (Product ts)    = Product (map (fsubstTT (x,r)) ts)
fsubstTT (x,r) (Forall a t)
    | a == x || a `Set.member` freeTVars r = -- The freshness condition, crucial!
        let fresh = freshName a (freeTVars t `Set.union` freeTVars r)
        in Forall fresh (fsubstTT (x,r) (fsubstTT (a, TVar fresh) t))
    | otherwise                = Forall a (fsubstTT (x,r) t)
fsubstTT (x,r) (ListOf a)      = ListOf (fsubstTT (x,r) a)
fsubstTT (_,_) Unit            = Unit
fsubstTT (x,r) (RecordType fs)     = RecordType (map (second (fsubstTT (x,r))) fs)
fsubstTT (x,r) (And t1 t2)     = And (fsubstTT (x,r) t1) (fsubstTT (x,r) t2)
fsubstTT (x,r) (Thunk t1)      = Thunk (fsubstTT (x,r) t1)
fsubstTT (x,r) (OpAbs a t)
    | a == x || a `Set.member` freeTVars r = -- The freshness condition, crucial!
        let fresh = freshName a (freeTVars t `Set.union` freeTVars r)
        in OpAbs fresh (fsubstTT (x,r) (fsubstTT (a, TVar fresh) t))
    | otherwise                = OpAbs a (fsubstTT (x,r) t)
fsubstTT (x,r) (OpApp t1 t2)   = OpApp (fsubstTT (x,r) t1) (fsubstTT (x,r) t2)
fsubstTT (x,r) (Datatype n ts ns) = Datatype n (map (fsubstTT (x,r)) ts) ns

freshName :: Name -> Set.Set Name -> Name
freshName name existedNames = head $ dropWhile (`Set.member` existedNames) [name ++ show i | i <- [1..]]

freeTVars :: Type -> Set.Set Name
freeTVars (TVar x)     = Set.singleton x
-- freeTVars (JClass _)    = Set.empty
freeTVars (JType _)    = Set.empty
freeTVars Unit         = Set.empty
freeTVars (Fun t1 t2)  = freeTVars t1 `Set.union` freeTVars t2
freeTVars (Forall a t) = Set.delete a (freeTVars t)
freeTVars (Product ts) = Set.unions (map freeTVars ts)
freeTVars (RecordType fs)  = Set.unions (map (\(_l,t) -> freeTVars t) fs)
freeTVars (ListOf t)   = freeTVars t
freeTVars (And t1 t2)  = Set.union (freeTVars t1) (freeTVars t2)
freeTVars (Thunk t)    = freeTVars t
freeTVars (OpAbs _ t)  = freeTVars t
freeTVars (OpApp t1 t2) = Set.union (freeTVars t1) (freeTVars t2)
freeTVars (Datatype _ ts _) = Set.unions (map freeTVars ts)

-- Pretty printers
instance Pretty Kind where
  pretty Star           = char '*'
  pretty (KArrow k1 k2) = parens (pretty k1 <+> text "=>" <+> pretty k2)

instance Pretty Type where
  pretty (TVar a)     = text a
  pretty (JType (JClass "java.lang.Integer"))   = text "Int"
  pretty (JType (JClass "java.lang.String"))    = text "String"
  pretty (JType (JClass "java.lang.Boolean"))   = text "Bool"
  pretty (JType (JClass "java.lang.Character")) = text "Char"
  pretty (JType (JClass c))   = text c
  pretty (JType (JPrim c))   = text c
  pretty Unit         = text "Unit"
  pretty (Fun t1 t2)  = parens $ pretty t1 <+> text "->" <+> pretty t2
  pretty (Forall a t) = parens $ forall <+> hsep (map text as) <> dot <+> pretty t' where (as, t') = groupForall (Forall a t)
  pretty (Product ts) = lparen <> hcat (intersperse comma (map pretty ts)) <> rparen
  pretty (And t1 t2)  = pretty t1 <> text "&" <> pretty t2
  pretty (RecordType fs)  = lbrace <> hcat (intersperse comma (map (\(l,t) -> text l <> colon <> pretty t) fs)) <> rbrace
  pretty (Thunk t)    = squote <> parens (pretty t)
  pretty (OpAbs x t)  = backslash <> text x <> dot <+> pretty t
  pretty (OpApp t1 t2) = parens (pretty t1 <+> pretty t2)
  pretty (ListOf a)   = brackets $ pretty a
  pretty (Datatype n ts _) = hsep (text n : map pretty ts)

groupForall :: Type -> ([Name], Type)
groupForall (Forall a t) = let (as, t') = groupForall t in (a:as, t')
groupForall t            = ([], t)

instance (Show id, Pretty id, Show ty, Pretty ty) => Pretty (Located (Expr id ty)) where
    pretty (L _ e) = pretty e

instance (Show id, Pretty id, Show ty, Pretty ty) => Pretty (Expr id ty) where
  pretty (Var x) = pretty x
  pretty (Lit (Int n))     = integer n
  pretty (Lit (String n))  = string n
  pretty (Lit (Bool n))    = bool n
  pretty (Lit (Char n))    = char n
  pretty (Lit  UnitLit)    = unit
  pretty (BLam a e) = parens $ text "/\\" <> text a <> dot <+> pretty e
  pretty (Lam (x,t) e) =
    parens $
      backslash <> parens (pretty x <+> colon <+> pretty t) <> dot <+>
      pretty e
  pretty (TApp e t) = parens $ pretty e <+> pretty t
  pretty (App e1 e2) = parens $ pretty e1 <+> pretty e2
  pretty (Tuple es) = lparen <> (hcat . intersperse comma $ map pretty es) <> rparen
  pretty (Proj e i) = parens (pretty e) <> text "._" <> int i
  pretty (PrimOp e1 op e2) = parens $
                               parens (pretty e1) <+>
                               text (show op) <+>
                               -- text (P.prettyPrint op) <+>
                               parens (pretty e2)
  pretty (If e1 e2 e3) = parens $
                            text "if" <+> pretty e1 <+>
                            text "then" <+> pretty e2 <+>
                            text "else" <+> pretty e3
  pretty (Let recFlag bs e) =
    text "let" <+> pretty recFlag <+>
    encloseSep empty empty (softline <> text "and" <> space) (map pretty bs) <+>
    text "in" <+>
    pretty e
  pretty (LetOut recFlag bs e) =
    text "let" <+> pretty recFlag <+>
    encloseSep empty empty (softline <> text "and" <> space)
      (map (\(f1,t1,e1) -> text f1 <+> colon <+> pretty t1 <+> equals <+> pretty e1) bs) <+>
    text "in" <+>
    pretty e
  pretty (JNew c args)  = text "new" <+> text c <> tupled (map pretty args)
  pretty (JMethod e m args _) = case e of (Static c)     -> pretty c  <> dot <> text m <> tupled (map pretty args)
                                          (NonStatic e') -> pretty e' <> dot <> text m <> tupled (map pretty args)
  pretty (JField e f _) = case e of (Static c)     -> pretty c  <> dot <> text f
                                    (NonStatic e') -> pretty e' <> dot <> text f
  pretty (PolyList l _)    = brackets . hcat . intersperse comma $ map pretty l
  pretty (JProxyCall jmethod _) = pretty jmethod
  pretty (Merge e1 e2)  = parens $ pretty e1 <+> text ",," <+> pretty e2
  pretty (RecordCon fs) = lbrace <> hcat (intersperse comma (map (\(l,t) -> text l <> equals <> pretty t) fs)) <> rbrace
  pretty (Data recFlag datatypes e ) =
    text "data" <+> pretty recFlag <+>
    (vsep $ map pretty datatypes) <$>
    pretty e

  pretty (Case e alts) = hang 2 (text "case" <+> pretty e <+> text "of" <$> text " " <+> intersperseBar (map pretty alts))
  pretty (CaseString e alts) = hang 2 (text "case" <+> pretty e <+> text "of" <$> text " " <+> intersperseBar (map pretty alts))
  pretty (Constr c es) = parens $ hsep $ text (constrName c) : map pretty es
  pretty e = text (show e)

instance (Show id, Pretty id, Show ty, Pretty ty) => Pretty (Bind id ty) where
  pretty Bind{..} =
    pretty bindId <+>
    hsep (map pretty bindTyParams) <+>
    hsep (map (\(x,t) -> parens (pretty x <+> colon <+> pretty t)) bindParams) <+>
    case bindRhsTyAscription of { Nothing -> empty; Just t -> colon <+> pretty t } <+>
    equals <+>
    pretty bindRhs

instance Pretty RecFlag where
  pretty Rec    = text "rec"
  pretty NonRec = empty

instance Pretty Constructor where
    pretty (Constructor n ts) = hsep $ text n : map pretty ts

instance Pretty DataBind where
  pretty (DataBind n tvars cons) = hsep (map text $ n:tvars) <+> align (equals <+> intersperseBar (map pretty cons) <$$> semi)

instance (Show id, Pretty id, Show ty, Pretty ty) => Pretty (Alt id ty) where
    pretty (ConstrAlt c ns e2) = hsep (text (constrName c) : map text ns) <+> arrow <+> pretty e2
    -- pretty (Default e) = text "_" <+> arrow <+> pretty e

-- Utilities

wrap :: (b -> a -> a) -> [b] -> a -> a
wrap cons xs t = foldr cons t xs

-- Precedence of operators based on the table in:
-- http://en.wikipedia.org/wiki/Order_of_operations#Programming_languages
opPrec :: Num a => Operator -> a
opPrec (Arith J.Mult)     = 3
opPrec (Arith J.Div)      = 3
opPrec (Arith J.Rem)      = 3
opPrec (Arith J.Add)      = 4
opPrec (Arith J.Sub)      = 4
opPrec (Compare J.LThan)  = 6
opPrec (Compare J.GThan)  = 6
opPrec (Compare J.LThanE) = 6
opPrec (Compare J.GThanE) = 6
opPrec (Compare J.Equal)  = 7
opPrec (Compare J.NotEq)  = 7
opPrec (Logic J.CAnd)     = 11
opPrec (Logic J.COr)      = 12<|MERGE_RESOLUTION|>--- conflicted
+++ resolved
@@ -143,17 +143,10 @@
       Name         -- T         -- Name of type constructor
       [Name]       -- A1 ... An -- Type parameters
       Type   -- t         -- RHS of the equal sign
-<<<<<<< HEAD
       (LExpr id ty) -- e         -- The rest of the expression
-  | Data Name [Name] [Constructor] (LExpr id ty)
+  | Data RecFlag [DataBind] (LExpr id ty)
   | Case (LExpr id ty) [Alt id ty]
   | CaseString (LExpr id ty) [Alt id ty] --pattern match on string
-=======
-      (Expr id ty) -- e         -- The rest of the expression
-  | Data RecFlag [DataBind] (Expr id ty)
-  | Case (Expr id ty) [Alt id ty]
-  | CaseString (Expr id ty) [Alt id ty] --pattern match on string
->>>>>>> 5781f803
   | ConstrTemp Name
   | Constr Constructor [LExpr id ty] -- post typecheck only
   | JProxyCall (LExpr id ty) ty
