--- conflicted
+++ resolved
@@ -147,20 +147,6 @@
   createWrap :: String -> Expr Int (Var, Type Int) -> m (J.CompilationUnit, Type Int)
   }
 
-<<<<<<< HEAD
-chooseCastBox (CJClass c)       = (initClassCast c, javaClassType c)
-chooseCastBox (CForall _)       = (initClosure,closureType)
-chooseCastBox (CTupleType [t])  = chooseCastBox t -- optimization for tuples of size 1
-chooseCastBox (CTupleType _)    = (initObjArray,objArrayType)
---chooseCastBox (CListOf t)       = (initPrimList, primListType)
-chooseCastBox _                 = (initObj,objType)
-
-javaType (CJClass c)      = javaClassType c
-javaType (CForall _)      = closureType
-javaType (CTupleType [t]) = javaType t -- optimization for tuples of size 1
-javaType (CTupleType _)   = objArrayType
---javaType (CListOf t)      = primListType
-=======
 chooseCastBox (JClass c)       = (initClassCast c, javaClassType c)
 chooseCastBox (Forall _)       = (initClosure,closureType)
 chooseCastBox (TupleType [t])  = chooseCastBox t -- optimization for tuples of size 1
@@ -171,7 +157,6 @@
 javaType (Forall _)      = closureType
 javaType (TupleType [t]) = javaType t -- optimization for tuples of size 1
 javaType (TupleType _)   = objArrayType
->>>>>>> ea65be6e
 javaType _                = objType
 
 getS3 this f t j3 cvarass =
@@ -324,7 +309,6 @@
                            , typ )
             else return ( argsStatements ++ classStatement ++ [(J.BlockStmt $ J.ExpStmt rhs)], rhs, typ )
 
-
      JField c fName r ->
        do (classStatement, classExpr, _) <- case c of (Right ce) -> translateM this ce
                                                       (Left cn)  -> return ([], J.ExpName $ J.Name [J.Ident cn], undefined)
@@ -339,61 +323,6 @@
                        let (_, lastExp, lastType) = last es'
                        let statements = concat $ map (\(x, _, _) -> x) es'
                        return (statements, lastExp, lastType)
-
-<<<<<<< HEAD
-     CJMethod (Right c) m args r ->
-       do args' <- mapM (translateM this) args
-          let argsStatements = concat $ map (\(x, _, _) -> x) args'
-          let argsExprs = map (\(_, x, _) -> x) args'
-          let argTypes = map (\(_, _, x) -> x) args'
-          let refTypeArgs = (map (\(CJClass x) -> J.ClassRefType $ J.ClassType [(J.Ident x, [])]) argTypes)
-          let rhs = J.MethodInv $ J.TypeMethodCall (J.Name [J.Ident c]) refTypeArgs (J.Ident m) argsExprs
-          let typ = CJClass r
-          if r /= "java.lang.Void"
-            then do (n :: Int) <- get
-                    put (n + 1)
-                    return ( argsStatements ++ [assignVar (localvarstr ++ show n) rhs typ]
-                           , var (localvarstr ++ show n)
-                           , typ )
-            else return ( argsStatements ++ [(J.BlockStmt $ J.ExpStmt rhs)], rhs, typ ) 
-
-     CJField c fName r -> 
-       case c of
-         (Left ce) -> do (classStatement, classExpr, _) <- translateM this ce
-                         let rhs = J.FieldAccess $ J.PrimaryFieldAccess classExpr (J.Ident fName)
-                         let typ = CJClass r
-                         (n :: Int) <- get
-                         put (n + 1)
-                         let newName = localvarstr ++ show n
-                         return (classStatement ++ [assignVar newName rhs typ], var newName, typ)
-         (Right cn) -> do let classExpr = J.ExpName $ J.Name [J.Ident cn]
-                          let rhs = J.FieldAccess $ J.PrimaryFieldAccess classExpr (J.Ident fName)
-                          let typ = CJClass r
-                          (n :: Int) <- get
-                          put (n + 1)
-                          let newName = localvarstr ++ show n
-                          return ([assignVar newName rhs typ], var newName, typ)
-                                      
-     CSeqExprs es -> do es' <- mapM (translateM this) es
-                        let (_, lastExp, lastType) = last es'
-                        let statements = concat $ map (\(x, _, _) -> x) es'
-                        return (statements, lastExp, lastType)
--- passing the primitive list
---     CFPrimList l -> case l of 
----- (expr, retvar, t) <- translateM this (CJNewObj pLNilClass [])
---                        []   -> do let nilins = J.InstanceCreation [] (J.ClassType [(J.Ident pLNilClass, [])]) [] Nothing
---                                   return ([], nilins, CListOf (CJClass "java.lang.Integer"))
---                        x:xs -> do  (_, lsExpr, _) <- translateM this (CFPrimList xs) -- liftM consPrimList $ map (translateM this) (CFPrimList xs)
---                                    (eleStmt, eleExpr, eleT) <- translateM this x
---                                    (n::Int) <- get
---                                    put (n+1)
---                                    let conlst = J.InstanceCreation [] 
---                                                 (J.ClassType [(J.Ident pLConsClass, [])]) [eleExpr, lsExpr] Nothing
---                                    let typ = CJClass primListClass
---                                    -- return ([assignVar (localvarstr ++ show n) conlst typ], var (localvarstr ++ show n), CListOf eleT)
---                                    return ([], conlst, CListOf eleT)
-=======
->>>>>>> ea65be6e
      ,
 
   translateScopeM = \e m -> case e of
