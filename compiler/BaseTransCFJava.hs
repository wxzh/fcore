{-# OPTIONS -XFlexibleContexts -XTypeOperators -XMultiParamTypeClasses -XKindSignatures -XScopedTypeVariables #-}

module BaseTransCFJava where
-- translation that does not pre-initialize Closures that are ininitalised in apply() methods of other Closures

import           ClosureF
import           Inheritance
import           JavaEDSL
import qualified Language.Java.Syntax as J
import           MonadLib
import           Panic
import           Prelude hiding (init)
import qualified Src
import           StringPrefixes

instance (:<) (Translate m) (Translate m) where
   up = id

type InitVars = [J.BlockStmt]

-- Closure F to Java

newIdent :: Int -> J.Ident
newIdent n = J.Ident $ localvarstr ++ show n

<<<<<<< HEAD
-- init :: [J.Decl]
-- init = [J.InitDecl False (J.Block [])]

closureType :: J.Type
closureType = classTy closureClass

objClassTy :: J.Type
objClassTy = classTy "Object"

-- objArrayType :: J.Type
-- objArrayType = arrayTy objType

-- field :: String -> J.Decl
-- field name = memberDecl $ fieldDecl [] objType [varDecl name Nothing]
=======
identDecl :: J.Ident -> Type Int -> J.Exp -> [J.BlockStmt]
identDecl id t j = [J.LocalVars [] (javaType t) [J.VarDecl (J.VarId id) (Just $ J.InitExp j)]]
>>>>>>> 8b3ed84a

mainArgType :: [J.FormalParam]
mainArgType =
  [paramDecl (arrayTy $
              classTy "String")
             "args"]

mainBody :: Maybe J.Block
mainBody =
  Just (block [bStmt $
               classMethodCall (var "System.out")
                               "println"
                               [var "apply()"]])

createCUB :: t -> [J.TypeDecl] -> J.CompilationUnit
createCUB _ compDef = cu
  where cu = J.CompilationUnit Nothing [] compDef

--consPrimList :: [([a], J.Exp, PCTyp t)] -> ([a], J.Exp, PCTyp t)
--consPrimList l = case l of

initStuff tempVar n expr ty =
  localFinalVar ty (varDecl tempName initValue)
  where tempName = tempVar ++ show n
        initValue
          | ty == objClassTy = expr
          | otherwise = (cast ty expr)


initClass :: String -> String -> Int -> J.Exp -> J.BlockStmt
initClass className tempVarStr n expr =
  initStuff tempVarStr n expr (classTy className)

type Var = Int -- Either Int Int left -> standard variable; right -> recursive variable

{-
translateScopeTyp javaExpression statementsBeforeOA currentId nextId initVars generateClone =
     [(J.LocalClass (J.ClassDecl [] (J.Ident ("Fun" ++ show nextId)) []
        (Just $ J.ClassRefType (J.ClassType [(J.Ident "Closure",[])])) [] (jexp [currentInitialDeclaration
        (J.Ident (localvarstr ++ show currentId))] (Just (J.Block (initVars ++ statementsBeforeOA ++ [outputAssignment javaExpression]))) nextId generateClone))),
        J.LocalVars [] (closureType) ([J.VarDecl (J.VarId $ J.Ident (localvarstr ++ show nextId)) (Just (J.InitExp (instCreat nextId)))])]
-}

type TransType = ([J.BlockStmt], J.Exp, Type Int)

data Translate m =
  T {translateM :: Expr Int (Var,Type Int) -> m TransType
    ,translateScopeM :: Scope (Expr Int (Var,Type Int)) Int (Var,Type Int) -> Maybe (Int,Type Int) -> m ([J.BlockStmt],J.Exp,TScope Int)
    ,translateApply :: m TransType -> m TransType -> m TransType
    ,translateIf :: m TransType -> m TransType -> m TransType -> m TransType
    ,translateScopeTyp :: Int -> Int -> [J.BlockStmt] -> Scope (Expr Int (Var,Type Int)) Int (Var,Type Int) -> m ([J.BlockStmt],J.Exp,TScope Int) -> m ([J.BlockStmt],TScope Int)
    ,genApply :: J.Ident -> TScope Int -> J.Exp -> J.Type -> m [J.BlockStmt]
    ,genRes :: TScope Int -> [J.BlockStmt] -> m [J.BlockStmt]
    ,genClone :: m Bool
    ,getCvarAss :: TScope Int -> J.Ident -> J.Exp -> J.Exp -> m [J.BlockStmt]
     -- getS3 :: TScope Int -> J.Exp -> (J.Exp -> J.Type -> [J.BlockStmt]) -> ([J.BlockStmt] -> [J.BlockStmt]) -> [J.BlockStmt] -> m ([J.BlockStmt], J.Exp)
    ,createWrap :: String -> Expr Int (Var,Type Int) -> m (J.CompilationUnit,Type Int)}

-- needed
getTupleClassName :: [a] -> String
getTupleClassName tuple = if lengthOfTuple > 50
                             then panic "The length of tuple is too long (>50)!"
                             else "hk.hku.cs.f2j.tuples.Tuple" ++ show lengthOfTuple
  where lengthOfTuple = length tuple

chooseCastBox :: Type t -> (String -> Int -> J.Exp -> J.BlockStmt, J.Type)
chooseCastBox (JClass c) =
  (initClass c,classTy c)
chooseCastBox (CFInt) =
  (initClass "java.lang.Integer",classTy "java.lang.Integer")
chooseCastBox (CFInteger) =
  (initClass "java.lang.Integer",classTy "java.lang.Integer")
chooseCastBox (Forall _) =
  (initClass closureClass,closureType)
chooseCastBox (TupleType tuple) =
  case tuple of
    [t] -> chooseCastBox t
    _ ->
      (initClass tupleClassName,classTy tupleClassName)
      where tupleClassName = getTupleClassName tuple
chooseCastBox _ = (initClass "Object",objClassTy)

<<<<<<< HEAD
javaType (JClass c)        = classTy c
javaType (Forall _)        = closureType
javaType (TupleType tuple) = case tuple of [t] -> javaType t
                                           _   -> classTy $ getTupleClassName tuple
javaType CFInt             = classTy "java.lang.Integer"
javaType CFInteger         = classTy "java.lang.Integer"
javaType _                 = objClassTy

getS3 :: MonadState Int m => Translate m -> J.Ident -> TScope Int -> J.Exp -> [J.BlockStmt] -> m ([J.BlockStmt], J.Exp)
=======
-- Needed
javaType :: Type t -> J.Type
javaType (JClass c) = classTy c
javaType (Forall _) = closureType
javaType (TupleType tuple) =
  case tuple of
    [t] -> javaType t
    _ -> classTy $ getTupleClassName tuple
javaType _ = objClassTy

getS3 :: MonadState Int m
      => Translate m
      -> J.Ident
      -> TScope Int
      -> J.Exp
      -> [J.BlockStmt]
      -> m ([J.BlockStmt],J.Exp)
>>>>>>> 8b3ed84a
getS3 this func t j3 cvarass =
  do (n :: Int) <- get
     put (n+1)
     let (cast,typ) = chooseCastBox (scope2ctyp t)
     apply <- genApply this func t (var (tempvarstr ++ show n)) typ
     rest <- genRes this t [cast tempvarstr n j3]
     let r = cvarass ++ apply ++ rest
     return (r, var (tempvarstr ++ show n))

genIfBody :: Monad m
          => m TransType
          -> m TransType
          -> ([J.BlockStmt], J.Exp)
          -> Int
          -> m TransType
genIfBody m2 m3 (s1,j1) n =
  do (s2,j2,t2) <- m2 {-translateM this e2-}
     (s3,j3,t3) <- m3 {-translateM this e3-}
     let ifvarname = (ifresultstr ++ show n)
     let ifresdecl = localVar (javaType t2) (varDeclNoInit ifvarname)
     let thenPart = (J.StmtBlock $ block (s2 ++ [assign (name [ifvarname]) j2]))
     let elsePart = (J.StmtBlock $ block (s3 ++ [assign (name [ifvarname]) j3]))
     let ifstmt  = bStmt $ J.IfThenElse j1 thenPart elsePart

     return (s1 ++ [ifresdecl,ifstmt],var ifvarname ,t2) -- need to check t2 == t3

-- needed
assignVar :: Type t -> String -> J.Exp -> J.BlockStmt
assignVar t varId e = localVar (javaType t) (varDecl varId e)

pairUp :: [Var] -> [(J.Exp, Type Int)] -> [(Var, Type Int)]
pairUp bindings vars = exchanged
    where
      z = bindings `zip` vars
      exchanged = map (\(a, (_, c)) -> (a, c)) z

-- needed
toTupleOf3Lists :: [(a, b, c)] -> ([a], [b], [c])
toTupleOf3Lists list = (first, second, third)
  where
    first  = map (\(x, _, _) -> x) list
    second = map (\(_, y, _) -> y) list
    third  = map (\(_, _, z) -> z) list

-- needed
concatFirst :: ([[a]], [b], [c]) -> ([a], [b], [c])
concatFirst (xs, y, z) = (concat xs, y, z)

-- Needed
getNewVarName :: MonadState Int m => t -> m String
getNewVarName this = do (n :: Int) <- get
                        put (n + 1)
                        return $ localvarstr ++ show n

mainClass :: String
          -> [J.BlockStmt]
          -> Maybe J.Type
          -> Maybe J.Block
          -> J.TypeDecl
mainClass className stmts returnType mainbodyDef =
  J.ClassTypeDecl
    (classDecl [J.Public]
               className
               (classBody [memberDecl $
                           methodDecl [J.Static]
                                      returnType
                                      "apply"
                                      []
                                      body
                          ,memberDecl $
                           methodDecl [J.Public,J.Static]
                                      Nothing
                                      "main"
                                      mainArgType
                                      mainbodyDef]))
  where body = Just (block stmts)


trans :: (MonadState Int m, selfType :< Translate m) => Base selfType (Translate m)
trans self =
  let this = up self
  in T {translateM =
          \e ->
            case e of
              Var (i,t) ->
                return ([],var (localvarstr ++ show i),t)
              Lit lit ->
                case lit of
                  (Src.Integer i) -> return ([] ,J.Lit (J.Int i) ,JClass "java.lang.Integer")
                  (Src.String s) -> return ([] ,J.Lit (J.String s) ,JClass "java.lang.String")
                  (Src.Boolean b) -> return ([] ,J.Lit (J.Boolean b) ,JClass "java.lang.Boolean")
                  (Src.Char c) -> return ([] ,J.Lit (J.Char c) ,JClass "java.lang.Character")
              PrimOp e1 op e2 ->
                do (s1,j1,_) <- translateM this e1
                   (s2,j2,_) <- translateM this e2
                   let (jexpr,typ) = case op of
                                       (Src.Arith realOp) -> (J.BinOp j1 realOp j2,JClass "java.lang.Integer")
                                       (Src.Compare realOp) -> (J.BinOp j1 realOp j2,JClass "java.lang.Boolean")
                                       (Src.Logic realOp) -> (J.BinOp j1 realOp j2,JClass "java.lang.Boolean")
                   newVarName <- getNewVarName this
                   return (s1 ++ s2 ++ [assignVar typ newVarName jexpr],var newVarName,typ)
              If e1 e2 e3 -> translateIf this (translateM this e1) (translateM this e2) (translateM this e3)
              Tuple tuple ->
                case tuple of
                  [t] ->
                    do (s1,j1,t1) <- translateM this t
                       return (s1,j1,TupleType [t1])
                  _ ->
                    do tuple' <- mapM (translateM this) tuple
                       let (statements,exprs,types) = concatFirst (toTupleOf3Lists tuple')
                       newVarName <- getNewVarName this
                       let c = getTupleClassName tuple
                       let rhs = instCreat (classTyp c) exprs
                       return (statements ++ [assignVar (JClass c) newVarName rhs],var newVarName,TupleType types)
              Proj index expr ->
                do ret@(statement,javaExpr,exprType) <- translateM this expr
                   case exprType of
                     TupleType [_] -> return ret
                     TupleType types ->
                       do newVarName <- getNewVarName this
                          let typ = (types !! (index - 1))
                          let rhs = cast (javaType typ) (fieldAccess javaExpr ("_" ++ show index))
                          return (statement ++ [assignVar typ newVarName rhs] ,var newVarName ,typ)
                     _ ->
                       panic "BaseTransCFJava.trans: expected tuple type"
              TApp e t ->
                do n <- get
                   (s,je,Forall (Kind f)) <- translateM this e
                   return (s,je,scope2ctyp (substScope n t (f n)))
    -- TODO: CLam and CFix generation of top-level Fun closures is a bit ad-hoc transformation from the old generated code + duplicate code
              Lam se ->
                do (s,je,t) <- translateScopeM this se Nothing
                   return (s,je,Forall t)
              Fix t s ->
                do (n :: Int) <- get
                   put (n + 1)
                   (s,je,t') <- translateScopeM this
                                                (s (n,t))
                                                (Just (n,t)) -- weird!
                   return (s,je,Forall t')

              Let e body ->
                do (n :: Int) <- get
                   put (n + 2)
                   (s1, j1, t1) <- translateM this e
                   (s2, j2, t2) <- translateM this (body (n,t1))

                   let x = newIdent n
                   let xf = newIdent (n + 1)

                   let xDecl = identDecl x t1 j1
                   let xfDecl = identDecl xf t2 j2

                   return (s1 ++ xDecl ++ s2 ++ xfDecl, J.ExpName (J.Name [xf]), t2)

              LetRec t xs body ->
                do (n :: Int) <- get
                   let needed = length (xs (zip [n ..] t))
                   put (n + 2 + needed)
                   mfuns <- return (\defs -> forM (xs defs) (translateM this))
                   let vars = (liftM (map (\(_,b,c) -> (b,c)))) (mfuns (zip [n ..] t))
                   let (bindings :: [Var]) = [n + 2 .. n + 1 + needed]
                   newvars <- ((liftM (pairUp bindings)) vars)

                   let mDecls = map (\x -> memberDecl (fieldDecl closureType
                                                                 (varDeclNoInit (localvarstr ++ show x))))
                                    bindings

                   let finalFuns = mfuns newvars
                   let appliedBody = body newvars
                   let varnums = map fst newvars
                   (bindStmts,bindExprs,_) <- (liftM unzip3 finalFuns)
                   (bodyStmts,bodyExpr,t') <- translateM this appliedBody
                   let typ = javaType t'
                   -- assign new created closures bindings to variables
                   let assm = map (\(i,jz) -> assign (name [localvarstr ++ show i]) jz)
                                  (varnums `zip` bindExprs)

                   let stasm = (concatMap (\(a,b) -> a ++ [b]) (bindStmts `zip` assm)) ++ bodyStmts ++ [assign (name ["out"]) bodyExpr]
                   let letClass =
                         [localClass ("Let" ++ show n)
                                      (classBody (memberDecl (fieldDecl objClassTy (varDeclNoInit "out")) :
                                                  mDecls ++ [J.InitDecl False (J.Block stasm)]))

                         ,localVar (classTy ("Let" ++ show n))
                                   (varDecl (localvarstr ++ show n)
                                            (instCreat (classTyp ("Let" ++ show n)) []))
                         ,localVar typ (varDecl (localvarstr ++ show (n + 1))
                                                (cast typ (J.ExpName (name [(localvarstr ++ show n), "out"]))))]
                   return (letClass,var (localvarstr ++ show (n + 1)),t')
              App e1 e2 ->
                translateApply this
                               (translateM this e1)
                               (translateM this e2)
              -- InstanceCreation [TypeArgument] ClassType [Argument] (Maybe ClassBody)
              JNewObj c args ->
                do args' <- mapM (translateM this) args
                   let (statements,exprs,types) = concatFirst $
                                                  toTupleOf3Lists args'
                   let rhs =
                         J.InstanceCreation
                           (map (\(JClass x) ->
                                   J.ActualType $ J.ClassRefType $
                                   J.ClassType [(J.Ident x,[])])
                                types)
                           (J.ClassType [(J.Ident c,[])])
                           exprs
                           Nothing
                   let typ = JClass c
                   newVarName <- getNewVarName this
                   return (statements ++
                           [assignVar typ newVarName rhs]
                          ,var newVarName
                          ,typ)
              JMethod c m args r ->
                do args' <- mapM (translateM this) args
                   let (statements,exprs,types) = concatFirst $
                                                  toTupleOf3Lists args'
                   let refTypes =
                         (map (\y ->
                           case y of JClass x ->
                                       J.ClassRefType $
                                       J.ClassType [(J.Ident x,[])]
                                     CFInt ->
                                       J.ClassRefType $
                                       J.ClassType [(J.Ident "java.lang.Integer",[])]
                                     CFInteger ->
                                       J.ClassRefType $
                                       J.ClassType [(J.Ident "java.lang.Integer",[])]
                                 )
                              types)
                   (classStatement,rhs) <- case c of
                                             (Right ce) ->
                                               do (classS,classE,_) <- translateM this ce
                                                  return (classS
                                                         ,J.MethodInv $
                                                          J.PrimaryMethodCall classE
                                                                              refTypes
                                                                              (J.Ident m)
                                                                              exprs)
                                             (Left cn) ->
                                               return ([]
                                                      ,J.MethodInv $
                                                       J.TypeMethodCall (J.Name [J.Ident cn])
                                                                        refTypes
                                                                        (J.Ident m)
                                                                        exprs)
                   let typ = JClass r
                   if r /= "java.lang.Void"
                      then do newVarName <- getNewVarName this
                              return (statements ++ classStatement ++
                                      [assignVar typ newVarName rhs]
                                     ,var newVarName
                                     ,typ)
                      else return (statements ++ classStatement ++
                                   [(J.BlockStmt $
                                     J.ExpStmt rhs)]
                                  ,rhs
                                  ,typ)
              JField c fName r ->
                do (classStatement,classExpr,_) <- case c of
                                                     (Right ce) ->
                                                       translateM this ce
                                                     (Left cn) ->
                                                       return ([]
                                                              ,J.ExpName $
                                                               J.Name [J.Ident cn]
                                                              ,undefined)
                   newVarName <- getNewVarName this
                   let typ = JClass r
                   let rhs =
                         J.Cast (javaType typ) $
                         J.FieldAccess $
                         J.PrimaryFieldAccess classExpr
                                              (J.Ident fName)
                   return (classStatement ++
                           [assignVar typ newVarName rhs]
                          ,var newVarName
                          ,typ)
              SeqExprs es ->
                do es' <- mapM (translateM this) es
                   let (_,lastExp,lastType) = last es'
                   let statements =
                         concat $
                         map (\(x,_,_) -> x) es'
                   return (statements,lastExp,lastType)
       ,translateScopeM =
          \e m ->
            case e of
              Body t ->
                do (s,je,t1) <- translateM this t
                   return (s,je,Body t1)
              Kind f ->
                do n <- get
                   put (n + 1) -- needed?
                   (s,je,t1) <- translateScopeM this
                                                (f n)
                                                m
                   return (s,je,Kind (\a -> substScope n (TVar a) t1))
              Type t g ->
                do n <- get
                   let (v,n') = maybe (n + 1,n + 2) (\(i,_) -> (i,n + 1)) m -- decide whether we have found the fixpoint closure or not
                   put (n' + 1)
                   let nextInClosure = g (n',t)

                   let typT1 = javaType t
                   let flag = typT1 == objClassTy
                   let accessField = fieldAccess (var (localvarstr ++ show v)) closureInput
                   let xf = localFinalVar typT1 (varDecl (localvarstr ++ show n')
                                                         (if flag
                                                             then accessField
                                                             else cast typT1 accessField))
                   (cvar,t1) <- translateScopeTyp this
                                                  v -- n + 1
                                                  n
                                                  [xf]
                                                  nextInClosure
                                                  (translateScopeM this nextInClosure Nothing)
                   return (cvar,var (localvarstr ++ show n),Type t (\_ -> t1))
       ,translateApply =
          \m1 m2 ->
            do (n :: Int) <- get
               put (n + 1)
               (s1,j1,Forall (Type t1 g)) <- m1
               (s2,j2,t2) <- m2
               let t = g ()
               let f = J.Ident (localvarstr ++ show n) -- use a fresh variable
               cvarass <- getCvarAss (up this)
                                     t
                                     f
                                     j1
                                     j2
               let j3 = (J.FieldAccess (J.PrimaryFieldAccess (J.ExpName (J.Name [f])) (J.Ident "out")))
               (s3,nje3) <- getS3 (up this) f t j3 cvarass
               return (s1 ++ s2 ++ s3,nje3,scope2ctyp t)
       ,translateIf =
          \m1 m2 m3 ->
            do n <- get
               put (n + 1)
               (s1,j1,t1) <- m1 {- translateM this e1 -}
               genIfBody m2 m3 (s1, j1) n
       ,translateScopeTyp =
          \currentId oldId initVars _ otherStmts ->
            do b <- genClone this
               (ostmts,oexpr,t1) <- otherStmts
               return ([localClassDecl ("Fun" ++ show oldId)
                                       closureClass
                                       (closureBodyGen [memberDecl $ fieldDecl closureType
                                                                               (varDecl (localvarstr ++ show currentId) J.This)]
                                                       (initVars ++ ostmts ++ [assign (name ["out"]) oexpr])
                                                       oldId
                                                       b)
                       ,localVar closureType (varDecl (localvarstr ++ show oldId) (funInstCreate oldId))]
                      ,t1)
       ,genApply =
          \f t x y ->
            return [J.BlockStmt
                      (J.ExpStmt (J.MethodInv
                                    (J.PrimaryMethodCall (J.ExpName (J.Name [f]))
                                                         []
                                                         (J.Ident "apply")
                                                         [])))]
       ,genRes = \t -> return
       ,getCvarAss =
          \t f j1 j2 ->
            return [J.LocalVars
                      []
                      closureType
                      ([J.VarDecl (J.VarId f)
                                  (Just (J.InitExp j1))])
                   ,J.BlockStmt
                      (J.ExpStmt (J.Assign (J.FieldLhs
                                              (J.PrimaryFieldAccess (J.ExpName (J.Name [f]))
                                                                    (J.Ident localvarstr)))
                                           J.EqualA
                                           j2))]
       ,genClone = return False -- do not generate clone method
       ,createWrap =
          \name exp ->
            do (bs,e,t) <- translateM this exp
               let returnType =
                     case t of
                       JClass "java.lang.Integer" -> Just $ J.PrimType $ J.IntT
                       _ -> Just objClassTy
               let returnStmt =
                     [bStmt $ J.Return $
                      Just e]
               let mainDecl =
                     mainClass name (bs ++ returnStmt) returnType mainBody
               return (createCUB this [mainDecl],t)}<|MERGE_RESOLUTION|>--- conflicted
+++ resolved
@@ -23,25 +23,8 @@
 newIdent :: Int -> J.Ident
 newIdent n = J.Ident $ localvarstr ++ show n
 
-<<<<<<< HEAD
--- init :: [J.Decl]
--- init = [J.InitDecl False (J.Block [])]
-
-closureType :: J.Type
-closureType = classTy closureClass
-
-objClassTy :: J.Type
-objClassTy = classTy "Object"
-
--- objArrayType :: J.Type
--- objArrayType = arrayTy objType
-
--- field :: String -> J.Decl
--- field name = memberDecl $ fieldDecl [] objType [varDecl name Nothing]
-=======
 identDecl :: J.Ident -> Type Int -> J.Exp -> [J.BlockStmt]
 identDecl id t j = [J.LocalVars [] (javaType t) [J.VarDecl (J.VarId id) (Just $ J.InitExp j)]]
->>>>>>> 8b3ed84a
 
 mainArgType :: [J.FormalParam]
 mainArgType =
@@ -110,10 +93,6 @@
 chooseCastBox :: Type t -> (String -> Int -> J.Exp -> J.BlockStmt, J.Type)
 chooseCastBox (JClass c) =
   (initClass c,classTy c)
-chooseCastBox (CFInt) =
-  (initClass "java.lang.Integer",classTy "java.lang.Integer")
-chooseCastBox (CFInteger) =
-  (initClass "java.lang.Integer",classTy "java.lang.Integer")
 chooseCastBox (Forall _) =
   (initClass closureClass,closureType)
 chooseCastBox (TupleType tuple) =
@@ -124,17 +103,6 @@
       where tupleClassName = getTupleClassName tuple
 chooseCastBox _ = (initClass "Object",objClassTy)
 
-<<<<<<< HEAD
-javaType (JClass c)        = classTy c
-javaType (Forall _)        = closureType
-javaType (TupleType tuple) = case tuple of [t] -> javaType t
-                                           _   -> classTy $ getTupleClassName tuple
-javaType CFInt             = classTy "java.lang.Integer"
-javaType CFInteger         = classTy "java.lang.Integer"
-javaType _                 = objClassTy
-
-getS3 :: MonadState Int m => Translate m -> J.Ident -> TScope Int -> J.Exp -> [J.BlockStmt] -> m ([J.BlockStmt], J.Exp)
-=======
 -- Needed
 javaType :: Type t -> J.Type
 javaType (JClass c) = classTy c
@@ -152,7 +120,6 @@
       -> J.Exp
       -> [J.BlockStmt]
       -> m ([J.BlockStmt],J.Exp)
->>>>>>> 8b3ed84a
 getS3 this func t j3 cvarass =
   do (n :: Int) <- get
      put (n+1)
@@ -176,7 +143,6 @@
      let thenPart = (J.StmtBlock $ block (s2 ++ [assign (name [ifvarname]) j2]))
      let elsePart = (J.StmtBlock $ block (s3 ++ [assign (name [ifvarname]) j3]))
      let ifstmt  = bStmt $ J.IfThenElse j1 thenPart elsePart
-
      return (s1 ++ [ifresdecl,ifstmt],var ifvarname ,t2) -- need to check t2 == t3
 
 -- needed
@@ -372,17 +338,9 @@
                    let (statements,exprs,types) = concatFirst $
                                                   toTupleOf3Lists args'
                    let refTypes =
-                         (map (\y ->
-                           case y of JClass x ->
-                                       J.ClassRefType $
-                                       J.ClassType [(J.Ident x,[])]
-                                     CFInt ->
-                                       J.ClassRefType $
-                                       J.ClassType [(J.Ident "java.lang.Integer",[])]
-                                     CFInteger ->
-                                       J.ClassRefType $
-                                       J.ClassType [(J.Ident "java.lang.Integer",[])]
-                                 )
+                         (map (\(JClass x) ->
+                                 J.ClassRefType $
+                                 J.ClassType [(J.Ident x,[])])
                               types)
                    (classStatement,rhs) <- case c of
                                              (Right ce) ->
