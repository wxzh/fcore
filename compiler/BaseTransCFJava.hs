--- conflicted
+++ resolved
@@ -350,15 +350,10 @@
                                                     then return (classS ,J.MethodInv $ J.PrimaryMethodCall (unwrap classE) refTypes (J.Ident m) exprs')
                                                     else return (classS ,cast realJavaType (J.MethodInv $ J.PrimaryMethodCall (unwrap classE) refTypes (J.Ident m) exprs'))
                                              Left cn ->
-<<<<<<< HEAD
-                                               return ([] ,cast realJavaType (J.MethodInv $ J.TypeMethodCall (J.Name [J.Ident cn]) refTypes (J.Ident m) exprs'))
-                   -- let typ = JClass r
-=======
                                                if realJavaType == objClassTy
                                                  then return ([] ,J.MethodInv $ J.TypeMethodCall (J.Name [J.Ident cn]) refTypes (J.Ident m) exprs')
                                                  else return ([] ,cast realJavaType (J.MethodInv $ J.TypeMethodCall (J.Name [J.Ident cn]) refTypes (J.Ident m) exprs'))
                    let typ = JClass r
->>>>>>> 3e32f8f5
                    if r /= "java.lang.Void"
                       then do newVarName <- getNewVarName this
                               assignExpr <- assignVar this realType newVarName rhs
