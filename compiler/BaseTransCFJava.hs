--- conflicted
+++ resolved
@@ -34,15 +34,8 @@
 closureClass :: String
 closureClass = "hk.hku.cs.f2j.Closure"
 
-<<<<<<< HEAD
 classRefType :: String -> J.RefType
 classRefType t = J.ClassRefType (J.ClassType [(J.Ident t,[])])
-=======
---primListType    = javaClassType primListClass
-closureType     = J.RefType (J.ClassRefType (J.ClassType [(J.Ident closureClass,[])]))
-javaClassType c = J.RefType (J.ClassRefType (J.ClassType [(J.Ident c, [])]))
-objType         = javaClassType "Object"
->>>>>>> 055b15fb
 
 javaClassType :: String -> J.Type
 javaClassType t = J.RefType $ classRefType t
@@ -113,34 +106,11 @@
     where body = Just (J.Block (bs ++ ass))
 
 
-<<<<<<< HEAD
-reduceTTuples :: [([a], J.Exp, Type t)] -> ([a], J.Exp, Type t)
-reduceTTuples all' = (merged, arrayAssignment, tupleType)
-    where
-        merged = concatMap (\x -> case x of (a, _, _) -> a) all'
-        arrayAssignment = J.ArrayCreateInit objType
-                                            1
-                                            (J.ArrayInit (map (\x -> case x of (_, b, _) -> J.InitExp b) all'))
-        tupleType = TupleType (map (\x -> case x of (_, _, c) -> c) all')
+--consPrimList :: [([a], J.Exp, PCTyp t)] -> ([a], J.Exp, PCTyp t)
+--consPrimList l = case l of
 
 initStuff :: Show a => String -> a -> J.Exp -> J.Type -> J.BlockStmt
 initStuff tempVarStr n j t = J.LocalVars [J.Final] t [varDecl (tempVarStr ++ show n) (Just e)]
-=======
-
---consPrimList :: [([a], J.Exp, PCTyp t)] -> ([a], J.Exp, PCTyp t)
---consPrimList l = case l of
-
---                               (n :: Int) <- get
---                               put (n + 1)
---                               let conlst = J.InstanceCreation [] 
---                                          (J.ClassType [(J.Ident pLConsClass, [])]) ([eleExpr] ++ lsExpr) Nothing
---                               let typ = CJClass primListClass
---                               return ([assignVar (localvarstr ++ show n) conlst typ], var (localvarstr ++ show n), CListOf eleT)
-
-
-
-initStuff tempvarstr n j t = J.LocalVars [J.Final] (t) ([J.VarDecl (J.VarId $ J.Ident (tempvarstr ++ show n)) (Just exp)])
->>>>>>> 055b15fb
     where
         e | t == objType = J.InitExp j
           | otherwise = J.InitExp $ J.Cast t j
@@ -155,12 +125,9 @@
 initClosure :: Show a => String -> a -> J.Exp -> J.BlockStmt
 initClosure tempVarStr n j = initStuff tempVarStr n j closureType
 
-<<<<<<< HEAD
 initObjArray :: Show a => String -> a -> J.Exp -> J.BlockStmt
 initObjArray tempVarStr n j = initStuff tempVarStr n j objArrayType
 
-=======
->>>>>>> 055b15fb
 --initPrimList tempvarstr n j = initClassCast primListClass tempvarstr n j
 
 type Var = Int -- Either Int Int left -> standard variable; right -> recursive variable
@@ -225,21 +192,6 @@
   createWrap :: String -> Expr Int (Var, Type Int) -> m (J.CompilationUnit, Type Int)
   }
 
-<<<<<<< HEAD
-chooseCastBox :: Show a => Type t -> (String -> a -> J.Exp -> J.BlockStmt, J.Type)
-chooseCastBox (JClass c)       = (initClassCast c, javaClassType c)
-chooseCastBox (Forall _)       = (initClosure,closureType)
-chooseCastBox (TupleType [t])  = chooseCastBox t -- optimization for tuples of size 1
-chooseCastBox (TupleType _)    = (initObjArray,objArrayType)
-chooseCastBox _                 = (initObj,objType)
-
-javaType :: Type t -> J.Type
-javaType (JClass c)      = javaClassType c
-javaType (Forall _)      = closureType
-javaType (TupleType [t]) = javaType t -- optimization for tuples of size 1
-javaType (TupleType _)   = objArrayType
-javaType _                = objType
-=======
 getTupleClassName :: [a] -> String
 getTupleClassName tuple =
   if lengthOfTuple > 50
@@ -261,7 +213,6 @@
 javaType (TupleType tuple) = case tuple of [t] -> javaType t
                                            _   -> javaClassType $ getTupleClassName tuple
 javaType _                 = objType
->>>>>>> 055b15fb
 
 getS3 :: MonadState Int m => Translate m -> J.Ident -> TScope Int -> J.Exp -> [J.BlockStmt] -> m ([J.BlockStmt], J.Exp)
 getS3 this func t j3 cvarass =
@@ -299,9 +250,6 @@
 pairUp bindings vars = exchanged
     where
       z = bindings `zip` vars
-<<<<<<< HEAD
-      exchanged = map (\x -> case x of (a, (_, c)) -> (a,c)) z
-=======
       exchanged = map (\(a, (_, c)) -> (a, c)) z
 
 toTupleOf3Lists :: [(a, b, c)] -> ([a], [b], [c])
@@ -317,7 +265,6 @@
 getNewVarName this = do (n :: Int) <- get
                         put (n + 1)
                         return $ localvarstr ++ show n
->>>>>>> 055b15fb
 
 trans :: (MonadState Int m, selfType :< Translate m) => Base selfType (Translate m)
 trans self = let this = up self in T {
@@ -415,16 +362,6 @@
 
      JMethod c m args r ->
        do args' <- mapM (translateM this) args
-<<<<<<< HEAD
-          let argsStatements = concatMap (\(x, _, _) -> x) args'
-          let argsExprs = map (\(_, x, _) -> x) args'
-          let argTypes = map (\(_, _, x) -> x) args'
-          let refTypeArgs = (map (\(JClass x) -> J.ClassRefType $ J.ClassType [(J.Ident x, [])]) argTypes)
-          (classStatement, rhs) <- case c of
-                                     (Right ce) -> do (classS, classE, _) <- translateM this ce
-                                                      return (classS, J.MethodInv $ J.PrimaryMethodCall classE refTypeArgs (J.Ident m) argsExprs)
-                                     (Left cn)  -> return ([], J.MethodInv $ J.TypeMethodCall (J.Name [J.Ident cn]) refTypeArgs (J.Ident m) argsExprs)
-=======
           let (statements, exprs, types) = concatFirst $ toTupleOf3Lists args'
           let refTypes = (map (\(JClass x) -> J.ClassRefType $ J.ClassType [(J.Ident x, [])]) types)
           (classStatement, rhs) <-
@@ -432,13 +369,11 @@
               (Right ce) -> do (classS, classE, _) <- translateM this ce
                                return (classS, J.MethodInv $ J.PrimaryMethodCall classE refTypes (J.Ident m) exprs)       
               (Left cn)  -> return ([], J.MethodInv $ J.TypeMethodCall (J.Name [J.Ident cn]) refTypes (J.Ident m) exprs)
->>>>>>> 055b15fb
           let typ = JClass r
           if r /= "java.lang.Void"
             then do newVarName <- getNewVarName this
                     return (statements ++ classStatement ++ [assignVar newVarName rhs typ], var newVarName, typ)
             else return (statements ++ classStatement ++ [(J.BlockStmt $ J.ExpStmt rhs)], rhs, typ)
-
 
      JField c fName r ->
        do (classStatement, classExpr, _) <- case c of (Right ce) -> translateM this ce
@@ -452,7 +387,6 @@
                        let (_, lastExp, lastType) = last es'
                        let statements = concat $ map (\(x, _, _) -> x) es'
                        return (statements, lastExp, lastType)
-
      ,
 
   translateScopeM = \e m -> case e of
