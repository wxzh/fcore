--- conflicted
+++ resolved
@@ -25,17 +25,6 @@
 
 -- init :: [J.Decl]
 -- init = [J.InitDecl False (J.Block [])]
-
-<<<<<<< HEAD
-classRefType :: String -> J.RefType
-classRefType t = J.ClassRefType (J.ClassType [(J.Ident t,[])])
-
-javaClassType :: String -> J.Type
-javaClassType t = J.RefType $ classRefType t
-=======
-closureClass :: String
-closureClass = "hk.hku.cs.f2j.Closure"
->>>>>>> 394db392
 
 closureType :: J.Type
 closureType = classTy closureClass
@@ -101,37 +90,6 @@
 
 type Var = Int -- Either Int Int left -> standard variable; right -> recursive variable
 
-<<<<<<< HEAD
-instCreat :: Show a => a -> J.Exp
-instCreat i = J.InstanceCreation [] (J.ClassType [(J.Ident ("Fun" ++ show i),[])]) [] Nothing
-
-jexp :: Show a => [J.Decl] -> Maybe J.Block -> a -> Bool -> J.ClassBody
-jexp init' body idCF generateClone =
-       J.ClassBody $ init'
-                  ++ [J.MemberDecl $ methodDecl "apply" Nothing body]
-                  ++ if generateClone
-                       then [J.MemberDecl $ methodDecl "clone" (Just closureType) cloneBody]
-                       else []
-        where
-            methodDecl name typ by = J.MethodDecl [J.Public] [] typ (J.Ident name) [] [] (J.MethodBody by)
-            cloneBody = Just (J.Block [J.LocalVars [] closureType [varDecl "c"
-                                                                           (Just $ J.InitExp $ instCreat idCF)]
-                                    , J.BlockStmt (J.ExpStmt (J.Assign (J.NameLhs $ names ["c", localvarstr])
-                                                                       J.EqualA
-                                                                       (J.ExpName $ names ["this", localvarstr])))
-                                    , J.BlockStmt (J.ExpStmt (J.MethodInv (J.PrimaryMethodCall (var "c") [] (J.Ident "apply") [])))
-                                    , J.BlockStmt (J.Return (Just (J.Cast closureType (var "c"))))])
-
-currentInitialDeclaration :: J.Ident -> J.Decl
-currentInitialDeclaration idCurrentName = J.MemberDecl $ J.FieldDecl []
-                                                                     closureType
-                                                                     [J.VarDecl (J.VarId idCurrentName) (Just (J.InitExp J.This))]
-
-outputAssignment :: J.Exp -> J.BlockStmt
-outputAssignment javaExpression = J.BlockStmt (J.ExpStmt (J.Assign (J.NameLhs (names ["out"]))
-                                                                   J.EqualA
-                                                                   javaExpression))
-=======
 -- instCreat :: Int -> J.Exp
 -- instCreat i = J.InstanceCreation [] (J.ClassType [(J.Ident ("Fun" ++ show i),[])]) [] Nothing
 
@@ -186,7 +144,6 @@
 outputAssignment :: J.Exp -> J.BlockStmt
 outputAssignment javaExpression =
   J.BlockStmt (J.ExpStmt (J.Assign (J.NameLhs (names ["out"])) J.EqualA javaExpression))
->>>>>>> 394db392
 
 {-
 translateScopeTyp javaExpression statementsBeforeOA currentId nextId initVars generateClone =
@@ -356,198 +313,6 @@
 
 
 trans :: (MonadState Int m, selfType :< Translate m) => Base selfType (Translate m)
-<<<<<<< HEAD
-trans self = let this = up self in T {
-  translateM = \e -> case e of
-     Var (i, t) -> return ([],var (localvarstr ++ show i), t)
-
-     Lit lit -> case lit of
-                  (Src.Integer i) -> return ([], J.Lit $ J.Int i, JClass "java.lang.Integer")
-                  (Src.String s)  -> return ([], J.Lit $ J.String s, JClass "java.lang.String")
-                  (Src.Boolean b) -> return ([], J.Lit $ J.Boolean b, JClass "java.lang.Boolean")
-                  (Src.Char c)    -> return ([], J.Lit $ J.Char c, JClass "java.lang.Character")
-
-     PrimOp e1 op e2 ->
-       do (s1, j1, _) <- translateM this e1
-          (s2, j2, _) <- translateM this e2
-          let (je, typ) = case op of
-                            (Src.Arith realOp)   -> (J.BinOp j1 realOp j2, JClass "java.lang.Integer")
-                            (Src.Compare realOp) -> (J.BinOp j1 realOp j2, JClass "java.lang.Boolean")
-                            (Src.Logic realOp)   -> (J.BinOp j1 realOp j2, JClass "java.lang.Boolean")
-          newVarName <- getNewVarName this
-          return (s1 ++ s2 ++ [assignVar newVarName je typ], var newVarName, typ)
-
-     If e1 e2 e3 -> translateIf this (translateM this e1) (translateM this e2) (translateM this e3)
-
-     Tuple tuple ->
-       case tuple of [t] -> do (s1,j1,t1) <- translateM this t
-                               return (s1,j1,TupleType [t1])
-                     _   -> do tuple' <- mapM (translateM this) tuple
-                               let (statements, exprs, types) = concatFirst $ toTupleOf3Lists tuple'
-                               newVarName <- getNewVarName this
-                               let c = getTupleClassName tuple
-                               let rhs = J.InstanceCreation [] (J.ClassType [(J.Ident c, [])]) exprs Nothing
-                               return (statements ++ [assignVar newVarName rhs (JClass c)], var newVarName, TupleType types)
-
-     Proj index expr ->
-       do ret@(statement, javaExpr, exprType) <- translateM this expr
-          case exprType of
-             TupleType [_]   -> return ret
-             TupleType types -> do newVarName <- getNewVarName this
-                                   let typ = (types !! (index - 1))
-                                   let rhs = J.Cast (javaType typ) $ J.FieldAccess $ J.PrimaryFieldAccess javaExpr (J.Ident ("_" ++ show index))
-                                   return (statement ++ [assignVar newVarName rhs typ], var newVarName, typ)
-             _               -> panic "BaseTransCFJava.trans: expected tuple type"
-
-     TApp e t ->
-       do  n <- get
-           (s,je, Forall (Kind f)) <- translateM this e
-           return (s,je, scope2ctyp (substScope n t (f n)))
-    -- TODO: CLam and CFix generation of top-level Fun closures is a bit ad-hoc transformation from the old generated code + duplicate code
-     Lam se ->
-       do (s,je, t) <- translateScopeM this se Nothing
-          return (s,je, Forall t)
-
-     Fix t s ->
-       do  (n :: Int) <- get
-           put (n+1)
-           (s, je, t') <- translateScopeM this (s (n,t)) (Just (n,t)) -- weird!
-           return (s,je, Forall t')
-
-     LetRec t xs body ->
-       do  (n :: Int) <- get
-           let needed = length $ (xs (zip [n..] (repeat (t!!0))))
-           put (n+2+needed)
-           mfuns <- return (\defs -> forM (xs defs) (translateM this))
-
-           let vars = (liftM (map (\(_, b, c) -> (b, c)))) (mfuns (zip [n..] (repeat (t!!0))))
-           let (bindings :: [Var]) = [n+2..n+1+needed]
-           newvars <- ((liftM (pairUp bindings)) vars)
-           let mDecls = map (\x -> J.MemberDecl (J.FieldDecl [J.Public] (closureType) [J.VarDecl (J.VarId (J.Ident (localvarstr ++ show x))) Nothing])) bindings
-           let finalFuns = mfuns newvars
-           let appliedBody = body newvars
-           let tnv = map fst newvars
-           (s, je, t') <- translateM this appliedBody--join ((liftM (translateM this)) appliedBody)
-           (stmts, jex, _) <- ((liftM (unzip3)) (finalFuns))
-           let typ = javaType t'
-           let assm = map (\(i, jz) -> J.BlockStmt (J.ExpStmt (J.Assign (J.NameLhs (J.Name [J.Ident (localvarstr ++ show i)])) J.EqualA jz))) (tnv `zip` jex)
-           let stasm = (concatMap (\(a,b) -> a ++ [b]) (stmts `zip` assm)) ++ s ++ [J.BlockStmt (J.ExpStmt (J.Assign (J.NameLhs (J.Name [J.Ident "out"])) J.EqualA je))]
-           let letClass = [J.LocalClass (J.ClassDecl [] (J.Ident ("Let" ++ show n)) [] Nothing [] (J.ClassBody
-                           (J.MemberDecl (J.FieldDecl [J.Public] (objType) [J.VarDecl (J.VarId (J.Ident "out")) Nothing]) : mDecls ++ [J.InitDecl False (J.Block stasm)]))),
-                           J.LocalVars [] (J.RefType (J.ClassRefType (J.ClassType [(J.Ident ("Let" ++ show n),[])]))) [J.VarDecl (J.VarId (J.Ident (localvarstr ++ show n))) (Just (J.InitExp (J.InstanceCreation [] (J.ClassType [(J.Ident ("Let" ++ show n),[])]) [] Nothing)))],
-                           J.LocalVars [] typ [J.VarDecl (J.VarId (J.Ident (localvarstr ++ show (n+1)))) (Just (J.InitExp (J.Cast (typ) (J.ExpName (J.Name [J.Ident (localvarstr ++ show n),J.Ident "out"])))))]]
-           return (letClass, var (localvarstr ++ show (n+1)), t')
-
-     App e1 e2 -> translateApply this (translateM this e1) (translateM this e2)
-
-     -- InstanceCreation [TypeArgument] ClassType [Argument] (Maybe ClassBody)
-     JNewObj c args ->
-       do args' <- mapM (translateM this) args
-          let (statements, exprs, types) = concatFirst $ toTupleOf3Lists args'
-          let rhs = J.InstanceCreation (map (\(JClass x) -> J.ActualType $ J.ClassRefType $ J.ClassType [(J.Ident x, [])]) types)
-                                       (J.ClassType [(J.Ident c, [])]) exprs Nothing
-          let typ = JClass c
-          newVarName <- getNewVarName this
-          return (statements ++ [assignVar newVarName rhs typ], var newVarName, typ)
-
-     JMethod c m args r ->
-       do args' <- mapM (translateM this) args
-          let (statements, exprs, types) = concatFirst $ toTupleOf3Lists args'
-          let refTypes = (map (\(JClass x) -> J.ClassRefType $ J.ClassType [(J.Ident x, [])]) types)
-          (classStatement, rhs) <-
-            case c of
-              (Right ce) -> do (classS, classE, _) <- translateM this ce
-                               return (classS, J.MethodInv $ J.PrimaryMethodCall classE refTypes (J.Ident m) exprs)
-              (Left cn)  -> return ([], J.MethodInv $ J.TypeMethodCall (J.Name [J.Ident cn]) refTypes (J.Ident m) exprs)
-          let typ = JClass r
-          if r /= "java.lang.Void"
-            then do newVarName <- getNewVarName this
-                    return (statements ++ classStatement ++ [assignVar newVarName rhs typ], var newVarName, typ)
-            else return (statements ++ classStatement ++ [(J.BlockStmt $ J.ExpStmt rhs)], rhs, typ)
-
-     JField c fName r ->
-       do (classStatement, classExpr, _) <- case c of (Right ce) -> translateM this ce
-                                                      (Left cn)  -> return ([], J.ExpName $ J.Name [J.Ident cn], undefined)
-          newVarName <- getNewVarName this
-          let typ = JClass r
-          let rhs = J.Cast (javaType typ) $ J.FieldAccess $ J.PrimaryFieldAccess classExpr (J.Ident fName)
-          return (classStatement ++ [assignVar newVarName rhs typ], var newVarName, typ)
-
-     SeqExprs es -> do es' <- mapM (translateM this) es
-                       let (_, lastExp, lastType) = last es'
-                       let statements = concat $ map (\(x, _, _) -> x) es'
-                       return (statements, lastExp, lastType)
-     ,
-
-  translateScopeM = \e m -> case e of
-      Body t ->
-        do  (s,je, t1) <- translateM this t
-            return (s,je, Body t1)
-
-      Kind f ->
-        do  n <- get
-            put (n+1) -- needed?
-            (s,je,t1) <- translateScopeM this (f n) m
-            return (s,je, Kind (\a -> substScope n (TVar a) t1))
-
-      Type t g ->
-        do  n <- get
-            let f       = J.Ident (localvarstr ++ show n) -- use a fresh variable
-            let (v,n')  = maybe (n+1,n+2) (\(i,_) -> (i,n+1)) m -- decide whether we have found the fixpoint closure or not
-            put (n' + 1)
-            let nextInClosure = g (n',t)
-            let js = (initStuff localvarstr n' (inputFieldAccess (localvarstr ++ show v)) (javaType t))
-            (cvar,t1) <- translateScopeTyp this v n [js] nextInClosure (translateScopeM this nextInClosure Nothing)
-            return (cvar,J.ExpName (J.Name [f]), Type t (\_ -> t1) ),
-
-  translateApply = \m1 m2 ->
-       do  (n :: Int) <- get
-           put (n+1)
-           (s1,j1, Forall (Type t1 g)) <- m1
-           (s2,j2,t2) <- m2
-           let t    = g ()
-           let f    = J.Ident (localvarstr ++ show n) -- use a fresh variable
-           cvarass <- getCvarAss (up this) t f j1 j2
-           let j3 = (J.FieldAccess (J.PrimaryFieldAccess (J.ExpName (J.Name [f])) (J.Ident "out")))
-           (s3, nje3) <- getS3 (up this) f t j3 cvarass
-           return (s1 ++ s2 ++ s3, nje3, scope2ctyp t),
-
-  translateIf = \m1 m2 m3 ->
-        do  n <- get
-            put (n+1)
-            (s1,j1,t1) <- m1 {- translateM this e1 -}
-            -- let j1' = J.BinOp j1 J.Equal (J.Lit (J.Int 0))
-            -- genIfBody this m2 m3 j1' s1 n,
-            genIfBody this m2 m3 j1 s1 n,
-
-  translateScopeTyp = \currentId nextId initVars nextInClosure m ->
-     do b <- genClone this
-        (statementsBeforeOA,javaExpression,t1) <- m
-        return ([J.LocalClass (J.ClassDecl [] (J.Ident ("Fun" ++ show nextId)) []
-                 (Just $ J.ClassRefType (J.ClassType [(J.Ident closureClass,[])])) [] (jexp [currentInitialDeclaration
-                 (J.Ident (localvarstr ++ show currentId))] (Just (J.Block (initVars ++ statementsBeforeOA ++ [outputAssignment javaExpression]))) nextId b)),
-                 J.LocalVars [] (closureType) ([J.VarDecl (J.VarId $ J.Ident (localvarstr ++ show nextId)) (Just (J.InitExp (instCreat nextId)))])],t1),
-
-
-  genApply = \f t x y -> return [J.BlockStmt (J.ExpStmt (J.MethodInv (J.PrimaryMethodCall (J.ExpName (J.Name [f])) [] (J.Ident "apply") [])))],
-
-  genRes = \t -> return,
-
-  getCvarAss = \t f j1 j2 ->
-     return [ J.LocalVars [] closureType ([J.VarDecl (J.VarId f) (Just (J.InitExp j1))]),
-              J.BlockStmt (J.ExpStmt (J.Assign (J.FieldLhs (J.PrimaryFieldAccess (J.ExpName (J.Name [f])) (J.Ident localvarstr))) J.EqualA j2) )],
-
-  genClone = return False, -- do not generate clone method
-
-  createWrap = \name exp ->
-        do (bs,e,t) <- translateM this exp
-           let returnType = case t of JClass "java.lang.Integer" -> Just $ J.PrimType $ J.IntT
-                                      _ -> Just $ objType
-           let classDecl = getClassDecl name bs ([J.BlockStmt (J.Return $ Just e)]) returnType mainbody
-           return (createCUB this [classDecl], t)
-
-    }
-=======
 trans self =
   let this = up self
   in T {translateM =
@@ -970,5 +735,4 @@
                       Just e]
                let mainDecl =
                      mainClass name (bs ++ returnStmt) returnType mainBody
-               return (createCUB this [mainDecl],t)}
->>>>>>> 394db392
+               return (createCUB this [mainDecl],t)}