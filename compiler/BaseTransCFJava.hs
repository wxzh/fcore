{-# OPTIONS -XFlexibleContexts -XTypeOperators -XMultiParamTypeClasses -XKindSignatures -XScopedTypeVariables #-}

module BaseTransCFJava where
-- translation that does not pre-initialize Closures that are ininitalised in apply() methods of other Closures

import           ClosureF
import           Inheritance
import qualified Language.Java.Syntax as J
import           MonadLib
import           Panic
import           Prelude hiding (init)
import qualified Src
import           StringPrefixes

instance (:<) (Translate m) (Translate m) where
   up = id

type InitVars = [J.BlockStmt]

-- Closure F to Java

names :: [String] -> J.Name
names xs = J.Name $ map J.Ident xs

var :: String -> J.Exp
var x = J.ExpName $ names [x]

jbody :: Maybe J.Block
jbody = Just (J.Block [])

init :: [J.Decl]
init = [J.InitDecl False (J.Block [])]

closureClass :: String
closureClass = "hk.hku.cs.f2j.Closure"
--primListClass = "hk.hku.cs.f2j.FunctionalList"
--pLNilClass = "hk.hku.cs.f2j.Nil"
--pLConsClass = "hk.hku.cs.f2j.Cons"

<<<<<<< HEAD
javaClassType :: String -> J.Type
javaClassType t = J.RefType $ J.ClassRefType (J.ClassType [(J.Ident t,[])])
=======
--primListType    = javaClassType primListClass
closureType     = J.RefType (J.ClassRefType (J.ClassType [(J.Ident closureClass,[])]))
javaClassType c = J.RefType (J.ClassRefType (J.ClassType [(J.Ident c, [])]))
objType         = javaClassType "Object"
objArrayType    = J.RefType (J.ArrayType (J.RefType (J.ClassRefType (J.ClassType [(J.Ident "Object",[])]))))
>>>>>>> d8593908

closureType :: J.Type
closureType     = javaClassType closureClass

objType :: J.Type
objType         = javaClassType "Object"

arrayType :: J.Type -> J.Type
arrayType ty  = J.RefType (J.ArrayType ty)

objArrayType :: J.Type
objArrayType = arrayType objType

varDecl :: String -> Maybe J.VarInit -> J.VarDecl
varDecl name e = J.VarDecl (J.VarId $ J.Ident name) e

ifBody :: ([J.BlockStmt], [J.BlockStmt]) -> (J.Exp, J.Exp, J.Exp) -> Int -> (J.BlockStmt, J.Exp)
ifBody (s2, s3) (j1, j2, j3) n = (J.BlockStmt $ J.IfThenElse j1
                                                             (J.StmtBlock $ J.Block (s2 ++ j2Stmt))
                                                             (J.StmtBlock $ J.Block (s3 ++ j3Stmt))
                                 , newvar)
    where j2Stmt = [localVarDecl j2]
          j3Stmt = [localVarDecl j3]
          localVarDecl e = J.LocalVars []
                                       (javaClassType "")
                                       [varDecl ifvarname (Just (J.InitExp e))]
          ifvarname = (ifresultstr ++ show n)
          newvar = var ifvarname

field :: String -> J.Decl
field name = J.MemberDecl $ J.FieldDecl []
                                        objType
                                        [varDecl name Nothing]

app :: [J.Modifier] -> Maybe J.Block -> Maybe J.Type -> String -> [J.FormalParam] -> J.Decl
app modi b rt en args = J.MemberDecl (J.MethodDecl modi [] rt (J.Ident en) args [] (J.MethodBody b))

applyCall :: J.BlockStmt
applyCall = J.BlockStmt (J.ExpStmt (J.MethodInv (J.MethodCall (J.Name [J.Ident "apply"]) [])))

mainArgType :: [J.FormalParam]
mainArgType = [J.FormalParam []
                             (arrayType $ javaClassType "String")
                             False
                             (J.VarId (J.Ident "args"))]

mainbody :: Maybe J.Block
mainbody = Just (J.Block [J.BlockStmt $ J.ExpStmt $
                                          J.MethodInv $
                                             J.PrimaryMethodCall
                                                (var "System.out")
                                                []
                                                (J.Ident "println")
                                                [var "apply()"]])

createCUB :: t -> [J.TypeDecl] -> J.CompilationUnit
createCUB _ compDef = cu
  where cu = J.CompilationUnit Nothing [] compDef

getClassDecl :: String -> [J.BlockStmt] -> [J.BlockStmt] -> Maybe J.Type -> Maybe J.Block -> J.TypeDecl
getClassDecl className bs ass returnType mainbodyDef =
  J.ClassTypeDecl (J.ClassDecl [J.Public] (J.Ident className) [] Nothing []
                               (J.ClassBody [app [J.Static] body returnType "apply" []
                                            ,app [J.Public, J.Static] mainbodyDef Nothing "main" mainArgType]))
    where body = Just (J.Block (bs ++ ass))

<<<<<<< HEAD
=======
getClassDecl className bs ass returnType mainbodyDef = J.ClassTypeDecl (J.ClassDecl [J.Public] (J.Ident className) [] (Nothing) []
    (J.ClassBody [app [J.Static] body returnType "apply" [], 
      app [J.Public, J.Static] mainbodyDef Nothing "main" mainArgType]))
    where
        body = Just (J.Block (bs ++ ass))
>>>>>>> d8593908

reduceTTuples :: [([a], J.Exp, Type t)] -> ([a], J.Exp, Type t)
reduceTTuples all' = (merged, arrayAssignment, tupleType)
    where
<<<<<<< HEAD
        merged = concatMap (\x -> case x of (a, _, _) -> a) all'
        arrayAssignment = J.ArrayCreateInit objType
                                            1
                                            (J.ArrayInit (map (\x -> case x of (_, b, _) -> J.InitExp b) all'))
        tupleType = TupleType (map (\x -> case x of (_, _, c) -> c) all')

initStuff :: Show a => String -> a -> J.Exp -> J.Type -> J.BlockStmt
initStuff tempVarStr n j t = J.LocalVars [J.Final] t [varDecl (tempVarStr ++ show n) (Just e)]
=======
        merged = concat $ map (\x -> case x of (a,b,c) -> a) all
        arrayAssignment = J.ArrayCreateInit (objType) 1 (J.ArrayInit (map (\x -> case x of (a,b,c) -> J.InitExp b) all))
        tupleType = TupleType (map (\x -> case x of (a,b,c) -> c) all)

--consPrimList :: [([a], J.Exp, PCTyp t)] -> ([a], J.Exp, PCTyp t)
--consPrimList l = case l of

--                               (n :: Int) <- get
--                               put (n + 1)
--                               let conlst = J.InstanceCreation [] 
--                                          (J.ClassType [(J.Ident pLConsClass, [])]) ([eleExpr] ++ lsExpr) Nothing
--                               let typ = CJClass primListClass
--                               return ([assignVar (localvarstr ++ show n) conlst typ], var (localvarstr ++ show n), CListOf eleT)



initStuff tempvarstr n j t = J.LocalVars [J.Final] (t) ([J.VarDecl (J.VarId $ J.Ident (tempvarstr ++ show n)) (Just exp)])
>>>>>>> d8593908
    where
        e | t == objType = J.InitExp j
          | otherwise = J.InitExp $ J.Cast t j


initClassCast :: Show a => String -> String -> a -> J.Exp -> J.BlockStmt
initClassCast c tempVarStr n j = initStuff tempVarStr n j (javaClassType c)

initObj :: Show a => String -> a -> J.Exp -> J.BlockStmt
initObj tempVarStr n j = initStuff tempVarStr n j objType

initClosure :: Show a => String -> a -> J.Exp -> J.BlockStmt
initClosure tempVarStr n j = initStuff tempVarStr n j closureType

initObjArray :: Show a => String -> a -> J.Exp -> J.BlockStmt
initObjArray tempVarStr n j = initStuff tempVarStr n j objArrayType

--initPrimList tempvarstr n j = initClassCast primListClass tempvarstr n j

type Var = Int -- Either Int Int left -> standard variable; right -> recursive variable

instCreat :: Show a => a -> J.Exp
instCreat i = J.InstanceCreation [] (J.ClassType [(J.Ident ("Fun" ++ show i),[])]) [] Nothing

jexp :: Show a => [J.Decl] -> Maybe J.Block -> a -> Bool -> J.ClassBody
jexp init' body idCF generateClone =
       J.ClassBody $ init'
                  ++ [J.MemberDecl $ methodDecl "apply" Nothing body]
                  ++ if generateClone
                       then [J.MemberDecl $ methodDecl "clone" (Just closureType) cloneBody] 
                       else []
        where
            methodDecl name typ by = J.MethodDecl [J.Public] [] typ (J.Ident name) [] [] (J.MethodBody by)
            cloneBody = Just (J.Block [J.LocalVars [] closureType [varDecl "c"
                                                                           (Just $ J.InitExp $ instCreat idCF)]
                                    , J.BlockStmt (J.ExpStmt (J.Assign (J.NameLhs $ names ["c", localvarstr]) 
                                                                       J.EqualA
                                                                       (J.ExpName $ names ["this", localvarstr])))
                                    , J.BlockStmt (J.ExpStmt (J.MethodInv (J.PrimaryMethodCall (var "c") [] (J.Ident "apply") [])))
                                    , J.BlockStmt (J.Return (Just (J.Cast closureType (var "c"))))])

currentInitialDeclaration :: J.Ident -> J.Decl
currentInitialDeclaration idCurrentName = J.MemberDecl $ J.FieldDecl []
                                                                     closureType 
                                                                     [J.VarDecl (J.VarId idCurrentName) (Just (J.InitExp J.This))]

outputAssignment :: J.Exp -> J.BlockStmt
outputAssignment javaExpression = J.BlockStmt (J.ExpStmt (J.Assign (J.NameLhs (names ["out"])) 
                                                                   J.EqualA
                                                                   javaExpression))

{-
translateScopeTyp javaExpression statementsBeforeOA currentId nextId initVars generateClone =
     [(J.LocalClass (J.ClassDecl [] (J.Ident ("Fun" ++ show nextId)) []
        (Just $ J.ClassRefType (J.ClassType [(J.Ident "Closure",[])])) [] (jexp [currentInitialDeclaration
        (J.Ident (localvarstr ++ show currentId))] (Just (J.Block (initVars ++ statementsBeforeOA ++ [outputAssignment javaExpression]))) nextId generateClone))),
        J.LocalVars [] (closureType) ([J.VarDecl (J.VarId $ J.Ident (localvarstr ++ show nextId)) (Just (J.InitExp (instCreat nextId)))])]
-}

type TransType = ([J.BlockStmt], J.Exp, Type Int)


data Translate m = T {
  translateM ::
     Expr Int (Var, Type Int) ->
     m ([J.BlockStmt], J.Exp, Type Int),
  translateScopeM ::
    Scope (Expr Int (Var, Type Int)) Int (Var, Type Int) ->
    Maybe (Int,Type Int) ->
    m ([J.BlockStmt], J.Exp, TScope Int),
  translateApply ::  m TransType ->  m TransType ->  m TransType,
  translateIf ::  m TransType -> m TransType ->  m TransType ->  m TransType,
  translateScopeTyp :: Int -> Int -> [J.BlockStmt] -> Scope (Expr Int (Var, Type Int)) Int (Var, Type Int) -> m ([J.BlockStmt], J.Exp, TScope Int) -> m ([J.BlockStmt], TScope Int),
  genApply :: J.Ident -> TScope Int -> J.Exp -> J.Type -> m [J.BlockStmt],
  genRes :: TScope Int -> [J.BlockStmt] -> m [J.BlockStmt],
  genClone :: m Bool,
  getCvarAss :: TScope Int -> J.Ident -> J.Exp -> J.Exp -> m [J.BlockStmt],
  -- getS3 :: TScope Int -> J.Exp -> (J.Exp -> J.Type -> [J.BlockStmt]) -> ([J.BlockStmt] -> [J.BlockStmt]) -> [J.BlockStmt] -> m ([J.BlockStmt], J.Exp)
  createWrap :: String -> Expr Int (Var, Type Int) -> m (J.CompilationUnit, Type Int)
  }

chooseCastBox :: Show a => Type t -> (String -> a -> J.Exp -> J.BlockStmt, J.Type)
chooseCastBox (JClass c)       = (initClassCast c, javaClassType c)
chooseCastBox (Forall _)       = (initClosure,closureType)
chooseCastBox (TupleType [t])  = chooseCastBox t -- optimization for tuples of size 1
chooseCastBox (TupleType _)    = (initObjArray,objArrayType)
chooseCastBox _                 = (initObj,objType)

javaType :: Type t -> J.Type
javaType (JClass c)      = javaClassType c
javaType (Forall _)      = closureType
javaType (TupleType [t]) = javaType t -- optimization for tuples of size 1
javaType (TupleType _)   = objArrayType
javaType _                = objType

getS3 :: MonadState Int m => Translate m -> J.Ident -> TScope Int -> J.Exp -> [J.BlockStmt] -> m ([J.BlockStmt], J.Exp)
getS3 this f t j3 cvarass =
  do (n :: Int) <- get
     put (n+1)
     let (cast,typ) = chooseCastBox (scope2ctyp t)
     apply <- genApply this f t (var (tempvarstr ++ show n)) typ
     rest <- genRes this t [cast tempvarstr n j3]
     let r = cvarass ++ apply ++ rest
     return (r, var (tempvarstr ++ show n))

genIfBody this m2 m3 j1 s1 n = do
            (s2,j2,t2) <- m2 {-translateM this e2-}
            (s3,j3,t3) <- m3 {-translateM this e3-}
            let ifvarname = (ifresultstr ++ show n)
            let refType t = J.ClassRefType (J.ClassType [(J.Ident t,[])])
            let ifresdecl = J.LocalVars [] (javaType t2) [J.VarDecl (J.VarId $ J.Ident ifvarname) (Nothing)]
            let (ifstmt, ifexp) = ifBody (s2, s3) (j1, j2, j3) n  -- uses a fresh variable
            return (s1 ++ [ifresdecl,ifstmt], ifexp, t2)  -- need to check t2 == t3

--(J.ExpStmt (J.Assign (J.NameLhs (J.Name [J.Ident "c",J.Ident localvarstr])) J.EqualA

assignVar varId e t = J.LocalVars [] (javaType t) [J.VarDecl (J.VarId $ J.Ident varId) (Just (J.InitExp e))]

fieldAccess varId fieldId = J.FieldAccess $ J.PrimaryFieldAccess (J.ExpName (J.Name [J.Ident $ varId])) (J.Ident fieldId)

inputFieldAccess varId = fieldAccess varId localvarstr

pairUp :: [Var] -> [(J.Exp, Type Int)] -> [(Var, Type Int)]
pairUp bindings vars = exchanged
    where
      z = bindings `zip` vars
      exchanged = map (\x -> case x of (a,(b,c)) -> (a,c)) z

trans :: (MonadState Int m, selfType :< Translate m) => Base selfType (Translate m)
trans self = let this = up self in T {
  translateM = \e -> case e of
     Var (i, t) -> return ([],var (localvarstr ++ show i), t)

     Lit lit -> case lit of
                  (Src.Integer i) -> return ([], J.Lit $ J.Int i, JClass "java.lang.Integer")
                  (Src.String s)  -> return ([], J.Lit $ J.String s, JClass "java.lang.String")
                  (Src.Boolean b) -> return ([], J.Lit $ J.Boolean b, JClass "java.lang.Boolean")
                  (Src.Char c)    -> return ([], J.Lit $ J.Char c, JClass "java.lang.Character")

     PrimOp e1 op e2 ->
       do  (n :: Int) <- get
           put (n+1)
           (s1,j1,t1) <- translateM this e1
           (s2,j2,t2) <- translateM this e2
           let (je, typ) = case op of
                             (Src.Arith realOp)   -> (J.BinOp j1 realOp j2, JClass "java.lang.Integer")
                             (Src.Compare realOp) -> (J.BinOp j1 realOp j2, JClass "java.lang.Boolean")
                             (Src.Logic realOp)   -> (J.BinOp j1 realOp j2, JClass "java.lang.Boolean")
           return (s1 ++ s2 ++ [assignVar (localvarstr ++ show n) je typ],
                   var (localvarstr ++ show n), typ)

     If e1 e2 e3 -> translateIf this (translateM this e1) (translateM this e2) (translateM this e3)

     -- A simple optimization for tuples of size 1 (DOES NOT NEED TO BE FORMALIZED)
     Tuple [e] ->
       do  (s1,j1,t1) <- translateM this e
           return (s1,j1,TupleType [t1])

     -- otherwise: (not optimized)
     Tuple tuple ->
       liftM reduceTTuples $ mapM (translateM this) tuple

     Proj i e ->
       do (s1,j1,t) <- translateM this e
          case t of
             -- A simple optimization for tuples of size 1 (DOES NOT NEED TO BE FORMALIZED)
             TupleType [t] -> return (s1,j1,t)
             -- otherwise: (not optimized)
             TupleType ts  ->
               let fj = J.ArrayAccess (J.ArrayIndex j1 (J.Lit (J.Int $ toInteger (i-1))))
               in return (s1, J.Cast (javaType (ts!!(i-1))) fj, ts!!(i-1))
             otherwise -> panic "BaseTransCFJava.trans: expected tuple type"

     TApp e t ->
       do  n <- get
           (s,je, Forall (Kind f)) <- translateM this e
           return (s,je, scope2ctyp (substScope n t (f n)))
    -- TODO: CLam and CFix generation of top-level Fun closures is a bit ad-hoc transformation from the old generated code + duplicate code
     Lam se ->
       do  (n :: Int) <- get
           (s,je, t) <- translateScopeM this se Nothing
           return (s,je, Forall t)

     Fix t s   ->
       do  (n :: Int) <- get
           put (n+1)
           (s, je, t') <- translateScopeM this (s (n,t)) (Just (n,t)) -- weird!
           return (s,je, Forall t')

     LetRec t xs body ->
       do  (n :: Int) <- get
           let needed = length $ (xs (zip [n..] (repeat (t!!0))))
           put (n+2+needed)
           mfuns <- return (\defs -> forM (xs defs) (translateM this))

           let vars = (liftM (map (\x -> case x of (a,b,c) -> (b,c)))) (mfuns (zip [n..] (repeat (t!!0))))
           let (bindings :: [Var]) = [n+2..n+1+needed]
           newvars <- ((liftM (pairUp bindings)) vars)
           let mDecls = map (\x -> J.MemberDecl (J.FieldDecl [J.Public] (closureType) [J.VarDecl (J.VarId (J.Ident (localvarstr ++ show x))) Nothing])) bindings
           let finalFuns = mfuns newvars
           let appliedBody = body newvars
           let tnv = map fst newvars
           (s, je, t') <- translateM this appliedBody--join ((liftM (translateM this)) appliedBody)
           (stmts, jex, _) <- ((liftM (unzip3)) (finalFuns))
           let typ = javaType t'
           let assm = map (\(i, jz) -> J.BlockStmt (J.ExpStmt (J.Assign (J.NameLhs (J.Name [J.Ident (localvarstr ++ show i)])) J.EqualA jz))) (tnv `zip` jex)
           let stasm = (concatMap (\(a,b) -> a ++ [b]) (stmts `zip` assm)) ++ s ++ [J.BlockStmt (J.ExpStmt (J.Assign (J.NameLhs (J.Name [J.Ident "out"])) J.EqualA je))]
           let letClass = [J.LocalClass (J.ClassDecl [] (J.Ident ("Let" ++ show n)) [] Nothing [] (J.ClassBody
                           (J.MemberDecl (J.FieldDecl [J.Public] (objType) [J.VarDecl (J.VarId (J.Ident "out")) Nothing]) : mDecls ++ [J.InitDecl False (J.Block stasm)]))),
                           J.LocalVars [] (J.RefType (J.ClassRefType (J.ClassType [(J.Ident ("Let" ++ show n),[])]))) [J.VarDecl (J.VarId (J.Ident (localvarstr ++ show n))) (Just (J.InitExp (J.InstanceCreation [] (J.ClassType [(J.Ident ("Let" ++ show n),[])]) [] Nothing)))],
                           J.LocalVars [] typ [J.VarDecl (J.VarId (J.Ident (localvarstr ++ show (n+1)))) (Just (J.InitExp (J.Cast (typ) (J.ExpName (J.Name [J.Ident (localvarstr ++ show n),J.Ident "out"])))))]]
           return (letClass, var (localvarstr ++ show (n+1)), t')

     App e1 e2 -> translateApply this (translateM this e1) (translateM this e2)

     -- InstanceCreation [TypeArgument] ClassType [Argument] (Maybe ClassBody)
     JNewObj c args -> do args' <- mapM (translateM this) args
                          let argsStatements = concat $ map (\(x, _, _) -> x) args'
                          let argsExprs = map (\(_, x, _) -> x) args'
                          let argTypes = map (\(_, _, x) -> x) args'
                          (n :: Int) <- get
                          put (n + 1)
                          let rhs = J.InstanceCreation (map (\(JClass x) -> J.ActualType $ J.ClassRefType $ J.ClassType [(J.Ident x, [])]) argTypes)
                                                       (J.ClassType [(J.Ident c, [])]) argsExprs Nothing
                          let typ = JClass c
                          return (argsStatements ++ [assignVar (localvarstr ++ show n) rhs typ], var (localvarstr ++ show n), typ)

     JMethod c m args r ->
       do args' <- mapM (translateM this) args
          let argsStatements = concatMap (\(x, _, _) -> x) args'
          let argsExprs = map (\(_, x, _) -> x) args'
          let argTypes = map (\(_, _, x) -> x) args'
          let refTypeArgs = (map (\(JClass x) -> J.ClassRefType $ J.ClassType [(J.Ident x, [])]) argTypes)
          (classStatement, rhs) <- case c of
                                     (Right ce) -> do (classS, classE, _) <- translateM this ce
                                                      return (classS, J.MethodInv $ J.PrimaryMethodCall classE refTypeArgs (J.Ident m) argsExprs)
                                     (Left cn)  -> return ([], J.MethodInv $ J.TypeMethodCall (J.Name [J.Ident cn]) refTypeArgs (J.Ident m) argsExprs)
          let typ = JClass r
          if r /= "java.lang.Void"
            then do (n :: Int) <- get
                    put (n + 1)
                    return ( argsStatements ++ classStatement ++ [assignVar (localvarstr ++ show n) rhs typ]
                           , var (localvarstr ++ show n)
                           , typ )
            else return ( argsStatements ++ classStatement ++ [(J.BlockStmt $ J.ExpStmt rhs)], rhs, typ )

     JField c fName r ->
       do (classStatement, classExpr, _) <- case c of (Right ce) -> translateM this ce
                                                      (Left cn)  -> return ([], J.ExpName $ J.Name [J.Ident cn], undefined)
          (n :: Int) <- get
          put (n + 1)
          let newName = localvarstr ++ show n
          let typ = JClass r
          let rhs = J.FieldAccess $ J.PrimaryFieldAccess classExpr (J.Ident fName)
          return (classStatement ++ [assignVar newName rhs typ], var newName, typ)

     SeqExprs es -> do es' <- mapM (translateM this) es
                       let (_, lastExp, lastType) = last es'
                       let statements = concat $ map (\(x, _, _) -> x) es'
                       return (statements, lastExp, lastType)
     ,

  translateScopeM = \e m -> case e of
      Body t ->
        do  (s,je, t1) <- translateM this t
            return (s,je, Body t1)

      Kind f ->
        do  n <- get
            put (n+1) -- needed?
            (s,je,t1) <- translateScopeM this (f n) m
            return (s,je, Kind (\a -> substScope n (TVar a) t1))

      Type t g ->
        do  n <- get
            let f       = J.Ident (localvarstr ++ show n) -- use a fresh variable
            let (v,n')  = maybe (n+1,n+2) (\(i,_) -> (i,n+1)) m -- decide whether we have found the fixpoint closure or not
            put (n' + 1)
            let nextInClosure = g (n',t)
            let js = (initStuff localvarstr n' (inputFieldAccess (localvarstr ++ show v)) (javaType t))
            (cvar,t1) <- translateScopeTyp this v n [js] nextInClosure (translateScopeM this nextInClosure Nothing)
            return (cvar,J.ExpName (J.Name [f]), Type t (\_ -> t1) ),

  translateApply = \m1 m2 ->
       do  (n :: Int) <- get
           put (n+1)
           (s1,j1, Forall (Type t1 g)) <- m1
           (s2,j2,t2) <- m2
           let t    = g ()
           let f    = J.Ident (localvarstr ++ show n) -- use a fresh variable
           cvarass <- getCvarAss (up this) t f j1 j2
           let j3 = (J.FieldAccess (J.PrimaryFieldAccess (J.ExpName (J.Name [f])) (J.Ident "out")))
           (s3, nje3) <- getS3 (up this) f t j3 cvarass
           return (s1 ++ s2 ++ s3, nje3, scope2ctyp t),

  translateIf = \m1 m2 m3 ->
        do  n <- get
            put (n+1)
            (s1,j1,t1) <- m1 {- translateM this e1 -}
            -- let j1' = J.BinOp j1 J.Equal (J.Lit (J.Int 0))
            -- genIfBody this m2 m3 j1' s1 n,
            genIfBody this m2 m3 j1 s1 n,

  translateScopeTyp = \currentId nextId initVars nextInClosure m ->
     do b <- genClone this
        (statementsBeforeOA,javaExpression,t1) <- m
        return ([J.LocalClass (J.ClassDecl [] (J.Ident ("Fun" ++ show nextId)) []
                 (Just $ J.ClassRefType (J.ClassType [(J.Ident closureClass,[])])) [] (jexp [currentInitialDeclaration
                 (J.Ident (localvarstr ++ show currentId))] (Just (J.Block (initVars ++ statementsBeforeOA ++ [outputAssignment javaExpression]))) nextId b)),
                 J.LocalVars [] (closureType) ([J.VarDecl (J.VarId $ J.Ident (localvarstr ++ show nextId)) (Just (J.InitExp (instCreat nextId)))])],t1),


  genApply = \f t x y -> return [J.BlockStmt (J.ExpStmt (J.MethodInv (J.PrimaryMethodCall (J.ExpName (J.Name [f])) [] (J.Ident "apply") [])))],

  genRes = \t -> return,

  getCvarAss = \t f j1 j2 ->
     return [ J.LocalVars [] closureType ([J.VarDecl (J.VarId f) (Just (J.InitExp j1))]),
              J.BlockStmt (J.ExpStmt (J.Assign (J.FieldLhs (J.PrimaryFieldAccess (J.ExpName (J.Name [f])) (J.Ident localvarstr))) J.EqualA j2) )],

  genClone = return False, -- do not generate clone method

  createWrap = \name exp ->
        do (bs,e,t) <- translateM this exp
           let returnType = case t of JClass "java.lang.Integer" -> Just $ J.PrimType $ J.IntT
                                      _ -> Just $ objType
           let classDecl = getClassDecl name bs ([J.BlockStmt (J.Return $ Just e)]) returnType mainbody
           return (createCUB this [classDecl], t)

    }<|MERGE_RESOLUTION|>--- conflicted
+++ resolved
@@ -33,20 +33,9 @@
 
 closureClass :: String
 closureClass = "hk.hku.cs.f2j.Closure"
---primListClass = "hk.hku.cs.f2j.FunctionalList"
---pLNilClass = "hk.hku.cs.f2j.Nil"
---pLConsClass = "hk.hku.cs.f2j.Cons"
-
-<<<<<<< HEAD
+
 javaClassType :: String -> J.Type
 javaClassType t = J.RefType $ J.ClassRefType (J.ClassType [(J.Ident t,[])])
-=======
---primListType    = javaClassType primListClass
-closureType     = J.RefType (J.ClassRefType (J.ClassType [(J.Ident closureClass,[])]))
-javaClassType c = J.RefType (J.ClassRefType (J.ClassType [(J.Ident c, [])]))
-objType         = javaClassType "Object"
-objArrayType    = J.RefType (J.ArrayType (J.RefType (J.ClassRefType (J.ClassType [(J.Ident "Object",[])]))))
->>>>>>> d8593908
 
 closureType :: J.Type
 closureType     = javaClassType closureClass
@@ -87,6 +76,8 @@
 applyCall :: J.BlockStmt
 applyCall = J.BlockStmt (J.ExpStmt (J.MethodInv (J.MethodCall (J.Name [J.Ident "apply"]) [])))
 
+refType t = J.ClassRefType (J.ClassType [(J.Ident t,[])])
+
 mainArgType :: [J.FormalParam]
 mainArgType = [J.FormalParam []
                              (arrayType $ javaClassType "String")
@@ -113,19 +104,10 @@
                                             ,app [J.Public, J.Static] mainbodyDef Nothing "main" mainArgType]))
     where body = Just (J.Block (bs ++ ass))
 
-<<<<<<< HEAD
-=======
-getClassDecl className bs ass returnType mainbodyDef = J.ClassTypeDecl (J.ClassDecl [J.Public] (J.Ident className) [] (Nothing) []
-    (J.ClassBody [app [J.Static] body returnType "apply" [], 
-      app [J.Public, J.Static] mainbodyDef Nothing "main" mainArgType]))
-    where
-        body = Just (J.Block (bs ++ ass))
->>>>>>> d8593908
 
 reduceTTuples :: [([a], J.Exp, Type t)] -> ([a], J.Exp, Type t)
 reduceTTuples all' = (merged, arrayAssignment, tupleType)
     where
-<<<<<<< HEAD
         merged = concatMap (\x -> case x of (a, _, _) -> a) all'
         arrayAssignment = J.ArrayCreateInit objType
                                             1
@@ -134,25 +116,6 @@
 
 initStuff :: Show a => String -> a -> J.Exp -> J.Type -> J.BlockStmt
 initStuff tempVarStr n j t = J.LocalVars [J.Final] t [varDecl (tempVarStr ++ show n) (Just e)]
-=======
-        merged = concat $ map (\x -> case x of (a,b,c) -> a) all
-        arrayAssignment = J.ArrayCreateInit (objType) 1 (J.ArrayInit (map (\x -> case x of (a,b,c) -> J.InitExp b) all))
-        tupleType = TupleType (map (\x -> case x of (a,b,c) -> c) all)
-
---consPrimList :: [([a], J.Exp, PCTyp t)] -> ([a], J.Exp, PCTyp t)
---consPrimList l = case l of
-
---                               (n :: Int) <- get
---                               put (n + 1)
---                               let conlst = J.InstanceCreation [] 
---                                          (J.ClassType [(J.Ident pLConsClass, [])]) ([eleExpr] ++ lsExpr) Nothing
---                               let typ = CJClass primListClass
---                               return ([assignVar (localvarstr ++ show n) conlst typ], var (localvarstr ++ show n), CListOf eleT)
-
-
-
-initStuff tempvarstr n j t = J.LocalVars [J.Final] (t) ([J.VarDecl (J.VarId $ J.Ident (tempvarstr ++ show n)) (Just exp)])
->>>>>>> d8593908
     where
         e | t == objType = J.InitExp j
           | otherwise = J.InitExp $ J.Cast t j
@@ -399,6 +362,7 @@
                            , typ )
             else return ( argsStatements ++ classStatement ++ [(J.BlockStmt $ J.ExpStmt rhs)], rhs, typ )
 
+
      JField c fName r ->
        do (classStatement, classExpr, _) <- case c of (Right ce) -> translateM this ce
                                                       (Left cn)  -> return ([], J.ExpName $ J.Name [J.Ident cn], undefined)
@@ -413,6 +377,7 @@
                        let (_, lastExp, lastType) = last es'
                        let statements = concat $ map (\(x, _, _) -> x) es'
                        return (statements, lastExp, lastType)
+
      ,
 
   translateScopeM = \e m -> case e of
