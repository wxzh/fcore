//package hk.hku.cs.f2j; 

import java.util.*;
import java.lang.*;
import java.io.*;
import javax.tools.*;
import java.net.*;
import java.lang.reflect.*;

public class FileServer {

    public final static int FILE_SIZE = 1022386;

    public static void compile(String fileName)
    {
	// Save source in .java file.
        File sourceFile = new File(fileName);

        // Compile source file.
        JavaCompiler compiler = ToolProvider.getSystemJavaCompiler();

        DiagnosticCollector <JavaFileObject> diagnostics =
            new DiagnosticCollector<JavaFileObject>();
        StandardJavaFileManager fileManager = 
            compiler.getStandardFileManager(diagnostics, null, null);  
        File [] files = new File [] {sourceFile};
        Iterable<? extends JavaFileObject> compilationUnits =
            fileManager.getJavaFileObjectsFromFiles(Arrays.asList(files));

        //String [] compileOptions = new String[] {"-classpath", cp};
	String [] compileOptions = new String[] {"-classpath", "runtime.jar"};
        Iterable<String> compilationOptions = Arrays.asList(compileOptions);

        JavaCompiler.CompilationTask task =
            compiler.getTask(null, fileManager, diagnostics, compilationOptions, 
                    null, compilationUnits);
        task.call();

    }

    public static String compileLoad (String fileName)
    {
	compile(fileName);

        String className = "";
        int i = 0;
        while(fileName.charAt(i) != '.') {
            className += fileName.charAt(i);
            i++;
        }

	ClassLoader classLoader = FileServer.class.getClassLoader();
        // Dynamically load class and invoke its main method.
        try {
            //Class<?> cls = Class.forName(className);
	    Class<?> cls = classLoader.loadClass(className);
            Method meth = cls.getMethod("main", String[].class);
            String[] params = null;
            meth.invoke(null, (Object) params);
        } catch (Exception e) {
            e.printStackTrace();     
        }

	return className;
    }

    public static void DeleteDummy()
    {
      File dir = new File(".");
      File fList[] = dir.listFiles();

      for(File f : fList) {
      	if(f.getName().endsWith(".class") && !f.getName().startsWith("FileServer"))
	  f.delete();
      }      
    }

    public static void main (String [] args)
    {
        Scanner scanner = new Scanner(System.in);

	// Runtime path for runtime.jar
	//String cp = scanner.nextLine();
	//System.out.println(cp);

	while(true){
	  if(!scanner.hasNextLine()) break;

          String fileName = scanner.nextLine();
         //System.out.println(fileName);

        // Receive .java file from client
          try {
            File myFile = new File(fileName);
            BufferedWriter output = new BufferedWriter(new FileWriter(myFile));
            
	    while (scanner.hasNextLine()) {
	        String line = scanner.nextLine();
		if(line.equals("//end of file")) break;
                output.write(line);
            }
            output.close();
          } catch (Exception e) {
            e.printStackTrace();
          }

          String className = compileLoad(fileName);
	  File file1 = new File(className + ".java");
	  file1.delete();

	  // Delete dummy .class files in current directory
	  DeleteDummy();

<<<<<<< HEAD
	  file1.delete();

=======
>>>>>>> bcd7ff11
          System.out.println("exit");
	}

    }

}<|MERGE_RESOLUTION|>--- conflicted
+++ resolved
@@ -111,11 +111,6 @@
 	  // Delete dummy .class files in current directory
 	  DeleteDummy();
 
-<<<<<<< HEAD
-	  file1.delete();
-
-=======
->>>>>>> bcd7ff11
           System.out.println("exit");
 	}
 
