{
{-# LANGUAGE RecordWildCards #-}

module Language.ESF.Parser
  ( parseESF
  , readESF
  ) where

import qualified Language.Java.Syntax as J (Op (..))

import Language.ESF.Syntax
import Language.ESF.Lexer
}

%name parseESF
%tokentype { Token }
%monad     { P }
%error     { parseError }

%token

  "("      { Toparen }
  ")"      { Tcparen }
  "/\\"    { Ttlam }
  "\\"     { Tlam }
  ":"      { Tcolon }
  "forall" { Tforall }
  "->"     { Tarrow }
  "."      { Tdot }
  "let"    { Tlet }
  "rec"    { Trec }
  "="      { Teq }
  "and"    { Tand }
  "in"     { Tin }
  "Int"    { Tint }
  "if0"    { Tif0 }
  "then"   { Tthen }
  "else"   { Telse }
  ","      { Tcomma }

  UPPERID  { Tupperid $$ }
  LOWERID  { Tlowerid $$ }
  UNDERID  { Tunderid $$ }

  INTEGER  { Tinteger $$ }

  "*"      { Tprimop J.Mult   }
  "/"      { Tprimop J.Div    }
  "%"      { Tprimop J.Rem    }
  "+"      { Tprimop J.Add    }
  "-"      { Tprimop J.Sub    }
  "<"      { Tprimop J.LThan  }
  "<="     { Tprimop J.LThanE }
  ">"      { Tprimop J.GThan  }
  ">="     { Tprimop J.GThanE }
  "=="     { Tprimop J.Equal  }
  "!="     { Tprimop J.NotEq  }
  "&&"     { Tprimop J.CAnd   }
  "||"     { Tprimop J.COr    }

-- Precedence and associativity directives
%nonassoc EOF

%right "in"
%right "->"
%nonassoc "else"

-- http://en.wikipedia.org/wiki/Order_of_operations#Programming_languages
%left "||"
%left "&&"
%nonassoc "==" "!="
%nonassoc "<" "<=" ">" ">="
%left "+" "-"
%left "*" "/" "%"
%nonassoc UMINUS

%%

-- There are times when it is more convenient to parse a more general
-- language than that which is actually intended, and check it later.

-- Reference for rules:
-- https://github.com/ghc/ghc/blob/master/compiler/parser/Parser.y.pp#L1453

term :: { Term }
     : infixterm %prec EOF      { $1 }

infixterm :: { Term }
    : term10                    { $1 }
    | infixterm "*"  infixterm  { PrimOp $1 J.Mult   $3 }
    | infixterm "/"  infixterm  { PrimOp $1 J.Div    $3 }
    | infixterm "%"  infixterm  { PrimOp $1 J.Rem    $3 }
    | infixterm "+"  infixterm  { PrimOp $1 J.Add    $3 }
    | infixterm "-"  infixterm  { PrimOp $1 J.Sub    $3 }
    | infixterm "<"  infixterm  { PrimOp $1 J.LThan  $3 }
    | infixterm "<=" infixterm  { PrimOp $1 J.LThanE $3 }
    | infixterm ">"  infixterm  { PrimOp $1 J.GThan  $3 }
    | infixterm ">=" infixterm  { PrimOp $1 J.GThanE $3 }
    | infixterm "==" infixterm  { PrimOp $1 J.Equal  $3 }
    | infixterm "!=" infixterm  { PrimOp $1 J.NotEq  $3 }
    | infixterm "&&" infixterm  { PrimOp $1 J.CAnd   $3 }
    | infixterm "||" infixterm  { PrimOp $1 J.COr    $3 }

term10 :: { Term }
    : "/\\" tvar "." term                 { BLam $2 $4  }
    | "\\" var_with_annot "." term        { Lam $2 $4 }
    | "let" recflag and_binds "in" term   { Let $2 $3 $5 }
    | "if0" term "then" term "else" term  { If0 $2 $4 $6 }
    | "-" INTEGER %prec UMINUS            { Lit (Integer (-$2)) }
    | fexp                                { $1 }

fexp :: { Term }
    : fexp aexp         { App  $1 $2 }
    | fexp typ          { TApp $1 $2 }
    | aexp              { $1 }

aexp :: { Term }
    : aexp1             { $1 }

aexp1 :: { Term }
    : aexp2             { $1 }

aexp2 :: { Term }
    : var                       { Var $1 }
    | INTEGER                   { Lit (Integer $1) }
    | aexp "." UNDERID          { Proj $1 $3 }
    | "(" comma_terms ")"       { Tuple $2 }
    | "(" term ")"              { $2 }

comma_terms :: { [Term] }
    : term "," term             { [$1, $3] }
    | term "," comma_terms      { $1:$3    }

var_with_annot :: { (Name, Type) }
  : "(" var ":" typ ")"         { ($2, $4) }
  | "(" var_with_annot ")"      { $2       }

bind :: { Bind }
    : var tvars_emp var_annots_emp maybe_sig "=" term
        { Bind { bindId       = $1
               , bindTargs    = $2
               , bindArgs     = $3
               , bindRhs      = $6
               , bindRhsAnnot = $4
               }
        }

maybe_sig :: { Maybe Type }
  : ":" typ     { Just $2 }
  | {- empty -} { Nothing }

and_binds :: { [Bind] }
    : bind                      { [$1]  }
    | bind "and" and_binds      { $1:$3 }

recflag :: { RecFlag }
  : "rec"       { Rec }
  | {- empty -} { NonRec }

typ :: { Type }
    : "forall" tvar "." typ       { Forall $2 $4 }

    -- Require an atyp on the LHS so that `for A. A -> A` cannot be parsed
    -- as `(for A. A) -> A`, since `for A. A` is not a valid atyp.
    | atyp "->" typ     { Fun $1 $3 }

    | atyp              { $1 }

atyp :: { Type }
    : tvar                      { TyVar $1 }
    | "Int"                     { Int }
    | "(" typ ")"               { $2 }
    | "(" comma_typs ")"        { Product $2 }

comma_typs :: { [Type] }
    : typ "," typ               { $1:[$3] }
    | typ "," comma_typs        { $1:$3   }

tvars_emp :: { [Name] }
  : {- empty -}         { []    }
  | tvar tvars_emp      { $1:$2 }

var_annot :: { (Name, Type) }
    : "(" var ":" typ ")"       { ($2, $4) }

var_annots_emp :: { [(Name, Type)] }
    : {- empty -}               { []    }
    | var_annot var_annots_emp  { $1:$2 }

var :: { Name }
    : LOWERID           { $1 }

tvar :: { Name }
    : UPPERID           { $1 }

{
-- The monadic parser
data P a = POk a | PError String

instance Monad P where
    POk x      >>= f = f x
    PError msg >>= f = PError msg
    return x         = POk x

parseError :: [Token] -> P a
parseError tokens = PError ("Parse error before tokens:\n\t" ++ show tokens)

<<<<<<< HEAD
readESF :: String -> Expr
readESF src = case (parseESF . lexESF) src of
                 POk expr   -> expr
=======
reader :: String -> Term
reader src = case (parser . lexer) src of
                 POk term   -> term
>>>>>>> 89368ca0
                 PError msg -> error msg
}<|MERGE_RESOLUTION|>--- conflicted
+++ resolved
@@ -1,10 +1,7 @@
 {
 {-# LANGUAGE RecordWildCards #-}
 
-module Language.ESF.Parser
-  ( parseESF
-  , readESF
-  ) where
+module Language.ESF.Parser where
 
 import qualified Language.Java.Syntax as J (Op (..))
 
@@ -12,7 +9,7 @@
 import Language.ESF.Lexer
 }
 
-%name parseESF
+%name parser
 %tokentype { Token }
 %monad     { P }
 %error     { parseError }
@@ -205,14 +202,8 @@
 parseError :: [Token] -> P a
 parseError tokens = PError ("Parse error before tokens:\n\t" ++ show tokens)
 
-<<<<<<< HEAD
-readESF :: String -> Expr
-readESF src = case (parseESF . lexESF) src of
-                 POk expr   -> expr
-=======
 reader :: String -> Term
 reader src = case (parser . lexer) src of
                  POk term   -> term
->>>>>>> 89368ca0
                  PError msg -> error msg
 }