--- conflicted
+++ resolved
@@ -1,16 +1,6 @@
 {-# OPTIONS_GHC -fno-warn-unused-do-bind #-}
 
 module JavaUtils
-<<<<<<< HEAD
-    ( runtimeJarPath
-    , classpath
-    , compileJava
-    , runJava
-    , inferOutputPath
-    , inferClassName
-    , ClassName(..)
-    ) where
-=======
   ( runtimeJarPath
   , classpath
   , compileJava, runJava
@@ -18,14 +8,15 @@
   , ClassName, MethodName, FieldName
   , javaIntClass, javaStringClass, javaBoolClass, javaCharClass
   ) where
->>>>>>> a33615e5
 
 import System.FilePath   (takeDirectory, takeBaseName, (</>))
 import System.Directory  (setCurrentDirectory, getCurrentDirectory, getHomeDirectory)
 import System.Process    (system)
 import Data.String.Utils (capitalize)
 
-newtype ClassName = ClassName String deriving (Eq, Show)
+type ClassName  = String
+type MethodName = String
+type FieldName  = String
 
 runtimeJarPath :: IO FilePath
 runtimeJarPath = do h <- getHomeDirectory
