{- References for syntax:
   http://www.haskell.org/onlinereport/exps.html
   http://www.haskell.org/onlinereport/decls.html
   http://caml.inria.fr/pub/docs/manual-ocaml/expr.html -}

{-# LANGUAGE DeriveDataTypeable, RecordWildCards #-}
{-# OPTIONS_GHC -Wall #-}

module Src
  ( Module(..), ReaderModule
  , Kind(..)
  , Type(..)
<<<<<<< HEAD
  , Expr(..), Bind(..), RecFlag(..), Lit(..), Operator(..), JCallee(..), JVMType(..), Constructor(..), Alt(..)
  , Label
  , TypeContext, ValueContext
  , Name
  -- , RdrExpr
  -- , TcBinds
  -- , TcExpr
=======
  , Expr(..), ReaderExpr, CheckedExpr
  , Bind(..), ReaderBind
  , RecFlag(..), Lit(..), Operator(..), UnitPossibility(..), JCallee(..), JVMType(..), Label
  , Name, ReaderId, CheckedId
  , TypeValue(..), TypeContext, ValueContext
  , expandType, alphaEq, subtype
>>>>>>> cd8bfbae
  , dethunk
  , recordFields
  , freeTVars
  , fsubstTT
  , wrap
  , opPrec
  , intersperseBar
  ) where

import Config
import JavaUtils
import PrettyUtils
import Panic

import qualified Language.Java.Syntax as J (Op(..))
-- import qualified Language.Java.Pretty as P
import Text.PrettyPrint.ANSI.Leijen

import Control.Arrow (second)

import Data.Data
import Data.List (intersperse)
import qualified Data.Map as Map
import qualified Data.Set as Set

type Name      = String
type ReaderId  = Name
type CheckedId = (ReaderId, Type)

type ModuleName = Name
type Label      = Name
-- type ConstrName = Name

data Module id ty = Module id [Bind id ty] deriving (Eq, Show)

type ReaderModule = Module ReaderId Type

-- Kinds k := * | k -> k
data Kind = Star | KArrow Kind Kind deriving (Eq, Show)

data JVMType = JClass ClassName | JPrim String deriving (Eq, Show, Data, Typeable)

data Type
  = TVar Name
  | JType JVMType -- JClass ClassName
  | Unit
  | Fun Type Type
  | Forall Name Type
  | Product [Type]
  -- Extensions
  | And Type Type
  | Record [(Label, Type)]
  | Thunk Type

  -- Type synonyms
  | OpAbs Name Type -- Type-level abstraction: "type T A = t" becomes "type T = \A. t", and "\A. t" is the abstraction.
  | OpApp Type Type -- Type-level application: t1 t2

  | ListOf Type
  | Datatype Name [Name]

  -- Warning: If you ever add a case to this, you MUST also define the binary
  -- relations on your new case. Namely, add cases for your data constructor in
  -- `alphaEq` and `subtype` below.
  deriving (Eq, Show, Data, Typeable)

data Lit -- Data constructor names match Haskell types
  = Int Integer
  | String String
  | Bool Bool
  | Char Char
  | UnitLit
  deriving (Eq, Show)

data Operator = Arith J.Op | Compare J.Op | Logic J.Op deriving (Eq, Show)

data Expr id ty
  = Var id                                    -- Variable
  | Lit Lit                                   -- Literals
  | Lam (Name, ty) (Expr id ty)             -- Lambda
  | App  (Expr id ty) (Expr id ty)            -- Application
  | BLam Name (Expr id ty)                    -- Big lambda
  | TApp (Expr id ty) ty                    -- Type application
  | Tuple [Expr id ty]                        -- Tuples
  | Proj (Expr id ty) Int                     -- Tuple projection
  | PrimOp (Expr id ty) Operator (Expr id ty) -- Primitive operation
  | If (Expr id ty) (Expr id ty) (Expr id ty) -- If expression
  | Let RecFlag [Bind id ty] (Expr id ty)     -- Let (rec) ... (and) ... in ...
  | LetOut                                    -- Post typecheck only
      RecFlag
      [(Name, Type, Expr (Name,Type) Type)]
      (Expr (Name,Type) Type)

  | Dot (Expr id ty) Name (Maybe ([Expr id ty], UnitPossibility))
  -- The flag `UnitPossibility` is only used when length of the argument list is
  -- 0, to distinguish the different possible interpretations of `e.x ( )` and
  -- `e.x ()` -- the latter can be an application (of unit literal to a record
  -- elim), while the former cannot.

  | JNew ClassName [Expr id ty]
  | JMethod (JCallee (Expr id ty)) MethodName [Expr id ty] ClassName
  | JField  (JCallee (Expr id ty)) FieldName            ClassName
  | Seq [Expr id ty]
  | PrimList [Expr id ty]           -- New List
  | Merge (Expr id ty) (Expr id ty)
  | RecordIntro [(Label, Expr id ty)]
  | RecordElim (Expr id ty) Label
  | RecordUpdate (Expr id ty) [(Label, Expr id ty)]
  | LetModule (Module id ty) (Expr id ty)
  | ModuleAccess ModuleName Name
<<<<<<< HEAD
  | Type Name [Name] Type (Expr id)
  | Data Name [Constructor] (Expr id)
  | Case (Expr id) [Alt id]
  | Constr Constructor [Expr id]
  deriving (Eq, Show)

data Constructor = Constructor {constrName :: Name, constrParams :: [Type]}
                   deriving (Eq, Show)

data Alt id = ConstrAlt Constructor [Name] (Expr id)
            -- | Default (Expr id)
              deriving (Eq, Show)

-- type RdrExpr = Expr Name
=======
  | Type -- type T A1 .. An = t in e
      Name         -- T         -- Name of type constructor
      [Name]       -- A1 ... An -- Type parameters
      Type   -- t         -- RHS of the equal sign
      (Expr id ty) -- e         -- The rest of the expression
  deriving (Eq, Show)

type ReaderExpr  = Expr ReaderId  Type
type CheckedExpr = Expr CheckedId Type
>>>>>>> cd8bfbae
-- type TcExpr  = Expr TcId
-- type TcBinds = [(Name, Type, Expr TcId)] -- f1 : t1 = e1 and ... and fn : tn = en

data Bind id ty = Bind
  { bindId       :: id             -- Identifier
  , bindTargs    :: [Name]         -- Type arguments
  , bindArgs     :: [(Name, Type)] -- Arguments, each annotated with a type
  , bindRhs      :: Expr id ty     -- RHS to the "="
  , bindRhsAnnot :: Maybe Type     -- Type of the RHS
  } deriving (Eq, Show)

type ReaderBind = Bind Name Type

data RecFlag = Rec | NonRec deriving (Eq, Show)
data UnitPossibility = UnitPossible | UnitImpossible deriving (Eq, Show)

data JCallee e = Static ClassName | NonStatic e deriving (Eq, Show)

instance Functor JCallee where
  fmap _ (Static c)    = Static c
  fmap f (NonStatic e) = NonStatic (f e)


-- Type and value contexts

-- `TypeValue` is what's put inside a type context.
data TypeValue
  = TerminalType -- Terminal types, e.g., the `a` of `forall a. `
  | NonTerminalType Type
    -- Non-terminal types, i.e. type synoyms. `Type` holds the RHS to the
    -- equal sign of type synonym definitions.

type TypeContext  = Map.Map ReaderId (Kind, TypeValue) -- Delta
type ValueContext = Map.Map ReaderId Type              -- Gamma


-- | Recursively expand all type synonyms. The given type must be well-kinded.
-- Used in `alphaEq` and `subtype`.
expandType :: TypeContext -> Type -> Type

-- Interesting cases:
expandType d (TVar a)
  = case Map.lookup a d of
      Nothing                       -> prettyPanic "TypeCheck.expandType:TVar" (pretty (TVar a))
      Just (_, TerminalType)        -> TVar a
      Just (_, NonTerminalType def) -> expandType d def
expandType d (OpAbs x t) = OpAbs x (expandType (Map.insert x (Star, TerminalType) d) t)
expandType d (OpApp t1 t2)
  = let t1' = expandType d t1
        t2' = expandType d t2
    in
    case t1' of
      OpAbs x t -> fsubstTT (x,t2') t

-- Uninteresting cases:
expandType _ (JType t)    = JType t
expandType _ Unit         = Unit
expandType d (Fun t1 t2)  = Fun (expandType d t1) (expandType d t2)
expandType d (Forall a t) = Forall a (expandType (Map.insert a (Star, TerminalType) d) t)
expandType d (Product ts) = Product (map (expandType d) ts)
expandType d (Record fs)  = Record (map (second (expandType d)) fs)
expandType d (ListOf t)   = ListOf (expandType d t)
expandType d (And t1 t2)  = And (expandType d t1) (expandType d t2)
expandType d (Thunk t)    = Thunk (expandType d t)

isTypeSynonym :: TypeContext -> ReaderId -> Bool
isTypeSynonym d a = a `Map.member` d

-- Type equivalence(s) and subtyping

dethunk :: Type -> Type
dethunk (Thunk t) = dethunk t
dethunk t         = t

<<<<<<< HEAD
alphaEq :: Type -> Type -> Bool
alphaEq (TVar a)       (TVar b)       = a == b
-- alphaEq (JClass c)     (JClass d)     = c == d
alphaEq (JType (JPrim "char")) (JType (JClass "java.lang.Character")) = True
alphaEq (JType (JClass "java.lang.Character")) (JType (JPrim "char")) = True
alphaEq (JType c) (JType d)           = c == d
alphaEq (Fun t1 t2)    (Fun t3 t4)    = t1 `alphaEq` t3 && t2 `alphaEq` t4
alphaEq (Forall a1 t1) (Forall a2 t2) = fsubstTT (a2, TVar a1) t2 `alphaEq` t1
alphaEq (Product ts1)  (Product ts2)  = length ts1 == length ts2 && uncurry alphaEq `all` zip ts1 ts2
alphaEq (Record fs1)   (Record fs2)   = length fs1 == length fs2
                                                && (\((l1,t1),(l2,t2)) -> l1 == l2 && t1 `alphaEq` t2) `all` zip fs1 fs2
alphaEq (ListOf t1)    (ListOf t2)    = t1 `alphaEq` t2
alphaEq (And t1 t2)    (And t3 t4)    = t1 `alphaEq` t3 && t2 `alphaEq` t4
alphaEq Unit           Unit           = True
alphaEq (Thunk t1)     t2             = t1 `alphaEq` t2
alphaEq t1             (Thunk t2)     = t1 `alphaEq` t2
alphaEq (Datatype n1 m1) (Datatype n2 m2) = n1 == n2 && m1 == m2
alphaEq t1             t2             = False `panicOnSameDataCons` ("Src.alphaEq", t1, t2)

subtype :: Type -> Type -> Bool
subtype (TVar a)       (TVar b)       = a == b
-- subtype (JClass c)     (JClass d)     = c == d
  -- TODO: Should the subtype here be aware of the subtyping relations in the
  -- Java world?
subtype (JType c)     (JType d)     = c == d
subtype (Fun t1 t2)    (Fun t3 t4)    = t3 `subtype` t1 && t2 `subtype` t4
subtype (Forall a1 t1) (Forall a2 t2) = fsubstTT (a1,TVar a2) t1 `subtype` t2
subtype (Product ts1)  (Product ts2)  = length ts1 == length ts2 && uncurry subtype `all` zip ts1 ts2
subtype (Record [(l1,t1)]) (Record [(l2,t2)]) = l1 == l2 && t1 `subtype` t2
subtype (Record fs1)   (Record fs2)   = desugarMultiRecord fs1 `subtype` desugarMultiRecord fs2
subtype (ListOf t1)    (ListOf t2)    = t1 `subtype` t2  -- List :: * -> * is covariant
-- The order is significant for the two `And` cases below.
subtype t1             (And t2 t3)    = t1 `subtype` t2 && t1 `subtype` t3
subtype (And t1 t2)    t3             = t1 `subtype` t3 || t2 `subtype` t3
subtype Unit           Unit           = True
subtype (Datatype n1 _) (Datatype n2 _) = n1 == n2
subtype t1             t2             = False `panicOnSameDataCons` ("Src.subtype", t1, t2)
=======

-- | Alpha equivalence.
alphaEq :: TypeContext -> Type -> Type -> Bool
alphaEq d t1 t2 = alphaEqS (expandType d t1) (expandType d t2)

-- | Alpha equivalance of two *expanded* types.
alphaEqS :: Type -> Type -> Bool
alphaEqS (TVar a) (TVar b)             = a == b

-- The ground for this? Can you provide an example?
alphaEqS (JType (JPrim "char")) (JType (JClass "java.lang.Character")) = True
alphaEqS (JType (JClass "java.lang.Character")) (JType (JPrim "char")) = True

alphaEqS (JType c)      (JType d)      = c == d
alphaEqS (Fun t1 t2)    (Fun t3 t4)    = alphaEqS t1 t3 && alphaEqS t2 t4
alphaEqS (Forall a1 t1) (Forall a2 t2) = alphaEqS (fsubstTT (a2, TVar a1) t2) t1
alphaEqS (Product ts1)  (Product ts2)  = length ts1 == length ts2 && uncurry (alphaEqS) `all` zip ts1 ts2
alphaEqS (Record fs1)   (Record fs2)   = length fs1 == length fs2
                                                  && (\((l1,t1),(l2,t2)) -> l1 == l2 && alphaEqS t1 t2) `all` zip fs1 fs2
alphaEqS (ListOf t1)    (ListOf t2)    = alphaEqS t1 t2
alphaEqS (And t1 t2)    (And t3 t4)    = alphaEqS t1 t3 && alphaEqS t2 t4
alphaEqS Unit           Unit           = True
alphaEqS (Thunk t1)     t2             = alphaEqS t1 t2
alphaEqS t1             (Thunk t2)     = alphaEqS t1 t2
alphaEqS t1             t2             = False `panicOnSameDataCons` ("Src.alphaEqS", t1, t2)


-- | Subtyping.
subtype :: TypeContext -> Type -> Type -> Bool
subtype d t1 t2 = subtypeS (expandType d t1) (expandType d t2)

-- | Subtyping of two *expanded* types.
subtypeS :: Type -> Type -> Bool
subtypeS (TVar a)       (TVar b)               = a == b
subtypeS (JType c)      (JType d)              = c == d
-- The subtypeS here shouldn't be aware of the subtyping relations in the Java world.
subtypeS (Fun t1 t2)    (Fun t3 t4)            = subtypeS t3 t1 && subtypeS t2 t4
subtypeS (Forall a1 t1) (Forall a2 t2)         = subtypeS (fsubstTT (a1,TVar a2) t1) t2
subtypeS (Product ts1)  (Product ts2)          = length ts1 == length ts2 && uncurry (subtypeS) `all` zip ts1 ts2
subtypeS (Record [(l1,t1)]) (Record [(l2,t2)]) = l1 == l2 && subtypeS t1 t2
subtypeS (Record fs1)   (Record fs2)           = subtypeS (desugarMultiRecord fs1) (desugarMultiRecord fs2)
subtypeS (ListOf t1)    (ListOf t2)            = subtypeS t1 t2  -- List :: * -> * is covariant
-- The order is significant for the two `And` cases below.
subtypeS t1             (And t2 t3) = subtypeS t1 t2 && subtypeS t1 t3
subtypeS (And t1 t2)    t3          = subtypeS t1 t3 || subtypeS t2 t3
subtypeS Unit           Unit        = True
subtypeS t1             t2          = False `panicOnSameDataCons` ("Src.subtypeS", t1, t2)

>>>>>>> cd8bfbae

-- Records

desugarMultiRecord :: [(Label,Type)] -> Type
desugarMultiRecord []         = panic "Src.desugarMultiRecordTy"
desugarMultiRecord [(l,t)]    = Record [(l,t)]
desugarMultiRecord ((l,t):fs) = Record [(l,t)] `And` desugarMultiRecord fs

-- | Returns the record fields of a type. Note that a type does not have to be a
-- record by itself in order for it to have fields. (See the second example
-- below.)
-- Examples (in pseudo-code):
--   recordFields(String) = {}
--   recordFields(String&{name:String, age:Int}) = {"name" => String, "age" => Int}
recordFields :: Type -> Map.Map Label Type
recordFields (Record fs) =
  case intersectionBias of
    -- `Map.fromList` is right-biased.
    -- For example:
    --   ghci> Map.fromList [(1,"one"),(1,"yat")]
    --   fromList [(1,"yat")]
    LeftBiased  -> Map.fromList (reverse fs)
    RightBiased -> Map.fromList fs
recordFields (And t1 t2) =
  case intersectionBias of
    -- But `Map.union` is left-biased.
    -- For example:
    --   ghci> Map.fromList [(1,"one")] `Map.union` Map.fromList [(1,"yat")]
    --   fromList [(1,"one")]
    LeftBiased  -> recordFields t1 `Map.union` recordFields t2
    RightBiased -> recordFields t2 `Map.union` recordFields t1
recordFields (Thunk t) = recordFields t
recordFields _         = Map.empty

-- Free variable substitution

fsubstTT :: (Name, Type) -> Type -> Type
fsubstTT (x,r) (TVar a)
  | a == x                     = r
  | otherwise                  = TVar a
-- fsubstTT (_,_) (JClass c )     = JClass c
fsubstTT (_,_) (JType c)       = JType c
fsubstTT (x,r) (Fun t1 t2)     = Fun (fsubstTT (x,r) t1) (fsubstTT (x,r) t2)
fsubstTT (x,r) (Product ts)    = Product (map (fsubstTT (x,r)) ts)
fsubstTT (x,r) (Forall a t)
  | a == x                     = Forall a t
  | a `Set.member` freeTVars r = Forall a t -- The freshness condition, crucial!
  | otherwise                  = Forall a (fsubstTT (x,r) t)
fsubstTT (x,r) (ListOf a)      = ListOf (fsubstTT (x,r) a)
fsubstTT (_,_) Unit            = Unit
fsubstTT (x,r) (Record fs)     = Record (map (second (fsubstTT (x,r))) fs)
fsubstTT (x,r) (And t1 t2)     = And (fsubstTT (x,r) t1) (fsubstTT (x,r) t2)
fsubstTT (x,r) (Thunk t1)      = Thunk (fsubstTT (x,r) t1)
fsubstTT (x,r) (OpAbs a t)
  | a == x                     = OpAbs a t
  | a `Set.member` freeTVars r = OpAbs a t -- The freshness condition, crucial!
  | otherwise                  = OpAbs a (fsubstTT (x,r) t)
fsubstTT (x,r) (OpApp t1 t2)   = OpApp (fsubstTT (x,r) t1) (fsubstTT (x,r) t2)

freeTVars :: Type -> Set.Set Name
freeTVars (TVar x)     = Set.singleton x
-- freeTVars (JClass _)    = Set.empty
freeTVars (JType _)    = Set.empty
freeTVars Unit         = Set.empty
freeTVars (Fun t1 t2)  = freeTVars t1 `Set.union` freeTVars t2
freeTVars (Forall a t) = Set.delete a (freeTVars t)
freeTVars (Product ts) = Set.unions (map freeTVars ts)
freeTVars (Record fs)  = Set.unions (map (\(_l,t) -> freeTVars t) fs)
freeTVars (ListOf t)   = freeTVars t
freeTVars (And t1 t2)  = Set.union (freeTVars t1) (freeTVars t2)
freeTVars (Thunk t)    = freeTVars t
freeTVars (OpAbs _ t)  = freeTVars t
freeTVars (OpApp t1 t2) = Set.union (freeTVars t1) (freeTVars t2)

-- Pretty printers

instance Pretty Kind where
  pretty Star           = char '*'
  pretty (KArrow k1 k2) = parens (pretty k1 <+> text "=>" <+> pretty k2)

instance Pretty Type where
  pretty (TVar a)     = text a
  pretty (JType (JClass "java.lang.Integer"))   = text "Int"
  pretty (JType (JClass "java.lang.String"))    = text "String"
  pretty (JType (JClass "java.lang.Boolean"))   = text "Bool"
  pretty (JType (JClass "java.lang.Character")) = text "Char"
  pretty (JType (JClass c))   = text c
  pretty (JType (JPrim c))   = text c
  pretty Unit         = text "Unit"
  pretty (Fun t1 t2)  = parens $ pretty t1 <+> text "->" <+> pretty t2
  pretty (Forall a t) = parens $ forall <+> text a <> dot <+> pretty t
  pretty (Product ts) = lparen <> hcat (intersperse comma (map pretty ts)) <> rparen
  pretty (And t1 t2)  = pretty t1 <> text "&" <> pretty t2
  pretty (Record fs)  = lbrace <> hcat (intersperse comma (map (\(l,t) -> text l <> colon <> pretty t) fs)) <> rbrace
  pretty (Thunk t)    = squote <> parens (pretty t)
  pretty (OpAbs x t)  = backslash <> text x <> dot <+> pretty t
  pretty (OpApp t1 t2) = parens (pretty t1 <+> pretty t2)
  pretty (ListOf a)   = brackets $ pretty a
  pretty (Datatype n _) = text n

instance (Show id, Pretty id, Show ty, Pretty ty) => Pretty (Expr id ty) where
  pretty (Var x) = pretty x
  pretty (Lit (Int n))     = integer n
  pretty (Lit (String n))  = string n
  pretty (Lit (Bool n))    = bool n
  pretty (Lit (Char n))    = char n
  pretty (Lit  UnitLit)    = unit
  pretty (BLam a e) = parens $ text "/\\" <> text a <> dot <+> pretty e
  pretty (Lam (x,t) e) =
    parens $
      backslash <> parens (pretty x <+> colon <+> pretty t) <> dot <+>
      pretty e
  pretty (TApp e t) = parens $ pretty e <+> pretty t
  pretty (App e1 e2) = parens $ pretty e1 <+> pretty e2
  pretty (Tuple es) = lparen <> hcat (intersperse comma (map pretty es)) <> rparen
  pretty (Proj e i) = parens (pretty e) <> text "._" <> int i
  pretty (PrimOp e1 op e2) = parens $
                               parens (pretty e1) <+>
                               text (show op) <+>
                               -- text (P.prettyPrint op) <+>
                               parens (pretty e2)
  pretty (If e1 e2 e3) = parens $
                            text "if" <+> pretty e1 <+>
                            text "then" <+> pretty e2 <+>
                            text "else" <+> pretty e3
  pretty (Let recFlag bs e) =
    text "let" <+> pretty recFlag <+>
    encloseSep empty empty (softline <> text "and" <> space) (map pretty bs) <+>
    text "in" <+>
    pretty e
  pretty (LetOut recFlag bs e) =
    text "let" <+> pretty recFlag <+>
    encloseSep empty empty (softline <> text "and" <> space)
      (map (\(f1,t1,e1) -> text f1 <+> colon <+> pretty t1 <+> equals <+> pretty e1) bs) <+>
    text "in" <+>
    pretty e
  pretty (JNew c args)  = text "new" <+> text c <> tupled (map pretty args)
  pretty (JMethod e m args _) = case e of (Static c)     -> pretty c  <> dot <> text m <> tupled (map pretty args)
                                          (NonStatic e') -> pretty e' <> dot <> text m <> tupled (map pretty args)
  pretty (JField e f _) = case e of (Static c)     -> pretty c  <> dot <> text f
                                    (NonStatic e') -> pretty e' <> dot <> text f
  pretty (PrimList l)         = brackets $ tupled (map pretty l)
  pretty (Merge e1 e2)  = parens (pretty e1 <+> text ",," <+> pretty e2)
<<<<<<< HEAD
  pretty (RecordLit fs) = lbrace <> hcat (intersperse comma (map (\(l,t) -> text l <> equals <> pretty t) fs)) <> rbrace
  pretty (Data n cons e) = text "data" <+> text n <+> align (equals <+> intersperseBar (map pretty cons) <$$> semi) <$>
                           pretty e

  pretty (Case e alts) = hang 2 (text "case" <+> pretty e <+> text "of" <$> text " " <+> intersperseBar (map pretty alts))
  pretty (Constr c es) = braces $ fillSep $ text (constrName c) : map pretty es
=======
  pretty (RecordIntro fs) = lbrace <> hcat (intersperse comma (map (\(l,t) -> text l <> equals <> pretty t) fs)) <> rbrace
  pretty e = text (show e)
>>>>>>> cd8bfbae

instance (Show id, Pretty id, Show ty, Pretty ty) => Pretty (Bind id ty) where
  pretty Bind{..} =
    pretty bindId <+>
    hsep (map pretty bindTargs) <+>
    hsep (map (\(x,t) -> parens (pretty x <+> colon <+> pretty t)) bindArgs) <+>
    case bindRhsAnnot of { Nothing -> empty; Just t -> colon <+> pretty t } <+>
    equals <+>
    pretty bindRhs

instance Pretty RecFlag where
  pretty Rec    = text "rec"
  pretty NonRec = empty

instance Pretty Constructor where
    pretty (Constructor n ts) = fillSep $ text n : map pretty ts

instance (Show id, Pretty id) => Pretty (Alt id) where
    pretty (ConstrAlt c ns e2) = fillSep (text (constrName c) : map text ns) <+> arrow <+> pretty e2
    -- pretty (Default e) = text "_" <+> arrow <+> pretty e

-- Utilities

wrap :: (b -> a -> a) -> [b] -> a -> a
wrap cons xs t = foldr cons t xs

-- Precedence of operators based on the table in:
-- http://en.wikipedia.org/wiki/Order_of_operations#Programming_languages
opPrec :: Num a => Operator -> a
opPrec (Arith J.Mult)     = 3
opPrec (Arith J.Div)      = 3
opPrec (Arith J.Rem)      = 3
opPrec (Arith J.Add)      = 4
opPrec (Arith J.Sub)      = 4
opPrec (Compare J.LThan)  = 6
opPrec (Compare J.GThan)  = 6
opPrec (Compare J.LThanE) = 6
opPrec (Compare J.GThanE) = 6
opPrec (Compare J.Equal)  = 7
opPrec (Compare J.NotEq)  = 7
opPrec (Logic J.CAnd)     = 11
opPrec (Logic J.COr)      = 12
opPrec op = panic $ "Src.Syntax.opPrec: " ++ show op<|MERGE_RESOLUTION|>--- conflicted
+++ resolved
@@ -10,22 +10,13 @@
   ( Module(..), ReaderModule
   , Kind(..)
   , Type(..)
-<<<<<<< HEAD
-  , Expr(..), Bind(..), RecFlag(..), Lit(..), Operator(..), JCallee(..), JVMType(..), Constructor(..), Alt(..)
-  , Label
-  , TypeContext, ValueContext
-  , Name
-  -- , RdrExpr
-  -- , TcBinds
-  -- , TcExpr
-=======
   , Expr(..), ReaderExpr, CheckedExpr
+  , Constructor(..), Alt(..)
   , Bind(..), ReaderBind
   , RecFlag(..), Lit(..), Operator(..), UnitPossibility(..), JCallee(..), JVMType(..), Label
   , Name, ReaderId, CheckedId
   , TypeValue(..), TypeContext, ValueContext
   , expandType, alphaEq, subtype
->>>>>>> cd8bfbae
   , dethunk
   , recordFields
   , freeTVars
@@ -136,32 +127,26 @@
   | RecordUpdate (Expr id ty) [(Label, Expr id ty)]
   | LetModule (Module id ty) (Expr id ty)
   | ModuleAccess ModuleName Name
-<<<<<<< HEAD
-  | Type Name [Name] Type (Expr id)
-  | Data Name [Constructor] (Expr id)
-  | Case (Expr id) [Alt id]
-  | Constr Constructor [Expr id]
-  deriving (Eq, Show)
-
-data Constructor = Constructor {constrName :: Name, constrParams :: [Type]}
-                   deriving (Eq, Show)
-
-data Alt id = ConstrAlt Constructor [Name] (Expr id)
-            -- | Default (Expr id)
-              deriving (Eq, Show)
-
--- type RdrExpr = Expr Name
-=======
   | Type -- type T A1 .. An = t in e
       Name         -- T         -- Name of type constructor
       [Name]       -- A1 ... An -- Type parameters
       Type   -- t         -- RHS of the equal sign
       (Expr id ty) -- e         -- The rest of the expression
+  | Data Name [Constructor] (Expr id ty)
+  | Case (Expr id ty) [Alt id ty]
+  | Constr Constructor [Expr id ty]
   deriving (Eq, Show)
 
+data Constructor = Constructor {constrName :: Name, constrParams :: [Type]}
+                   deriving (Eq, Show)
+
+data Alt id ty = ConstrAlt Constructor [Name] (Expr id ty)
+            -- | Default (Expr id)
+              deriving (Eq, Show)
+
+-- type RdrExpr = Expr Name
 type ReaderExpr  = Expr ReaderId  Type
 type CheckedExpr = Expr CheckedId Type
->>>>>>> cd8bfbae
 -- type TcExpr  = Expr TcId
 -- type TcBinds = [(Name, Type, Expr TcId)] -- f1 : t1 = e1 and ... and fn : tn = en
 
@@ -226,6 +211,7 @@
 expandType d (ListOf t)   = ListOf (expandType d t)
 expandType d (And t1 t2)  = And (expandType d t1) (expandType d t2)
 expandType d (Thunk t)    = Thunk (expandType d t)
+expandType _ t@(Datatype _ _) = t
 
 isTypeSynonym :: TypeContext -> ReaderId -> Bool
 isTypeSynonym d a = a `Map.member` d
@@ -236,45 +222,6 @@
 dethunk (Thunk t) = dethunk t
 dethunk t         = t
 
-<<<<<<< HEAD
-alphaEq :: Type -> Type -> Bool
-alphaEq (TVar a)       (TVar b)       = a == b
--- alphaEq (JClass c)     (JClass d)     = c == d
-alphaEq (JType (JPrim "char")) (JType (JClass "java.lang.Character")) = True
-alphaEq (JType (JClass "java.lang.Character")) (JType (JPrim "char")) = True
-alphaEq (JType c) (JType d)           = c == d
-alphaEq (Fun t1 t2)    (Fun t3 t4)    = t1 `alphaEq` t3 && t2 `alphaEq` t4
-alphaEq (Forall a1 t1) (Forall a2 t2) = fsubstTT (a2, TVar a1) t2 `alphaEq` t1
-alphaEq (Product ts1)  (Product ts2)  = length ts1 == length ts2 && uncurry alphaEq `all` zip ts1 ts2
-alphaEq (Record fs1)   (Record fs2)   = length fs1 == length fs2
-                                                && (\((l1,t1),(l2,t2)) -> l1 == l2 && t1 `alphaEq` t2) `all` zip fs1 fs2
-alphaEq (ListOf t1)    (ListOf t2)    = t1 `alphaEq` t2
-alphaEq (And t1 t2)    (And t3 t4)    = t1 `alphaEq` t3 && t2 `alphaEq` t4
-alphaEq Unit           Unit           = True
-alphaEq (Thunk t1)     t2             = t1 `alphaEq` t2
-alphaEq t1             (Thunk t2)     = t1 `alphaEq` t2
-alphaEq (Datatype n1 m1) (Datatype n2 m2) = n1 == n2 && m1 == m2
-alphaEq t1             t2             = False `panicOnSameDataCons` ("Src.alphaEq", t1, t2)
-
-subtype :: Type -> Type -> Bool
-subtype (TVar a)       (TVar b)       = a == b
--- subtype (JClass c)     (JClass d)     = c == d
-  -- TODO: Should the subtype here be aware of the subtyping relations in the
-  -- Java world?
-subtype (JType c)     (JType d)     = c == d
-subtype (Fun t1 t2)    (Fun t3 t4)    = t3 `subtype` t1 && t2 `subtype` t4
-subtype (Forall a1 t1) (Forall a2 t2) = fsubstTT (a1,TVar a2) t1 `subtype` t2
-subtype (Product ts1)  (Product ts2)  = length ts1 == length ts2 && uncurry subtype `all` zip ts1 ts2
-subtype (Record [(l1,t1)]) (Record [(l2,t2)]) = l1 == l2 && t1 `subtype` t2
-subtype (Record fs1)   (Record fs2)   = desugarMultiRecord fs1 `subtype` desugarMultiRecord fs2
-subtype (ListOf t1)    (ListOf t2)    = t1 `subtype` t2  -- List :: * -> * is covariant
--- The order is significant for the two `And` cases below.
-subtype t1             (And t2 t3)    = t1 `subtype` t2 && t1 `subtype` t3
-subtype (And t1 t2)    t3             = t1 `subtype` t3 || t2 `subtype` t3
-subtype Unit           Unit           = True
-subtype (Datatype n1 _) (Datatype n2 _) = n1 == n2
-subtype t1             t2             = False `panicOnSameDataCons` ("Src.subtype", t1, t2)
-=======
 
 -- | Alpha equivalence.
 alphaEq :: TypeContext -> Type -> Type -> Bool
@@ -299,6 +246,7 @@
 alphaEqS Unit           Unit           = True
 alphaEqS (Thunk t1)     t2             = alphaEqS t1 t2
 alphaEqS t1             (Thunk t2)     = alphaEqS t1 t2
+alphaEqS (Datatype n1 m1) (Datatype n2 m2) = n1 == n2 && m1 == m2
 alphaEqS t1             t2             = False `panicOnSameDataCons` ("Src.alphaEqS", t1, t2)
 
 
@@ -321,9 +269,8 @@
 subtypeS t1             (And t2 t3) = subtypeS t1 t2 && subtypeS t1 t3
 subtypeS (And t1 t2)    t3          = subtypeS t1 t3 || subtypeS t2 t3
 subtypeS Unit           Unit        = True
+subtypeS (Datatype n1 m1) (Datatype n2 m2) = n1 == n2 && m1 == m2
 subtypeS t1             t2          = False `panicOnSameDataCons` ("Src.subtypeS", t1, t2)
-
->>>>>>> cd8bfbae
 
 -- Records
 
@@ -382,6 +329,7 @@
   | a `Set.member` freeTVars r = OpAbs a t -- The freshness condition, crucial!
   | otherwise                  = OpAbs a (fsubstTT (x,r) t)
 fsubstTT (x,r) (OpApp t1 t2)   = OpApp (fsubstTT (x,r) t1) (fsubstTT (x,r) t2)
+fsubstTT (_,_) t@(Datatype _ _) = t
 
 freeTVars :: Type -> Set.Set Name
 freeTVars (TVar x)     = Set.singleton x
@@ -397,6 +345,7 @@
 freeTVars (Thunk t)    = freeTVars t
 freeTVars (OpAbs _ t)  = freeTVars t
 freeTVars (OpApp t1 t2) = Set.union (freeTVars t1) (freeTVars t2)
+freeTVars (Datatype _ _) = Set.empty
 
 -- Pretty printers
 
@@ -467,17 +416,13 @@
                                     (NonStatic e') -> pretty e' <> dot <> text f
   pretty (PrimList l)         = brackets $ tupled (map pretty l)
   pretty (Merge e1 e2)  = parens (pretty e1 <+> text ",," <+> pretty e2)
-<<<<<<< HEAD
-  pretty (RecordLit fs) = lbrace <> hcat (intersperse comma (map (\(l,t) -> text l <> equals <> pretty t) fs)) <> rbrace
+  pretty (RecordIntro fs) = lbrace <> hcat (intersperse comma (map (\(l,t) -> text l <> equals <> pretty t) fs)) <> rbrace
   pretty (Data n cons e) = text "data" <+> text n <+> align (equals <+> intersperseBar (map pretty cons) <$$> semi) <$>
                            pretty e
 
   pretty (Case e alts) = hang 2 (text "case" <+> pretty e <+> text "of" <$> text " " <+> intersperseBar (map pretty alts))
   pretty (Constr c es) = braces $ fillSep $ text (constrName c) : map pretty es
-=======
-  pretty (RecordIntro fs) = lbrace <> hcat (intersperse comma (map (\(l,t) -> text l <> equals <> pretty t) fs)) <> rbrace
   pretty e = text (show e)
->>>>>>> cd8bfbae
 
 instance (Show id, Pretty id, Show ty, Pretty ty) => Pretty (Bind id ty) where
   pretty Bind{..} =
@@ -495,7 +440,7 @@
 instance Pretty Constructor where
     pretty (Constructor n ts) = fillSep $ text n : map pretty ts
 
-instance (Show id, Pretty id) => Pretty (Alt id) where
+instance (Show id, Pretty id, Show ty, Pretty ty) => Pretty (Alt id ty) where
     pretty (ConstrAlt c ns e2) = fillSep (text (constrName c) : map text ns) <+> arrow <+> pretty e2
     -- pretty (Default e) = text "_" <+> arrow <+> pretty e
 
