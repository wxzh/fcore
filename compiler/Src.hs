{- References for syntax:
   http://www.haskell.org/onlinereport/exps.html
   http://caml.inria.fr/pub/docs/manual-ocaml/expr.html -}

{-# LANGUAGE DeriveDataTypeable, RecordWildCards #-}
{-# OPTIONS_GHC -Wall #-}

module Src
  ( Module(..)
  , Kind(..)
  , Type(..)
  , Expr(..), Bind(..), RecFlag(..), Lit(..), Operator(..), JCallee(..)
  , Label
  , TypeContext, ValueContext
  , Name, TcId
  -- , RdrExpr
  -- , TcBinds
  -- , TcExpr
  , deThunk
  , alphaEq
  , subtype
  , fields
  , freeTVars
  , fsubstTT
  , wrap
  , opPrec
  ) where

import JavaUtils
import PrettyUtils
import Panic

import qualified Language.Java.Syntax as J (Op(..))
-- import qualified Language.Java.Pretty as P
import Text.PrettyPrint.Leijen

import Data.Data
import qualified Data.Map as Map
import qualified Data.Set as Set

type Name       = String
type ModuleName = Name
type Label      = Name
type TcId       = (Name, Type)

data Module id = Module id [Bind id] deriving (Eq, Show)

<<<<<<< HEAD
-- data JVMType = JClass ClassName | JPrim String
=======
data Kind = Star | KArrow Kind Kind deriving (Eq, Show)
>>>>>>> 610463ea

data Type
  = TVar Name
  | JClass ClassName -- JType JVMType
  | Fun Type Type
  | Forall Name Type
  | Product [Type]
  | Record [(Label, Type)]
  | ListOf Type
  | And Type Type
  | Unit
  | Thunk Type
  | TypeLevelApp Type Type
  -- Warning: If you ever add a case to this, you MUST also define the binary
  -- relations on your new case. Namely, add cases for your data constructor in
  -- `alphaEq` and `subtype` below.
  deriving (Eq, Show, Data, Typeable)

data Lit -- Data constructor names match Haskell types
  = Int Integer
  | String String
  | Bool Bool
  | Char Char
  | UnitLit
  deriving (Eq, Show)

data Operator = Arith J.Op | Compare J.Op | Logic J.Op deriving (Eq, Show)

data Expr id
  = Var id                              -- Variable
  | Lit Lit                             -- Literals
  | Lam (Name, Type) (Expr id)          -- Lambda
  | App  (Expr id) (Expr id)            -- Application
  | BLam Name (Expr id)                 -- Big lambda
  | TApp (Expr id) Type                 -- Type application
  | Tuple [Expr id]                     -- Tuples
  | Proj (Expr id) Int                  -- Tuple projection
  | PrimOp (Expr id) Operator (Expr id) -- Primitive operation
  | If (Expr id) (Expr id) (Expr id)    -- If expression
  | Let RecFlag [Bind id] (Expr id)     -- Let (rec) ... (and) ... in ...
  | LetOut RecFlag [(Name, Type, Expr TcId)] (Expr TcId) -- Post typecheck only
  | JNew ClassName [Expr id]
  | JMethod (JCallee (Expr id)) MethodName [Expr id] ClassName
  | JField  (JCallee (Expr id)) FieldName            ClassName
  | Seq [Expr id]
  | PrimList [Expr id]           -- New List
  | Merge (Expr id) (Expr id)
  | RecordLit [(Label, Expr id)]
  | RecordAccess (Expr id) Label
  | RecordUpdate (Expr id) [(Label, Expr id)]
  | LetModule (Module id) (Expr id)
  | ModuleAccess ModuleName Name
  deriving (Eq, Show)

-- type RdrExpr = Expr Name
-- type TcExpr  = Expr TcId
-- type TcBinds = [(Name, Type, Expr TcId)] -- f1 : t1 = e1 and ... and fn : tn = en

data Bind id = Bind
  { bindId       :: id             -- Identifier
  , bindTargs    :: [Name]         -- Type arguments
  , bindArgs     :: [(Name, Type)] -- Arguments, each annotated with a type
  , bindRhs      :: Expr id        -- RHS to the "="
  , bindRhsAnnot :: Maybe Type     -- Type of the RHS
  } deriving (Eq, Show)

data RecFlag = Rec | NonRec deriving (Eq, Show)

data JCallee e = Static ClassName | NonStatic e deriving (Eq, Show)

instance Functor JCallee where
  fmap _ (Static c)    = Static c
  fmap f (NonStatic e) = NonStatic (f e)

type TypeContext  = Map.Map Name Kind
type ValueContext = Map.Map Name Type

-- Type equivalence(s) and subtyping

deThunk :: Type -> Type
deThunk (Thunk t) = deThunk t
deThunk t         = t

alphaEq :: Type -> Type -> Bool
alphaEq (TVar a)       (TVar b)       = a == b
alphaEq (JClass c)     (JClass d)     = c == d
alphaEq (Fun t1 t2)    (Fun t3 t4)    = t1 `alphaEq` t3 && t2 `alphaEq` t4
alphaEq (Forall a1 t1) (Forall a2 t2) = fsubstTT (a2, TVar a1) t2 `alphaEq` t1
alphaEq (Product ts1)  (Product ts2)  = length ts1 == length ts2 && uncurry alphaEq `all` zip ts1 ts2
alphaEq (Record fs1)   (Record fs2)   = length fs1 == length fs2
                                                && (\((l1,t1),(l2,t2)) -> l1 == l2 && t1 `alphaEq` t2) `all` zip fs1 fs2
alphaEq (ListOf t1)    (ListOf t2)    = t1 `alphaEq` t2
alphaEq (And t1 t2)    (And t3 t4)    = t1 `alphaEq` t3 && t2 `alphaEq` t4
alphaEq Unit           Unit           = True
alphaEq (Thunk t1)     t2             = t1 `alphaEq` t2
alphaEq t1             (Thunk t2)     = t1 `alphaEq` t2
alphaEq t1             t2             = False `panicOnSameDataCons` ("Src.alphaEq", t1, t2)

subtype :: Type -> Type -> Bool
subtype (TVar a)       (TVar b)       = a == b
subtype (JClass c)     (JClass d)     = c == d
  -- TODO: Should the subtype here be aware of the subtyping relations in the
  -- Java world?
subtype (Fun t1 t2)    (Fun t3 t4)    = t3 `subtype` t1 && t2 `subtype` t4
subtype (Forall a1 t1) (Forall a2 t2) = fsubstTT (a1,TVar a2) t1 `subtype` t2
subtype (Product ts1)  (Product ts2)  = length ts1 == length ts2 && uncurry subtype `all` zip ts1 ts2
subtype (Record [(l1,t1)]) (Record [(l2,t2)]) = l1 == l2 && t1 `subtype` t2
subtype (Record fs1)   (Record fs2)   = desugarMultiRecord fs1 `subtype` desugarMultiRecord fs2
subtype (ListOf t1)    (ListOf t2)    = t1 `subtype` t2  -- List :: * -> * is covariant
-- The order is significant for the two `And` cases below.
subtype t1             (And t2 t3)    = t1 `subtype` t2 && t1 `subtype` t3
subtype (And t1 t2)    t3             = t1 `subtype` t3 || t2 `subtype` t3
subtype Unit           Unit           = True
subtype t1             t2             = False `panicOnSameDataCons` ("Src.subtype", t1, t2)

-- Records

desugarMultiRecord :: [(Label,Type)] -> Type
desugarMultiRecord []         = panic "Src.desugarMultiRecordTy"
desugarMultiRecord [(l,t)]    = Record [(l,t)]
desugarMultiRecord ((l,t):fs) = Record [(l,t)] `And` desugarMultiRecord fs

fields :: Type -> [(Maybe Label, Type)]
fields t
  = case t of
      TVar _            -> unlabeledField
      JClass _          -> unlabeledField
      Fun _ _           -> unlabeledField
      Forall _ _        -> unlabeledField
      Product _         -> unlabeledField
      Unit              -> unlabeledField
      Record []         -> panic "Src.fields"
      Record [(l1,t1)]  -> [(Just l1, t1)]
      Record fs@(_:_:_) -> fields (desugarMultiRecord fs)
      ListOf _          -> unlabeledField
      (And t1 t2)       -> fields t1 ++ fields t2
      Thunk t1          -> fields t1

    where unlabeledField = [(Nothing, t)]

-- Free variable substitution

fsubstTT :: (Name, Type) -> Type -> Type
fsubstTT (x,r) (TVar a)
  | a == x                     = r
  | otherwise                  = TVar a
fsubstTT (_,_) (JClass c )     = JClass c
fsubstTT (x,r) (Fun t1 t2)     = Fun (fsubstTT (x,r) t1) (fsubstTT (x,r) t2)
fsubstTT (x,r) (Product ts)    = Product (map (fsubstTT (x,r)) ts)
fsubstTT (x,r) (Forall a t)
  | a == x                     = Forall a t
  | a `Set.member` freeTVars r = Forall a t -- The freshness condition, crucial!
  | otherwise                  = Forall a (fsubstTT (x,r) t)
fsubstTT (x,r) (ListOf a)      = ListOf (fsubstTT (x,r) a)
fsubstTT (_,_) Unit            = Unit
fsubstTT (x,r) (Record fs)     = Record (map (\(l1,t1) -> (l1, fsubstTT (x,r) t1)) fs)
fsubstTT (x,r) (And t1 t2)     = And (fsubstTT (x,r) t1) (fsubstTT (x,r) t2)
fsubstTT (x,r) (Thunk t1)      = Thunk (fsubstTT (x,r) t1)

freeTVars :: Type -> Set.Set Name
freeTVars (TVar x)     = Set.singleton x
freeTVars (JClass _)   = Set.empty
freeTVars (Fun t1 t2)  = freeTVars t1 `Set.union` freeTVars t2
freeTVars (Forall a t) = Set.delete a (freeTVars t)
freeTVars (Product ts) = Set.unions (map freeTVars ts)
freeTVars (Record fs)  = Set.unions (map (\(_l,t) -> freeTVars t) fs)
freeTVars (ListOf t)   = freeTVars t
freeTVars (And t1 t2)  = Set.union (freeTVars t1) (freeTVars t2)
freeTVars Unit         = Set.empty
freeTVars (Thunk t)    = freeTVars t

-- Pretty printers

instance Pretty Type where
  pretty (TVar a)     = text a
  pretty (Fun t1 t2)  = parens $ pretty t1 <+> text "->" <+> pretty t2
  pretty (Forall a t) = parens $ text "forall" <+> text a <> dot <+> pretty t
  pretty (Product ts) = tupled (map pretty ts)
  pretty (JClass c)   = text c
  pretty (ListOf a)   = brackets $ pretty a
  pretty (And t1 t2)  = parens (pretty t1 <+> text "&" <+> pretty t2)
  pretty _ = sorry "Core.pretty: no idea how to do"

instance Pretty id => Pretty (Expr id) where
  pretty (Var x) = pretty x
  pretty (Lit (Int n))     = integer n
  pretty (Lit (String n))  = string n
  pretty (Lit (Bool n))    = bool n
  pretty (Lit (Char n))    = char n
  pretty (Lit  UnitLit)    = unit
  pretty (BLam a e) = parens $ text "/\\" <> text a <> dot <+> pretty e
  pretty (Lam (x,t) e) =
    parens $
      backslash <> parens (pretty x <+> colon <+> pretty t) <> dot <+>
      pretty e
  pretty (TApp e t) = parens $ pretty e <+> pretty t
  pretty (App e1 e2) = parens $ pretty e1 <+> pretty e2
  pretty (Tuple es) = tupled (map pretty es)
  pretty (Proj e i) = parens (pretty e) <> text "._" <> int i
  pretty (PrimOp e1 op e2) = parens $
                               parens (pretty e1) <+>
                               text (show op) <+>
                               -- text (P.prettyPrint op) <+>
                               parens (pretty e2)
  pretty (If e1 e2 e3) = parens $
                            text "if" <+> pretty e1 <+>
                            text "then" <+> pretty e2 <+>
                            text "else" <+> pretty e3
  pretty (Let recFlag bs e) =
    text "let" <+> pretty recFlag <+>
    encloseSep empty empty (softline <> text "and" <> space) (map pretty bs) <+>
    text "in" <+>
    pretty e
  pretty (LetOut recFlag bs e) =
    text "let" <+> pretty recFlag <+>
    encloseSep empty empty (softline <> text "and" <> space)
      (map (\(f1,t1,e1) -> text f1 <+> colon <+> pretty t1 <+> equals <+> pretty e1) bs) <+>
    text "in" <+>
    pretty e
  pretty (JNew c args)  = text "new" <+> text c <> tupled (map pretty args)
  pretty (JMethod e m args _) = case e of (Static c)     -> pretty c  <> dot <> text m <> tupled (map pretty args)
                                          (NonStatic e') -> pretty e' <> dot <> text m <> tupled (map pretty args)
  pretty (PrimList l)         = brackets $ tupled (map pretty l)
  pretty (Merge e1 e2)  = parens (pretty e1 <+> text ",," <+> pretty e2)
  pretty _ = sorry "Src.pretty: no idea how to do"

instance Pretty id => Pretty (Bind id) where
  pretty Bind{..} =
    pretty bindId <+>
    hsep (map pretty bindTargs) <+>
    hsep (map (\(x,t) -> parens (pretty x <+> colon <+> pretty t)) bindArgs) <+>
    case bindRhsAnnot of { Nothing -> empty; Just t -> colon <+> pretty t } <+>
    equals <+>
    pretty bindRhs

instance Pretty RecFlag where
  pretty Rec    = text "rec"
  pretty NonRec = empty

-- Utilities

wrap :: (b -> a -> a) -> [b] -> a -> a
wrap cons xs t = foldr cons t xs

-- Precedence of operators based on the table in:
-- http://en.wikipedia.org/wiki/Order_of_operations#Programming_languages
opPrec :: Num a => Operator -> a
opPrec (Arith J.Mult)     = 3
opPrec (Arith J.Div)      = 3
opPrec (Arith J.Rem)      = 3
opPrec (Arith J.Add)      = 4
opPrec (Arith J.Sub)      = 4
opPrec (Compare J.LThan)  = 6
opPrec (Compare J.GThan)  = 6
opPrec (Compare J.LThanE) = 6
opPrec (Compare J.GThanE) = 6
opPrec (Compare J.Equal)  = 7
opPrec (Compare J.NotEq)  = 7
opPrec (Logic J.CAnd)     = 11
opPrec (Logic J.COr)      = 12
opPrec op = panic $ "Src.Syntax.opPrec: " ++ show op<|MERGE_RESOLUTION|>--- conflicted
+++ resolved
@@ -45,11 +45,9 @@
 
 data Module id = Module id [Bind id] deriving (Eq, Show)
 
-<<<<<<< HEAD
+data Kind = Star | KArrow Kind Kind deriving (Eq, Show)
+
 -- data JVMType = JClass ClassName | JPrim String
-=======
-data Kind = Star | KArrow Kind Kind deriving (Eq, Show)
->>>>>>> 610463ea
 
 data Type
   = TVar Name
