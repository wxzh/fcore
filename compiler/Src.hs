--- conflicted
+++ resolved
@@ -129,13 +129,9 @@
       (Expr id ty) -- e         -- The rest of the expression
   | Data Name [Name] [Constructor] (Expr id ty)
   | Case (Expr id ty) [Alt id ty]
-<<<<<<< HEAD
   | ConstrTemp Name [Type] [Expr id ty]
   | Constr Constructor [Expr id ty] -- post typecheck only
-=======
-  | Constr Constructor [Expr id ty]
   | JProxyCall (Expr id ty) ty
->>>>>>> b10d76e5
   deriving (Eq, Show)
 
 data Constructor = Constructor {constrName :: Name, constrParams :: [Type]}
