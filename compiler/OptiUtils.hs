--- conflicted
+++ resolved
@@ -210,10 +210,8 @@
        Right (_, tcheckedSrc) ->
              return . desugar $ tcheckedSrc
 
-<<<<<<< HEAD
 applyFi :: (FI.Expr t e -> r) -> String -> IO r
 applyFi f fname = liftM f $ src2fi fname
-=======
+
 multInsert :: Map.Map Int e -> (Int, e) -> Map.Map Int e
-multInsert m (key, value) = Map.insert key value m
->>>>>>> 305b536a
+multInsert m (key, value) = Map.insert key value m