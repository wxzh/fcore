{
{-# OPTIONS_GHC -fno-warn-missing-signatures #-}

module Lexer
    ( lexer
    , Token(..)
    ) where

import qualified Language.Java.Syntax as J (Op(..))

}

%wrapper "posn"

$alpha = [A-Za-z]
$digit = [0-9]

$vchar = [$alpha $digit \_ \']

tokens :-

    $white+     ;
    "#".*       ;
    "--".*      ;
    "//".*      ;

    \(          { \_ _ -> Toparen }
    \)          { \_ _ -> Tcparen }
    \[          { \_ _ -> Tobrack}
    \]          { \_ _ -> Tcbrack}
    \::         { \_ _ -> Tdcolon}
    \{          { \_ _ -> Tocurly }
    \}          { \_ _ -> Tccurly }
    \/\\        { \_ _ -> Ttlam }
    \\          { \_ _ -> Tlam }
    \:          { \_ _ -> Tcolon }
    \;          { \_ _ -> Tsemi }
    forall      { \_ _ -> Tforall }
    \-\>        { \_ _ -> Tarrow }
    \.          { \_ _ -> Tdot }
    \&          { \_ _ -> Tandtype }
    \,\,        { \_ _ -> Tmerge }
    with        { \_ _ -> Twith }
    let         { \_ _ -> Tlet }
    rec         { \_ _ -> Trec }
    \=          { \_ _ -> Teq }
    and         { \_ _ -> Tand }
    in          { \_ _ -> Tin }
    Int         { \_ _ -> Tjavaclass "java.lang.Integer" }
    String      { \_ _ -> Tjavaclass "java.lang.String" }
    Bool        { \_ _ -> Tjavaclass "java.lang.Boolean" }
    Char        { \_ _ -> Tjavaclass "java.lang.Character" }
    Double      { \_ _ -> Tjavaclass "java.lang.Double" }
    List        { \_ _ -> Tjavaclass "hk.hku.cs.f2j.FunctionalList" }
    if          { \_ _ -> Tif }
    then        { \_ _ -> Tthen }
    else        { \_ _ -> Telse }
    \,          { \_ _ -> Tcomma }
    new         { \_ _ -> Tnew }
<<<<<<< HEAD

    -- Literal
=======
    module      { \_ _ -> Tmodule }
    end         { \_ _ -> Tend }

    -- Literals
>>>>>>> bcd7ff11
    $digit+                { \_ s -> Tinteger (read s) }
    \"($printable # \")*\" { \_ s -> Tstring (init $ tail s) }
    \'($printable # \')\'  { \_ s -> Tchar (s !! 1) }
    True                   { \_ s -> Tboolean True}
    False                  { \_ s -> Tboolean False}
    \(\)                   { \_ _ -> Tunit }
    Unit                   { \_ _ -> Tunittype }

    -- java.package.path.Classname
    ([a-z] [$vchar]* \.)+ [A-Z] [$vchar]*  { \_ s -> Tjavaclass s }

    -- ID
    [A-Z] [$vchar]*     { \_ s -> Tupperid s }
    [a-z] [$vchar]*     { \_ s -> Tlowerid s }
    \_ $digit+          { \_ s -> Tunderid (read (tail s))  }

    -- http://hackage.haskell.org/package/language-java-0.2.5/docs/src/Language-Java-Syntax.html#Op
    \*          { \_ _ -> Tprimop J.Mult   }
    \/          { \_ _ -> Tprimop J.Div    }
    \%          { \_ _ -> Tprimop J.Rem    }
    \+          { \_ _ -> Tprimop J.Add    }
    \-          { \_ _ -> Tprimop J.Sub    }
    \<          { \_ _ -> Tprimop J.LThan  }
    \<\=        { \_ _ -> Tprimop J.LThanE }
    \>          { \_ _ -> Tprimop J.GThan  }
    \>\=        { \_ _ -> Tprimop J.GThanE }
    \=\=        { \_ _ -> Tprimop J.Equal  }
    \!\=        { \_ _ -> Tprimop J.NotEq  }
    \&\&        { \_ _ -> Tprimop J.CAnd   }
    \|\|        { \_ _ -> Tprimop J.COr    }

{
data Token = Toparen | Tcparen | Tocurly | Tccurly
           | Ttlam | Tlam | Tcolon | Tforall | Tarrow | Tdot | Tandtype | Tmerge | Twith
           | Tlet | Trec | Teq | Tand | Tin
           | Tjavaclass String
           | Tnew
           | Tif | Tthen | Telse
           | Tcomma | Tsemi
           | Tupperid String | Tlowerid String | Tunderid Int
           | Tinteger Integer | Tstring String | Tboolean Bool | Tchar Char | Tunit | Tunittype
           | Tprimop J.Op
           | Tobrack | Tcbrack | Tdcolon
           | Tmodule | Tend
           deriving (Eq, Show)

lexer :: String -> [Token]
lexer = alexScanTokens
}<|MERGE_RESOLUTION|>--- conflicted
+++ resolved
@@ -57,15 +57,10 @@
     else        { \_ _ -> Telse }
     \,          { \_ _ -> Tcomma }
     new         { \_ _ -> Tnew }
-<<<<<<< HEAD
-
-    -- Literal
-=======
     module      { \_ _ -> Tmodule }
     end         { \_ _ -> Tend }
 
     -- Literals
->>>>>>> bcd7ff11
     $digit+                { \_ s -> Tinteger (read s) }
     \"($printable # \")*\" { \_ s -> Tstring (init $ tail s) }
     \'($printable # \')\'  { \_ s -> Tchar (s !! 1) }
