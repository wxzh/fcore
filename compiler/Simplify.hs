-- The simplifier: translate System F with intersection types to vanilla System F

{-# LANGUAGE TypeOperators, FlexibleInstances, MultiParamTypeClasses #-}
{-# OPTIONS_GHC -Wall #-}

module Simplify
  ( simplify
  , transType
  , subtype'
  , subtype
  , coerce
  , infer'
  , infer
  , transExpr'
  , transExpr
  , getter
  , putter
  , wrap
  , force
  ) where

import Core
import qualified Src as S

import Mixin
import Panic

import Text.PrettyPrint.Leijen

import Data.Maybe    (fromMaybe)
import Control.Monad (zipWithM)
import Unsafe.Coerce (unsafeCoerce)

simplify :: Expr t e -> Expr t e
simplify = unsafeCoerce . snd . transExpr 0 0 . unsafeCoerce

transType :: Index -> Type Index -> Type Index
transType _ (TVar a)         = TVar a
transType _ (JClass c)       = JClass c
transType i (Fun a1 a2)      = Fun (transType i a1) (transType i a2)
transType i (Forall f)       = Forall (\a -> transType (i + 1) $ fsubstTT i (TVar a) (f i))
transType i (Product ts)     = Product (map (transType i) ts)
transType _  Unit        = Unit
transType i (And a1 a2)      = Product [transType i a1, transType i a2]
<<<<<<< HEAD
transType i (RecordTy (_,t)) = transType i t
transType i (ThunkType t)    = Fun UnitType (transType i t)
=======
transType i (Record (_,t)) = transType i t
transType i (Thunk t)        = Fun Unit (transType i t)
>>>>>>> ab177745

-- Subtyping

-- A `Coercion` is either an identity function or some non-trivial function.
-- The purpose is to avoid applying the identity functions to an expression.
data Coercion t e = Id | C (Expr t e)

isIdC :: Coercion t e -> Bool
isIdC Id    = True
isIdC (C _) = False

appC :: Coercion t e -> Expr t e -> Expr t e
appC Id e      = e
appC (C e1) e2 = App e1 e2

subtype' :: Class (Index -> Type Index -> Type Index -> Bool)
subtype' _    _ (TVar a)     (TVar b)    = a == b
subtype' _    _ (JClass c)   (JClass d)  = c == d
subtype' this i (Fun t1 t2)  (Fun t3 t4) = this i t3 t1 && this i t2 t4
subtype' this i (Forall f)   (Forall g)  = this (i+1) (f i) (g i)
subtype' this i (Product ss) (Product ts)
  | length ss /= length ts               = False
  | otherwise                            = uncurry (this i) `all` zip ss ts
subtype' _    _ Unit     Unit    = True
subtype' this i t1 (And t2 t3)           = this i t1 t2 || this i t1 t3
subtype' this i (And t1 t2) t3           = this i t1 t3 && this i t2 t3
subtype' this i (Record (l1,t1)) (Record (l2,t2))
  | l1 == l2                             = this i t1 t2
  | otherwise                            = False
subtype' this i t1           (ThunkType t2)  = this i t1 t2
subtype' this i (ThunkType t1)   t2          = this i t1 t2
subtype' _    _ _ _                      = False

subtype :: Index -> Type Index -> Type Index -> Bool
subtype = new subtype'

coerce :: Index -> Type Index -> Type Index -> Maybe (Coercion Index Index)
coerce i t1       (ThunkType t2) = -- Ugly
  do c <- coerce i t1 t2
     return (C (Lam (Fun UnitType (transType i t1)) (\x -> wrap (appC c (Var x)))))
coerce _ (TVar a) (TVar b) | a == b        = return Id
                           | otherwise     = Nothing
coerce _ (JClass c) (JClass d) | c == d    = return Id
                               | otherwise = Nothing
coerce i (Fun t1 t2) (Fun t3 t4) =
  do c1 <- coerce i t3 t1
     c2 <- coerce i t2 t4
     case (c1,c2) of
       (Id,Id) -> return Id
       (_,_)   ->
         return (C (Lam (transType i (Fun t1 t2))
                      (\f -> Lam (transType i t3)
                               ((appC c2 .  App (Var f) . appC c1) . Var))))
coerce i (Forall f) (Forall g) =
  do c <- coerce (i + 1) (f i) (g i)
     case c of
       Id -> return Id
       _  -> return (C (Lam (transType i (Forall f))
                         (\f' -> BLam ((appC c . TApp (Var f')) . TVar))))
coerce i (Product ss) (Product ts)
  | length ss /= length ts = Nothing
  | otherwise =
    do cs <- zipWithM (coerce i) ss ts
       if isIdC `all` cs
          then return Id
          else
            let f x = Tuple (zipWith (\c idx -> appC c (Proj idx x))
                                     cs [1.. (length ss)])
            in
            return (C (Lam (transType i (Product ss)) (f . Var)))
coerce _ Unit Unit = return Id
coerce i t1 (And t2 t3) =
  do c1 <- coerce i t1 t2
     c2 <- coerce i t1 t3
     case (c1,c2) of
       (Id,Id) -> return Id
       (_,_)   -> return (C (Lam (transType i t1)
                              (\x -> Tuple [c1 `appC` Var x, c2 `appC` Var x])))
coerce i (And t1 t2) t3 =
  case coerce i t1 t3 of
    Just c  -> Just (C (Lam (transType i (And t1 t2)) (\x -> c `appC` Proj 1 (Var x))))
    Nothing ->
      case coerce i t2 t3 of
        Nothing -> Nothing
        Just c  -> return (C (Lam (transType i (And t1 t2))
                               (\x -> c `appC` Proj 2 (Var x))))
coerce i (Record (l1,t1)) (Record (l2,t2)) | l1 == l2  = coerce i t1 t2
                                               | otherwise = Nothing
coerce i (ThunkType t1) (ThunkType t2) = coerce i t1 t2
coerce _ _ _ = Nothing

infer':: Class (Index -> Index -> Expr Index (Index, Type Index) -> Type Index)
infer' _    _ _ (Var (_,t))         = t
infer' _    _ _ (Lit (S.Int _))     = JClass "java.lang.Integer"
infer' _    _ _ (Lit (S.String _))  = JClass "java.lang.String"
infer' _    _ _ (Lit (S.Bool _))    = JClass "java.lang.Boolean"
infer' _    _ _ (Lit (S.Char _))    = JClass "java.lang.Character"
infer' _    _ _ (Lit  S.UnitLit)    = Unit
infer' this i j (Lam t f)           = Fun t (this i (j+1) (f (j,t)))
infer' this i j (BLam f)            = Forall (\a -> fsubstTT i (TVar a) $ this (i+1) j (f i))
infer' _    _ _ (Fix _ t1 t)        = Fun t1 t
infer' this i j (Let b e)           = this i (j+1) (e (j, this i j b))
infer' this i j (LetRec ts _ e)     = this i (j+n) (e (zip [j..j+n-1] ts)) where n = length ts
infer' this i j (App f _)           = t12                where Fun _ t12 = this i j f
infer' this i j (TApp f t)          = joinType ((unsafeCoerce g :: t -> Type t) t) where Forall g  = this i j f
infer' this i j (If _ b1 _)         = this i j b1
infer' _    _ _ (PrimOp _ op _)     = case op of S.Arith _   -> JClass "java.lang.Integer"
                                                 S.Compare _ -> JClass "java.lang.Boolean"
                                                 S.Logic _   -> JClass "java.lang.Boolean"
infer' this i j (Tuple es)          = Product (map (this i j) es)
infer' this i j (Proj index e)      = ts !! (index-1) where Product ts = this i j e
infer' _    _ _ (JNew c _)          = JClass c
infer' _    _ _ (JMethod _ _ _ c)   = JClass c
infer' _    _ _ (JField _ _ c)      = JClass c
infer' this i j (Seq es)            = this i j (last es)
infer' this i j (Merge e1 e2)       = And (this i j e1) (this i j e2)
infer' this i j (RecordLit (l,e))   = Record (l, this i j e)
infer' this i j (RecordElim e l1)   = t1 where Just (_,t1) = getter i (this i j e) l1
infer' this i j (RecordUpdate e _)  = this i j e
infer' this i j (Thunk e)           = ThunkType (this i j e)

infer :: Index -> Index -> Expr Index (Index, Type Index) -> Type Index
infer = new infer'

instance (Type Index, Expr Index Index) <: Type Index where
  up = fst

transExpr'
  :: (Index -> Index -> Expr Index (Index, Type Index) -> Type Index)
  -> (Index -> Index -> Expr Index (Index, Type Index) -> (Type Int, Expr Index Index))
  -> Index  -> Index -> Expr Index (Index, Type Index) -> Expr Index Index
<<<<<<< HEAD
transExpr' _ _    _ _ (Var (x,ThunkType _)) = force (Var x)
transExpr' _ _    _ _ (Var (x,_))           = Var x
=======
transExpr' _ _    _ _ (Var (x,Thunk _)) = App (Var x) (Lit S.UnitLit) -- TODO: What to do with nested thunk?
transExpr' _ _    _ _ (Var (x,_))       = Var x
>>>>>>> ab177745
transExpr' _ _    _ _ (Lit l)           = Lit l
transExpr' _ this i j (Lam t f)         = Lam (transType i t) (\x -> fsubstEE j (Var x) body') where (_, body') = this i     (j+1) (f (j, t))
transExpr' _ this i j (BLam f)          = BLam (\a -> fsubstTE i (TVar a) body')               where (_, body') = this (i+1) j     (f i)
transExpr' _ this i j (Fix f t1 t)      = Fix (\x x1 -> (fsubstEE j (Var x) . fsubstEE (j+1) (Var x1)) body') t1' t'
  where
    (_, body') = this i (j+2) (f (j, Fun t1 t) (j+1, t1))
    t1'        = transType i t1
    t'         = transType i t
transExpr' super this i j (Let b e) = Let b' (\x -> fsubstEE j (Var x) (snd (this i (j+1) (e (j, super i j b)))))
  where
    (_,b') = this i j b
transExpr' _     this i j (LetRec ts bs e) = LetRec ts' bs' e'
  where
    ts'           = map (transType i) ts
    bs'           = \fs' -> map (subst fs fs') bs_body'
    e'            = \fs' -> subst fs fs' e_body'
    (_, bs_body') = unzip (map (transExpr i (j+n)) (bs fs_with_ts))
    (_, e_body')  = this i (j+n) (e fs_with_ts)
    fs            = [j..j+n-1]
    fs_with_ts    = zip fs ts
    n             = length ts
    subst :: [Index] -> [Index] -> Expr Index Index -> Expr Index Index
    subst xs rs   = foldl (.) id [fsubstEE x (Var (rs !! k)) | (x,k) <- zip xs [0..n-1]]
transExpr' _ this i j (App e1 e2) = App e1' (appC c (possible_wrap e2'))
  where
    (t1@(Fun t11 _), e1') = this i j e1
    (t2, e2')             = this i j e2
    c                     = fromMaybe (panic (show panic_doc)) (coerce i t2 t11)
    possible_wrap         = case t11 of -- Ugly
                              ThunkType _ -> wrap
                              _           -> id
    panic_doc             = text "Simplify.transExpr':" <$>
                            indent 4
                              (text "Coercion failed in translating `App'" <$>
                              text "Function:" <+> pretty_typing e1 t1 <$>
                              text "Argument:" <+> pretty_typing e2 t2 <$>
                              text "Coercion:" <+> pretty_coercion t2 t11)
    pretty_typing e t     = prettyExpr (unsafeCoerce e :: Expr Index Index) <+> colon <+>
                            prettyType (unsafeCoerce t :: Type Index)
    pretty_coercion s1 s2 = prettyType (unsafeCoerce s1 :: Type Index) <+> text "<:" <+> prettyType (unsafeCoerce s2 :: Type Index)
transExpr' _ this i j (TApp e t)                   = TApp (snd (this i j e)) (transType i t)
transExpr' _ this i j (If p b1 b2)                 = If (snd (this i j p)) (snd (this i j b1)) (snd (this i j b2))
transExpr' _ this i j (PrimOp e1 op e2)            = PrimOp (snd (this i j e1)) op (snd (this i j e2))
transExpr' _ this i j (Tuple es)                   = Tuple (snd (unzip (map (this i j) es)))
transExpr' _ this i j (Proj index e)               = Proj index (snd (this i j e))
transExpr' _ this i j (JNew c es)                  = JNew c (snd (unzip (map (this i j) es)))
transExpr' _ this i j (JMethod callee m args ret)  = JMethod (fmap (snd . this i j) callee) m (snd (unzip (map (this i j) args))) ret
transExpr' _ this i j (JField callee m ret)        = JField (fmap (snd . this i j) callee) m ret
transExpr' _ this i j (Seq es)                     = Seq (snd (unzip (map (this i j) es)))
transExpr' _ this i j (Merge e1 e2)                = Tuple [snd (this i j e1), snd (this i j e2)]
transExpr' _ this i j (RecordLit (_,e))            = snd (this i j e)
transExpr' super this i j (RecordElim e l1)        = appC c (snd (this i j e)) where Just (c, _) = getter i (super i j e) l1
transExpr' super this i j (RecordUpdate e (l1,e1)) = appC c (snd (this i j e)) where Just (c, _) = putter i (super i j e) l1 (snd (this i j e1))
transExpr' _ this i j (Thunk e)                    = Lam UnitType (\_ -> snd (this i j e))

transExpr :: Index -> Index -> Expr Index (Index, Type Index) -> (Type Index, Expr Index Index)
transExpr = new (infer' `with` transExpr'')
  where
    transExpr'' :: Mixin
      (Index -> Index -> Expr Index (Index, Type Index) -> Type Index)
      (Index -> Index -> Expr Index (Index, Type Index) -> (Type Index, Expr Index Index))
    transExpr'' super this i j e  = (super i j e, transExpr' super this i j e)

getter :: Index -> Type Index -> S.Label -> Maybe (Coercion Index Index, Type Index)
getter _ (Record (l,t)) l1
  | l1 == l   = Just (Id, t)
  | otherwise = Nothing
getter i (And t1 t2) l
  = case getter i t2 l of
      Just (c,t) ->
        Just (C $ Lam (transType i (And t1 t2)) (appC c . Proj 2 . Var)
             ,t)
      Nothing    ->
        case getter i t1 l of
          Nothing    -> Nothing
          Just (c,t) ->
            Just (C $ Lam (transType i (And t1 t2)) (appC c . Proj 1 . Var)
                 ,t)
getter i (ThunkType t1) l
  = case getter i t1 l of
      Nothing    -> Nothing
      Just (c,t) -> Just (C (Lam (transType i (ThunkType t1)) (appC c . force . Var)), t)
getter _ _ _ = Nothing

putter :: Index -> Type Index -> S.Label -> Expr Index Index -> Maybe (Coercion Index Index, Type Index)
putter i (Record (l,t)) l1 e
  | l1 == l   = Just (C (Simplify.const (transType i (Record (l,t))) e), t)
  | otherwise = Nothing
putter i (And t1 t2) l e
  = case putter i t2 l e of
      Just (c,t) ->
        case c of
          Id   -> Just (Id,t)
          C _  -> Just (C (Lam (transType i (And t1 t2))
                                 (\x -> Tuple [Proj 1 (Var x), appC c (Proj 2 (Var x))]))
                       ,t)
      Nothing    ->
        case putter i t1 l e of
          Nothing    -> Nothing
          Just (c,t) ->
            case c of
              Id   -> Just (Id, t)
              C _  -> Just (C $ Lam (transType i (And t1 t2))
                                  (\x -> Tuple [appC c (Proj 1 (Var x)), Proj 2 (Var x)])
                           ,t)

putter i (ThunkType t1) l e
  = case putter i t1 l e of
      Nothing    -> Nothing
      Just (c,t) -> Just (C (Lam (transType i (ThunkType t1)) (appC c . force . Var)), t)
putter _ _ _ _ = Nothing


wrap :: Expr t e -> Expr t e
wrap e = Lam UnitType (\_ -> e)

force :: Expr t e -> Expr t e
<<<<<<< HEAD
force e = App e (Lit S.Unit)
=======
force = App (Lit S.UnitLit)
>>>>>>> ab177745

-- Core's const, specialized to type t.
const :: Type Index -> Expr Index Index -> Expr Index Index
const t e = Lam t (Prelude.const e)<|MERGE_RESOLUTION|>--- conflicted
+++ resolved
@@ -15,8 +15,6 @@
   , transExpr
   , getter
   , putter
-  , wrap
-  , force
   ) where
 
 import Core
@@ -35,20 +33,15 @@
 simplify = unsafeCoerce . snd . transExpr 0 0 . unsafeCoerce
 
 transType :: Index -> Type Index -> Type Index
-transType _ (TVar a)         = TVar a
-transType _ (JClass c)       = JClass c
-transType i (Fun a1 a2)      = Fun (transType i a1) (transType i a2)
-transType i (Forall f)       = Forall (\a -> transType (i + 1) $ fsubstTT i (TVar a) (f i))
-transType i (Product ts)     = Product (map (transType i) ts)
-transType _  Unit        = Unit
-transType i (And a1 a2)      = Product [transType i a1, transType i a2]
-<<<<<<< HEAD
-transType i (RecordTy (_,t)) = transType i t
-transType i (ThunkType t)    = Fun UnitType (transType i t)
-=======
+transType _ (TVar a)       = TVar a
+transType _ (JClass c)     = JClass c
+transType i (Fun a1 a2)    = Fun (transType i a1) (transType i a2)
+transType i (Forall f)     = Forall (\a -> transType (i + 1) $ fsubstTT i (TVar a) (f i))
+transType i (Product ts)   = Product (map (transType i) ts)
+transType _  Unit          = Unit
+transType i (And a1 a2)    = Product [transType i a1, transType i a2]
 transType i (Record (_,t)) = transType i t
-transType i (Thunk t)        = Fun Unit (transType i t)
->>>>>>> ab177745
+transType i (Thunk t)      = Fun Unit (transType i t)
 
 -- Subtyping
 
@@ -78,17 +71,17 @@
 subtype' this i (Record (l1,t1)) (Record (l2,t2))
   | l1 == l2                             = this i t1 t2
   | otherwise                            = False
-subtype' this i t1           (ThunkType t2)  = this i t1 t2
-subtype' this i (ThunkType t1)   t2          = this i t1 t2
+subtype' this i t1           (Thunk t2)  = this i t1 t2
+subtype' this i (Thunk t1)   t2          = this i t1 t2
 subtype' _    _ _ _                      = False
 
 subtype :: Index -> Type Index -> Type Index -> Bool
 subtype = new subtype'
 
 coerce :: Index -> Type Index -> Type Index -> Maybe (Coercion Index Index)
-coerce i t1       (ThunkType t2) = -- Ugly
+coerce i t1       (Thunk t2) = -- Ugly
   do c <- coerce i t1 t2
-     return (C (Lam (Fun UnitType (transType i t1)) (\x -> wrap (appC c (Var x)))))
+     return (C (Lam (Fun Unit (transType i t1)) (\x -> wrap (appC c (Var x)))))
 coerce _ (TVar a) (TVar b) | a == b        = return Id
                            | otherwise     = Nothing
 coerce _ (JClass c) (JClass d) | c == d    = return Id
@@ -137,7 +130,7 @@
                                (\x -> c `appC` Proj 2 (Var x))))
 coerce i (Record (l1,t1)) (Record (l2,t2)) | l1 == l2  = coerce i t1 t2
                                                | otherwise = Nothing
-coerce i (ThunkType t1) (ThunkType t2) = coerce i t1 t2
+coerce i (Thunk t1) (Thunk t2) = coerce i t1 t2
 coerce _ _ _ = Nothing
 
 infer':: Class (Index -> Index -> Expr Index (Index, Type Index) -> Type Index)
@@ -168,7 +161,7 @@
 infer' this i j (RecordLit (l,e))   = Record (l, this i j e)
 infer' this i j (RecordElim e l1)   = t1 where Just (_,t1) = getter i (this i j e) l1
 infer' this i j (RecordUpdate e _)  = this i j e
-infer' this i j (Thunk e)           = ThunkType (this i j e)
+infer' this i j (Lazy e)            = Thunk (this i j e)
 
 infer :: Index -> Index -> Expr Index (Index, Type Index) -> Type Index
 infer = new infer'
@@ -180,13 +173,7 @@
   :: (Index -> Index -> Expr Index (Index, Type Index) -> Type Index)
   -> (Index -> Index -> Expr Index (Index, Type Index) -> (Type Int, Expr Index Index))
   -> Index  -> Index -> Expr Index (Index, Type Index) -> Expr Index Index
-<<<<<<< HEAD
-transExpr' _ _    _ _ (Var (x,ThunkType _)) = force (Var x)
-transExpr' _ _    _ _ (Var (x,_))           = Var x
-=======
-transExpr' _ _    _ _ (Var (x,Thunk _)) = App (Var x) (Lit S.UnitLit) -- TODO: What to do with nested thunk?
 transExpr' _ _    _ _ (Var (x,_))       = Var x
->>>>>>> ab177745
 transExpr' _ _    _ _ (Lit l)           = Lit l
 transExpr' _ this i j (Lam t f)         = Lam (transType i t) (\x -> fsubstEE j (Var x) body') where (_, body') = this i     (j+1) (f (j, t))
 transExpr' _ this i j (BLam f)          = BLam (\a -> fsubstTE i (TVar a) body')               where (_, body') = this (i+1) j     (f i)
@@ -216,7 +203,7 @@
     (t2, e2')             = this i j e2
     c                     = fromMaybe (panic (show panic_doc)) (coerce i t2 t11)
     possible_wrap         = case t11 of -- Ugly
-                              ThunkType _ -> wrap
+                              Thunk _ -> wrap
                               _           -> id
     panic_doc             = text "Simplify.transExpr':" <$>
                             indent 4
@@ -240,7 +227,7 @@
 transExpr' _ this i j (RecordLit (_,e))            = snd (this i j e)
 transExpr' super this i j (RecordElim e l1)        = appC c (snd (this i j e)) where Just (c, _) = getter i (super i j e) l1
 transExpr' super this i j (RecordUpdate e (l1,e1)) = appC c (snd (this i j e)) where Just (c, _) = putter i (super i j e) l1 (snd (this i j e1))
-transExpr' _ this i j (Thunk e)                    = Lam UnitType (\_ -> snd (this i j e))
+transExpr' _ this i j (Lazy e)                     = Lam Unit (\_ -> snd (this i j e))
 
 transExpr :: Index -> Index -> Expr Index (Index, Type Index) -> (Type Index, Expr Index Index)
 transExpr = new (infer' `with` transExpr'')
@@ -265,10 +252,10 @@
           Just (c,t) ->
             Just (C $ Lam (transType i (And t1 t2)) (appC c . Proj 1 . Var)
                  ,t)
-getter i (ThunkType t1) l
+getter i (Thunk t1) l
   = case getter i t1 l of
       Nothing    -> Nothing
-      Just (c,t) -> Just (C (Lam (transType i (ThunkType t1)) (appC c . force . Var)), t)
+      Just (c,t) -> Just (C (Lam (transType i (Thunk t1)) (appC c . force . Var)), t)
 getter _ _ _ = Nothing
 
 putter :: Index -> Type Index -> S.Label -> Expr Index Index -> Maybe (Coercion Index Index, Type Index)
@@ -293,23 +280,19 @@
                                   (\x -> Tuple [appC c (Proj 1 (Var x)), Proj 2 (Var x)])
                            ,t)
 
-putter i (ThunkType t1) l e
+putter i (Thunk t1) l e
   = case putter i t1 l e of
       Nothing    -> Nothing
-      Just (c,t) -> Just (C (Lam (transType i (ThunkType t1)) (appC c . force . Var)), t)
+      Just (c,t) -> Just (C (Lam (transType i (Thunk t1)) (appC c . force . Var)), t)
 putter _ _ _ _ = Nothing
 
 
 wrap :: Expr t e -> Expr t e
-wrap e = Lam UnitType (\_ -> e)
+wrap e = Lam Unit (\_ -> e)
 
 force :: Expr t e -> Expr t e
-<<<<<<< HEAD
-force e = App e (Lit S.Unit)
-=======
-force = App (Lit S.UnitLit)
->>>>>>> ab177745
+force e = App e (Lit S.UnitLit)
 
 -- Core's const, specialized to type t.
-const :: Type Index -> Expr Index Index -> Expr Index Index
+const :: Type t -> Expr t e -> Expr t e
 const t e = Lam t (Prelude.const e)