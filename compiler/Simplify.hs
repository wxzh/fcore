--- conflicted
+++ resolved
@@ -42,12 +42,8 @@
 transType _  FI.Unit          = Unit
 transType i (FI.And a1 a2)    = Product [transType i a1, transType i a2]
 transType i (FI.Record (_,t)) = transType i t
-<<<<<<< HEAD
 transType i (FI.Datatype n ts ns) = Datatype n (map (transType i) ts) ns
-=======
-transType _ (FI.Datatype n ns) = Datatype n ns
 transType i (FI.ListOf t)      = ListOf (transType i t)
->>>>>>> b10d76e5
 
 -- Subtyping
 -- For SystemFI.
