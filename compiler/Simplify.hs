--- conflicted
+++ resolved
@@ -18,27 +18,12 @@
 import Control.Monad.Identity
 import Control.Monad.State
 
-<<<<<<< HEAD
-import Prelude hiding (pred, id, const)
-
-=======
->>>>>>> bcd7ff11
 simplify :: Expr t e -> Expr t e
 simplify = unsafeCoerce . snd . transExpr 0 0 . unsafeCoerce
 
 infer :: Expr t e -> Type t
 infer = unsafeCoerce . fst . transExpr 0 0 . unsafeCoerce
 
-<<<<<<< HEAD
-transType :: Int -> Type Int -> Type Int
-transType i (TyVar a)        = TyVar a
-transType i (JClass c)       = JClass c
-transType i (Fun a1 a2)      = Fun (transType i a1) (transType i a2)
-transType i (Forall f)       = Forall (\a -> transType (i + 1) (f i)) -- bug!
-transType i (Product ts)     = Product (map (transType i) ts)
-transType i (And a1 a2)      = Product [transType i a1, transType i a2]
-transType i (RecordTy (l,t)) = transType i t
-=======
 transType :: Index -> Type Index -> Type Index
 transType _ (TyVar a)        = TyVar a
 transType _ (JClass c)       = JClass c
@@ -47,7 +32,6 @@
 transType i (Product ts)     = Product (map (transType i) ts)
 transType i (And a1 a2)      = Product [transType i a1, transType i a2]
 transType i (RecordTy (_,t)) = transType i t
->>>>>>> bcd7ff11
 
 -- Subtyping
 
@@ -109,148 +93,6 @@
         Nothing -> Nothing
         Just c  -> return (C (Lam (transType i (And t1 t2))
                                (\x -> c `appC` Proj 2 (Var x))))
-<<<<<<< HEAD
-coerce i (RecordTy (l1,t1)) (RecordTy (l2,t2)) = coerce i t1 t2
-coerce  i _ _ = Nothing
-
--- Typing
-
-transExpr:: Expr Int (Int, Type Int) -> State Int (Type Int, Expr Int Int)
-
-transExpr (Var (x, t)) = return (t, Var x)
-
-transExpr (Lit (S.Integer n)) = return (JClass "java.lang.Integer", Lit (S.Integer n))
-transExpr (Lit (S.String s))  = return (JClass "java.lang.String", Lit (S.String s))
-transExpr (Lit (S.Boolean b)) = return (JClass "java.lang.Boolean", Lit (S.Boolean b))
-transExpr (Lit (S.Char c))    = return (JClass "java.lang.Character", Lit (S.Char c))
-
-transExpr (Lam t f) =
-  do i <- takeFreshIndex
-     (t1, m) <- transExpr (f (i, t))
-     return (Fun t t1, Lam (transType i t) (\x -> fsubstEE (i, Var x) m))
-
-transExpr (Fix f t1 t) =
-  do i <- takeFreshIndex
-     return ( t1 `Fun` t
-            , Fix (\x x1 -> snd (evalState (transExpr (f (x, t1 `Fun` t) (x1, t1))) i))
-                  (transType i t1)
-                  (transType i t))
-
-transExpr (Let e body) =
-  do (t1, m1) <- transExpr e
-     i <- takeFreshIndex
-     (t2, m2) <- transExpr (body (i, t1))
-     return (t2, Let m1 (\x -> fsubstEE (i, Var x) m2))
-
--- LetRec [Type t] ([e] -> [Expr t e]) ([e] -> Expr t e)
-transExpr (LetRec sigs binds body) =
-  do i <- takeFreshIndex
-     let sigs' = map (transType i) sigs
-     js <- replicateM (length sigs) takeFreshIndex
-     k <- takeFreshIndex
-     let binds' ids' = map (\e -> snd (evalState (transExpr e) k)) (binds (zipWith (\n t -> (n, t)) ids' sigs))
-     let body' ids' = snd (evalState (transExpr (body (zipWith (\n t -> (n, t)) ids' sigs))) k)
-     let t = infer (unsafeCoerce body' sigs)
-     k' <- takeFreshIndex
-     return (t, LetRec sigs' binds' body')
-
-transExpr (BLam f) =
-  do i <- takeFreshIndex
-     (t, m) <- transExpr (f i)
-     return (Forall (\a -> fsubstTT (i, TyVar a) t), BLam (\a -> fsubstEE (i, Var a) m))
-
-transExpr (App e1 e2)  =
-  do (t1, e1') <- transExpr e1
-     case t1 of
-        Fun t11 t12  ->
-          do (t2, e2') <- transExpr e2
-             i <- get
-             case coerce i t2 t11 of
-               Just c  -> return (t12, e1' `App` (c `appC` e2'))
-               Nothing -> panic ("Simplify.transExpr: App: Cannot coerce " ++
-                                 show (pprType basePrec i t2) ++ " to " ++
-                                 show (pprType basePrec i t11))
-        _            -> panic "Simplify.transExpr: App: Not a function"
-
-transExpr (TApp e t) =
-  do i <- takeFreshIndex
-     (t1, m) <- transExpr e
-     case t1 of
-       Forall f -> return (fsubstTT (i, t) (f i), TApp m (transType i t))
-       _        -> panic "Simplify.transExpr: TApp"
-
-transExpr (If pred b1 b2) =
-  do (predTy, pred') <- transExpr pred
-     (b1Ty, b1')     <- transExpr b1
-     (b2Ty, b2')     <- transExpr b2
-     return (b1Ty, If pred' b1' b2')
-
-transExpr (PrimOp e1 op e2) =
- do (t1, m1) <- transExpr e1
-    (t2, m2) <- transExpr e2
-    return (opReturnType op, PrimOp m1 op m2)
-
-transExpr (Tuple es) =
-  do (ts, es') <- mapAndUnzipM transExpr es
-     return (Product ts, Tuple es')
-
-transExpr (Proj i e) =
-  do (Product ts, e') <- transExpr e
-     return (ts !! (i - 1), Proj i e')
-
-transExpr (JNewObj c es) =
-  do (ts, es') <- mapAndUnzipM transExpr es
-     return (JClass c, JNewObj c es')
-
-transExpr (JMethod (Right e) m args retC) =
-  do (t, e') <- transExpr e
-     (argsTys, args') <- mapAndUnzipM transExpr args
-     return (JClass retC, JMethod (Right e') m args' retC)
-
-transExpr (JMethod (Left c) m args retC) =
-  do (argsTys, args') <- mapAndUnzipM transExpr args
-     return (JClass retC, JMethod (Left c) m args' retC)
-
-transExpr (JField (Right e) m retC) =
-  do (t, e') <- transExpr e
-     return (JClass retC, JField (Right e') m retC)
-
-transExpr (JField (Left c) m retC) =
-  return (JClass retC, JField (Left c) m retC)
-
-transExpr (Seq es) =
-  do (ts, es') <- mapAndUnzipM transExpr es
-     return (last ts, Seq es')
-
-transExpr (Merge e1 e2) =
-  do (t1, e1') <- transExpr e1
-     (t2, e2') <- transExpr e2
-     return (And t1 t2, Tuple [e1', e2'])
-
-transExpr (Record (l,e)) =
-  do (t, e') <- transExpr e
-     return (RecordTy (l,t), e')
-
-transExpr (RecordAccess e l) =
-  do (t, e') <- transExpr e
-     i <- get
-     case getter i t l of
-       Nothing     -> panic "Simplify.transExpr:RecordAccess"
-       Just (c,t1) -> return (t1, appC c e')
-
-transExpr (RecordUpdate e (l1,e1)) =
-  do (t,  e')  <- transExpr e
-     (t1, e1') <- transExpr e1
-     i <- get
-     case putter i t l1 e1' of
-       Nothing -> panic "Simplify.transExpr:RecordUpdate"
-       Just (c,t2) ->
-         -- Since the simplifier assumes everything passed in typechecks,
-         -- the subtyping condition t1 <: t2 is not checked here.
-         return (t, appC c e')
-
-getter :: Int -> Type Int -> S.Label -> Maybe (Coercion Int Int, Type Int)
-=======
 coerce i (RecordTy (l1,t1)) (RecordTy (l2,t2)) | l1 == l2  = coerce i t1 t2
                                                | otherwise = Nothing
 coerce  i _ _ = Nothing
@@ -348,7 +190,6 @@
     Just (c, _) = putter i t l1 e1'
 
 getter :: Index -> Type Index -> S.Label -> Maybe (Coercion Index Index, Type Index)
->>>>>>> bcd7ff11
 getter i (RecordTy (l,t)) l1
   | l1 == l   = Just (Id, t)
   | otherwise = Nothing
@@ -363,19 +204,11 @@
           Just (c,t) ->
             Just (C $ Lam (transType i (And t1 t2)) (\x -> appC c (Proj 1 (Var x)))
                  ,t)
-<<<<<<< HEAD
-getter _ _ _ = sorry "Simplify.getter: no idea how to do"
-
-putter :: Int -> Type Int -> S.Label -> Expr Int Int -> Maybe (Coercion Int Int, Type Int)
-putter i (RecordTy (l,t)) l1 e
-  | l1 == l   = Just (C $ const (transType i $ RecordTy (l,t)) e, t)
-=======
 getter _ _ _ = Nothing
 
 putter :: Index -> Type Index -> S.Label -> Expr Index Index -> Maybe (Coercion Index Index, Type Index)
 putter i (RecordTy (l,t)) l1 e
   | l1 == l   = Just (C $ coreConst (transType i $ RecordTy (l,t)) e, t)
->>>>>>> bcd7ff11
   | otherwise = Nothing
 putter i (And t1 t2) l e
   = case putter i t2 l e of
@@ -394,23 +227,6 @@
               C _  -> Just (C $ Lam (transType i (And t1 t2))
                                   (\x -> Tuple [appC c (Proj 1 (Var x)), Proj 2 (Var x)])
                            ,t)
-<<<<<<< HEAD
-putter _ _ _ _ = sorry "Simplify.putter: no idea how to do"
-
--- id_t: the identity function in the Core world, specialised to type t.
-id :: Type Int -> Expr Int Int
-id t = Lam t (\x -> Var x)
-
--- const_t: the const function in the Core world, specialised to type t.
-const :: Type Int -> Expr Int Int -> Expr Int Int
-const t e = Lam t (\_ -> e)
-
-takeFreshIndex :: State Int Int
-takeFreshIndex =
-  do i <- get
-     put (i + 1)
-     return i
-=======
 putter _ _ _ _ = Nothing
 
 -- id_t: the identity function in the Core world, specialised to type t.
@@ -419,5 +235,4 @@
 
 -- const_t: the const function in the Core world, specialised to type t.
 coreConst :: Type Index -> Expr Index Index -> Expr Index Index
-coreConst t e = Lam t (\_ -> e)
->>>>>>> bcd7ff11
+coreConst t e = Lam t (\_ -> e)