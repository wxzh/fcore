-- The simplifier: translate System F with intersection types to vanilla System F

{-# LANGUAGE TypeOperators, FlexibleInstances, MultiParamTypeClasses #-}
{-# OPTIONS_GHC -Wall #-}

module Simplify
  ( simplify
  , transType
  , subtype'
  , subtype
  , coerce
  , infer'
  , infer
  , transExpr'
  , transExpr
  , getter
  , putter
  ) where

import Core
import qualified SystemFI    as F
import qualified Src         as S

import Mixin
import Panic

import Text.PrettyPrint.ANSI.Leijen

import Data.Maybe    (fromMaybe)
import Control.Monad (zipWithM)
import Unsafe.Coerce (unsafeCoerce)

simplify :: F.Expr t e -> Expr t e
simplify = unsafeCoerce . snd . transExpr 0 0 . unsafeCoerce

<<<<<<< HEAD
transType :: Index -> Type Index -> Type Index
transType _ (TVar n a)     = TVar n a
transType _ (JClass c)     = JClass c
transType i (Fun a1 a2)    = Fun (transType i a1) (transType i a2)
transType i (Forall n f)   = Forall n (\a -> transType (i + 1) $ fsubstTT i (TVar "" a) (f i))
transType i (Product ts)   = Product (map (transType i) ts)
transType _  Unit          = Unit
transType i (And a1 a2)    = Product [transType i a1, transType i a2]
transType i (Record (_,t)) = transType i t
transType i (Thunk t)      = Fun Unit (transType i t)
transType _ t@(Datatype _ _) = t
=======
transType :: Index -> F.Type Index -> Type Index
transType _ (F.TVar n a)     = TVar n a
transType _ (F.JClass c)     = JClass c
transType i (F.Fun a1 a2)    = Fun (transType i a1) (transType i a2)
transType i (F.Forall n f)   = Forall n (\a -> transType (i + 1) $ F.fsubstTT i (F.tVar a) (f i))
transType i (F.Product ts)   = Product (map (transType i) ts)
transType _  F.Unit          = Unit
transType i (F.And a1 a2)    = Product [transType i a1, transType i a2]
transType i (F.Record (_,t)) = transType i t
transType i (F.Thunk t)      = Fun Unit (transType i t)
>>>>>>> 66f1ab15

-- Subtyping
-- For SystemFI.
subtype' :: Class (Index -> F.Type Index -> F.Type Index -> Bool)
subtype' _    _ (F.TVar _ a)   (F.TVar _ b)   = a == b
subtype' _    _ (F.JClass c)   (F.JClass d)   = c == d
subtype' this i (F.Fun t1 t2)  (F.Fun t3 t4)  = this i t3 t1 && this i t2 t4
subtype' this i (F.Forall _ f) (F.Forall _ g) = this (i+1) (f i) (g i)
subtype' this i (F.Product ss) (F.Product ts)
  | length ss /= length ts                    = False
  | otherwise                                 = uncurry (this i) `all` zip ss ts
subtype' _    _  F.Unit         F.Unit        = True
subtype' this i  t1            (F.And t2 t3)  = this i t1 t2 && this i t1 t3
subtype' this i (F.And t1 t2) t3              = this i t1 t3 || this i t2 t3
subtype' this i (F.Record (l1,t1)) (F.Record (l2,t2))
  | l1 == l2                                  = this i t1 t2
  | otherwise                                 = False
subtype' this i  t1            (F.Thunk t2)   = this i t1 t2
subtype' this i (F.Thunk t1)    t2            = this i t1 t2
subtype' _    _  _              _             = False

<<<<<<< HEAD
subtype' :: Class (Index -> Type Index -> Type Index -> Bool)
subtype' _    _ (TVar _ a)   (TVar _ b)  = a == b
subtype' _    _ (JClass c)   (JClass d)  = c == d
subtype' this i (Fun t1 t2)  (Fun t3 t4) = this i t3 t1 && this i t2 t4
subtype' this i (Forall _ f) (Forall _ g)  = this (i+1) (f i) (g i)
subtype' this i (Product ss) (Product ts)
  | length ss /= length ts               = False
  | otherwise                            = uncurry (this i) `all` zip ss ts
subtype' _    _ Unit     Unit    = True
subtype' this i t1 (And t2 t3)           = this i t1 t2 && this i t1 t3
subtype' this i (And t1 t2) t3           = this i t1 t3 || this i t2 t3
subtype' this i (Record (l1,t1)) (Record (l2,t2))
  | l1 == l2                             = this i t1 t2
  | otherwise                            = False
subtype' this i t1           (Thunk t2)  = this i t1 t2
subtype' this i (Thunk t1)   t2          = this i t1 t2
subtype' _ _ (Datatype n1 _) (Datatype n2 _) = n1 == n2 -- TODO
subtype' _    _ _ _                      = False

subtype :: Index -> Type Index -> Type Index -> Bool
=======
subtype :: Index -> F.Type Index -> F.Type Index -> Bool
>>>>>>> 66f1ab15
subtype = new subtype'

type Coercion t e = Expr t e

coerce :: Index -> F.Type Index -> F.Type Index -> Maybe (Coercion Index Index)
coerce i (F.TVar n a) (F.TVar _ b) | a == b    = return (lam (transType i (F.TVar n a)) var)
                                   | otherwise = Nothing
coerce i (F.JClass c) (F.JClass d) | c == d    = return (lam (transType i (F.JClass c)) var)
                                   | otherwise = Nothing
coerce i (F.Fun t1 t2) (F.Fun t3 t4) =
  do c1 <- coerce i t3 t1
     c2 <- coerce i t2 t4
     return (lam (transType i (F.Fun t1 t2))
                 (\f -> lam (transType i t3) ((App c2 .  App (var f) . App c1) . var)))
coerce i (F.Forall n f) (F.Forall _ g) =
  do c <- coerce (i + 1) (f i) (g i)
     return (lam (transType i (F.Forall n f)) (\f' -> bLam ((App c . TApp (var f')) . (TVar ""))))
coerce i (F.Product ss) (F.Product ts)
  | length ss /= length ts = Nothing
  | otherwise =
    do cs <- zipWithM (coerce i) ss ts
       let f x = Tuple (zipWith (\c idx -> App c (Proj idx x))
                                 cs [1..length ss])
       return (lam (transType i (F.Product ss)) (f . var))
coerce i F.Unit F.Unit = return (lam (transType i F.Unit) var)
coerce i t1 (F.And t2 t3) =
  do c1 <- coerce i t1 t2
     c2 <- coerce i t1 t3
     return (lam (transType i t1) (\x -> Tuple [App c1 (var x), App c2 (var x)]))
coerce i (F.And t1 t2) t3 =
  case coerce i t1 t3 of
    Just c  -> Just (lam (transType i (F.And t1 t2)) (App c . Proj 1 . var))
    Nothing ->
      case coerce i t2 t3 of
        Nothing -> Nothing
<<<<<<< HEAD
        Just c  -> return (lam (transType i (And t1 t2)) (App c . Proj 2 . var))
coerce i (Record (l1,t1)) (Record (l2,t2)) | l1 == l2  = coerce i t1 t2
                                           | otherwise = Nothing
coerce i d@(Datatype n1 _) (Datatype n2 _) | n1 == n2    = return (lam (transType i d) var)
                                           | otherwise = Nothing
coerce _ _ _ = Nothing

infer':: Class (Index -> Index -> Expr Index (Index, Type Index) -> Type Index)
infer' _    _ _ (Var _ (_,t))       = t
infer' _    _ _ (Lit (S.Int _))     = JClass "java.lang.Integer"
infer' _    _ _ (Lit (S.String _))  = JClass "java.lang.String"
infer' _    _ _ (Lit (S.Bool _))    = JClass "java.lang.Boolean"
infer' _    _ _ (Lit (S.Char _))    = JClass "java.lang.Character"
infer' _    _ _ (Lit  S.UnitLit)    = Unit
infer' this i j (Lam _ t f)         = Fun t (this i (j+1) (f (j,t)))
infer' this i j (BLam n f)          = Forall n (\a -> fsubstTT i (TVar "" a) $ this (i+1) j (f i))
infer' _    _ _ (Fix _ _ _ t1 t)    = Fun t1 t
infer' this i j (Let _ b e)         = this i (j+1) (e (j, this i j b))
infer' this i j (LetRec _ ts _ e)   = this i (j+n) (e (zip [j..j+n-1] ts)) where n = length ts
infer' this i j (App f _)           = t12                where Fun _ t12 = this i j f
infer' this i j (TApp f t)          = joinType ((unsafeCoerce g :: t -> Type t) t) where Forall n g  = this i j f
infer' this i j (If _ b1 _)         = this i j b1
infer' _    _ _ (PrimOp _ op _)     = case op of S.Arith _   -> JClass "java.lang.Integer"
                                                 S.Compare _ -> JClass "java.lang.Boolean"
                                                 S.Logic _   -> JClass "java.lang.Boolean"
infer' this i j (Tuple es)          = Product (map (this i j) es)
infer' this i j (Proj index e)      = ts !! (index-1) where Product ts = this i j e
infer' _    _ _ (JNew c _)          = JClass c
infer' _    _ _ (JMethod _ _ _ c)   = JClass c
infer' _    _ _ (JField _ _ c)      = JClass c
infer' this i j (Seq es)            = this i j (last es)
infer' this i j (Merge e1 e2)       = And (this i j e1) (this i j e2)
infer' this i j (RecordIntro (l,e))   = Record (l, this i j e)
infer' this i j (RecordElim e l1)   = t1 where Just (_,t1) = getter i (this i j e) l1
infer' this i j (RecordUpdate e _)  = this i j e
infer' this i j (Lazy e)            = Thunk (this i j e)
infer' this i j (Case _ alts)       = inferAlt $ head alts
    where inferAlt (ConstrAlt c _ e) =
              let ts = constrParams c
                  n = length ts
              in this i (j+n) (e (zip [j..j+n-1] ts))
infer' _ _ _ (Constr c _)       = last $ constrParams c
=======
        Just c  -> return (lam (transType i (F.And t1 t2)) (App c . Proj 2 . var))
coerce i (F.Record (l1,t1)) (F.Record (l2,t2)) | l1 == l2  = coerce i t1 t2
                                               | otherwise = Nothing
coerce _ _ _ = Nothing

infer':: Class (Index -> Index -> F.Expr Index (Index, F.Type Index) -> F.Type Index)
infer' _    _ _ (F.Var _ (_,t))      = t
infer' _    _ _ (F.Lit (S.Int _))     = F.JClass "java.lang.Integer"
infer' _    _ _ (F.Lit (S.String _))  = F.JClass "java.lang.String"
infer' _    _ _ (F.Lit (S.Bool _))    = F.JClass "java.lang.Boolean"
infer' _    _ _ (F.Lit (S.Char _))    = F.JClass "java.lang.Character"
infer' _    _ _ (F.Lit  S.UnitLit)    = F.Unit
infer' this i j (F.Lam _ t f)         = F.Fun t (this i (j+1) (f (j,t)))
infer' this i j (F.BLam n f)          = F.Forall n (\a -> F.fsubstTT i (F.tVar a) $ this (i+1) j (f i))
infer' _    _ _ (F.Fix _ _ _ t1 t)    = F.Fun t1 t
infer' this i j (F.Let _ b e)         = this i (j+1) (e (j, this i j b))
infer' this i j (F.LetRec _ ts _ e)   = this i (j+n) (e (zip [j..j+n-1] ts)) where n = length ts
infer' this i j (F.App f _)           = t12                where F.Fun _ t12 = this i j f
infer' this i j (F.TApp f t)          = F.joinType ((unsafeCoerce g :: t -> F.Type t) t) where F.Forall _ g  = this i j f
infer' this i j (F.If _ b1 _)         = this i j b1
infer' _    _ _ (F.PrimOp _ op _)     = case op of S.Arith _   -> F.JClass "java.lang.Integer"
                                                   S.Compare _ -> F.JClass "java.lang.Boolean"
                                                   S.Logic _   -> F.JClass "java.lang.Boolean"
infer' this i j (F.Tuple es)          = F.Product (map (this i j) es)
infer' this i j (F.Proj index e)      = ts !! (index-1) where F.Product ts = this i j e
infer' _    _ _ (F.JNew c _)          = F.JClass c
infer' _    _ _ (F.JMethod _ _ _ c)   = F.JClass c
infer' _    _ _ (F.JField _ _ c)      = F.JClass c
infer' this i j (F.Seq es)            = this i j (last es)
infer' this i j (F.Merge e1 e2)       = F.And (this i j e1) (this i j e2)
infer' this i j (F.RecordIntro (l,e)) = F.Record (l, this i j e)
infer' this i j (F.RecordElim e l1)   = t1 where Just (t1,_) = getter i j (this i j e) l1
infer' this i j (F.RecordUpdate e _)  = this i j e
infer' this i j (F.Lazy e)            = F.Thunk (this i j e)
>>>>>>> 66f1ab15

infer :: Index -> Index -> F.Expr Index (Index, F.Type Index) -> F.Type Index
infer = new infer'

instance (F.Type Index, Expr Index Index) <: F.Type Index where
  up = fst

transExpr'
  :: (Index -> Index -> F.Expr Index (Index, F.Type Index) -> F.Type Index)
  -> (Index -> Index -> F.Expr Index (Index, F.Type Index) -> (F.Type Index, Expr Index Index))
  -> Index  -> Index -> F.Expr Index (Index, F.Type Index) -> Expr Index Index
transExpr' _ _    _ _ (F.Var n (x,_))      = Var n x
transExpr' _ _    _ _ (F.Lit l)            = Lit l
transExpr' _ this i j (F.Lam n t f)        = Lam n (transType i t) (\x -> fsubstEE j (Var n x) body')    where (_, body') = this i (j+1) (f (j, t))
transExpr' _ this i j (F.BLam n f)         = BLam n (\a -> fsubstTE i (TVar n a) body')               where (_, body') = this (i+1) j (f i)
transExpr' _ this i j (F.Fix n1 n2 f t1 t) = Fix n1 n2 (\x x1 -> (fsubstEE j (Var n1 x) . fsubstEE (j+1) (Var n2 x1)) body') t1' t'
  where
    (_, body') = this i (j+2) (f (j, F.Fun t1 t) (j+1, t1))
    t1'        = transType i t1
    t'         = transType i t
transExpr' super this i j (F.Let n b e) = Let n b' (\x -> fsubstEE j (Var n x) (snd (this i (j+1) (e (j, super i j b)))))
  where
    (_,b') = this i j b
transExpr' _     this i j (F.LetRec ns ts bs e) = LetRec ns' ts' bs' e'
  where
    ts'           = map (transType i) ts
    ns'           = ns
    bs' fs'       = map (subst fs fs') bs_body'
    e'  fs'       = subst fs fs' e_body'
    (_, bs_body') = unzip (map (transExpr i (j+n)) (bs fs_with_ts))
    (_, e_body')  = this i (j+n) (e fs_with_ts)
    fs            = [j..j+n-1]
    fs_with_ts    = zip fs ts
    n             = length ts
    subst :: [Index] -> [Index] -> Expr Index Index -> Expr Index Index
    subst xs rs   = foldl (.) id [fsubstEE x (Var (ns' !! k) (rs !! k)) | (x,k) <- zip xs [0..n-1]] -- right?

transExpr' _ this i j (F.App e1 e2)
  = let (F.Fun t11 t12, e1') = this i j e1
        (t2, e2')            = this i j e2
    in
    let panic_doc             = text "Coercion failed" <$>
                                text "Function:" <+> pretty_typing e1 (F.Fun t11 t12) <$>
                                text "Argument:" <+> pretty_typing e2 t2 <$>
                                text "Coercion:" <+> pretty_coercion t2 t11
        pretty_typing e t     = F.prettyExpr (unsafeCoerce e :: F.Expr Index Index) <+> colon <+>
                                F.prettyType (unsafeCoerce t :: F.Type Index)
        pretty_coercion s1 s2 = F.prettyType (unsafeCoerce s1 :: F.Type Index) <+> text "<:" <+> F.prettyType (unsafeCoerce s2 :: F.Type Index)
    in
    case t11 of
     F.Thunk t11_naked ->
       let c = fromMaybe (prettyPanic "Simplify.transExpr'" panic_doc) (coerce i t2 t11_naked)
       in App e1' (wrap (App c e2'))
     _                 ->
        let c = fromMaybe (prettyPanic "Simplify.transExpr'" panic_doc) (coerce i t2 t11)
        in App e1' (App c e2')

<<<<<<< HEAD
transExpr' _ this i j (Constr (Constructor n ts) es) = Constr (Constructor n (map (transType i) ts)) (map (snd . this i j) es)
transExpr' _ this i j (Case e alts)                = Case e' (map transAlt alts)
    where (_,e') = this i j e
          transAlt (ConstrAlt (Constructor n ts) ns f) =
              let m = length ts
                  js = [j..j+m-1]
                  (_,f') = this i (j+m) (f (zip js ts))
                  ts' = map (transType i) ts
              in ConstrAlt (Constructor n ts') ns (\es -> foldl (\acc (j',x) -> fsubstEE j' (var x) acc) f' (zip js es))
transExpr' _ this i j (TApp e t)                   = TApp (snd (this i j e)) (transType i t)
transExpr' _ this i j (If p b1 b2)                 = If (snd (this i j p)) (snd (this i j b1)) (snd (this i j b2))
transExpr' _ this i j (PrimOp e1 op e2)            = PrimOp (snd (this i j e1)) op (snd (this i j e2))
transExpr' _ this i j (Tuple es)                   = Tuple (snd (unzip (map (this i j) es)))
transExpr' _ this i j (Proj index e)               = Proj index (snd (this i j e))
transExpr' _ this i j (JNew c es)                  = JNew c (snd (unzip (map (this i j) es)))
=======
transExpr' _ this i j (F.TApp e t)                   = TApp (snd (this i j e)) (transType i t)
transExpr' _ this i j (F.If p b1 b2)                 = If (snd (this i j p)) (snd (this i j b1)) (snd (this i j b2))
transExpr' _ this i j (F.PrimOp e1 op e2)            = PrimOp (snd (this i j e1)) op (snd (this i j e2))
transExpr' _ this i j (F.Tuple es)                   = Tuple (snd (unzip (map (this i j) es)))
transExpr' _ this i j (F.Proj index e)               = Proj index (snd (this i j e))
transExpr' _ this i j (F.JNew c es)                  = JNew c (snd (unzip (map (this i j) es)))
>>>>>>> 66f1ab15

-- At the moment, in `System.out.println(x)`, `x` can be left as a thunk even
-- after the simplification. We need to recursively force the arguments of a
-- Java method call. The current solution is not very neat. It'd be better to
-- uniformly address all similar concerns for `App`, `JMethod`, and `PrimOp`.
transExpr' _ this i j (F.JMethod callee m args ret)
  = let args' = map (forceLazy . this i j) args in
    JMethod (fmap (snd . this i j) callee) m args' ret
  where
    forceLazy (F.Thunk _, e) = force e
    forceLazy (_,e)          = e

transExpr' _ this i j (F.JField callee m ret)        = JField (fmap (snd . this i j) callee) m ret
transExpr' _ this i j (F.Seq es)                     = Seq (snd (unzip (map (this i j) es)))
transExpr' _ this i j (F.Merge e1 e2)                = Tuple [snd (this i j e1), snd (this i j e2)]
transExpr' _ this i j (F.RecordIntro (_,e))          = snd (this i j e)
transExpr' super this i j (F.RecordElim e l1)        = App c (snd (this i j e)) where Just (_,c) = getter i j (super i j e) l1
transExpr' super this i j (F.RecordUpdate e (l1,e1)) = App c (snd (this i j e)) where Just (_,c) = putter i j (super i j e) l1 (snd (this i j e1))
transExpr' _ this i j (F.Lazy e)                     = lam Unit (\_ -> snd (this i j e))

transExpr :: Index -> Index -> F.Expr Index (Index, F.Type Index) -> (F.Type Index, Expr Index Index)
transExpr = new (infer' `with` transExpr'')
  where
    transExpr'' :: Mixin
      (Index -> Index -> F.Expr Index (Index, F.Type Index) -> F.Type Index)
      (Index -> Index -> F.Expr Index (Index, F.Type Index) -> (F.Type Index, Expr Index Index))
    transExpr'' super this i j e  = (super i j e, transExpr' super this i j e)

getter :: Index -> Index -> F.Type Index -> S.Label -> Maybe (F.Type Index, Expr Index Index)
getter i j (F.Record (l,t)) l1
  | l1 == l   = Just (t, lam (transType i (F.Record (l,t))) var)
  | otherwise = Nothing
getter i j (F.And t1 t2) l
  = case getter i j t2 l of
      Just (t,c) ->
        Just (t, lam (transType i (F.And t1 t2)) (App c . Proj 2 . var))
      Nothing    ->
        case getter i j t1 l of
          Nothing    -> Nothing
          Just (t,c) ->
            Just (t, lam (transType i (F.And t1 t2)) (App c . Proj 1 . var))
getter i j (F.Thunk t1) l
  = do (t,c) <- getter i j t1 l
       return (t, lam (transType i (F.Thunk t1)) (App c . force . var))
getter _ _ _ _ = Nothing

putter :: Index -> Index -> F.Type Index -> S.Label -> Expr Index Index -> Maybe (F.Type Index, Expr Index Index)
putter i j (F.Record (l,t)) l1 e
  | l1 == l   = Just (t, Simplify.const (transType i (F.Record (l,t))) e)
  | otherwise = Nothing
putter i j (F.And t1 t2) l e
  = case putter i j t2 l e of
      Just (t,c) ->
        Just (t, lam (transType i (F.And t1 t2)) (\x -> Tuple [Proj 1 (var x), App c (Proj 2 (var x))]))
      Nothing    ->
        case putter i j t1 l e of
          Nothing    -> Nothing
          Just (t,c) ->
            Just (t, lam (transType i (F.And t1 t2)) (\x -> Tuple [App c (Proj 1 (var x)), Proj 2 (var x)]))
putter i j (F.Thunk t1) l e
  = do (t,c) <- putter i j t1 l e
       return (t, lam (transType i (F.Thunk t1)) (App c . force . var))
putter _ _ _ _ _ = Nothing

wrap :: Expr t e -> Expr t e
wrap e = lam Unit (Prelude.const e)

force :: Expr t e -> Expr t e
force e = App e (Lit S.UnitLit)

const :: Type t -> Expr t e -> Expr t e
const t e = lam t (Prelude.const e)<|MERGE_RESOLUTION|>--- conflicted
+++ resolved
@@ -33,19 +33,6 @@
 simplify :: F.Expr t e -> Expr t e
 simplify = unsafeCoerce . snd . transExpr 0 0 . unsafeCoerce
 
-<<<<<<< HEAD
-transType :: Index -> Type Index -> Type Index
-transType _ (TVar n a)     = TVar n a
-transType _ (JClass c)     = JClass c
-transType i (Fun a1 a2)    = Fun (transType i a1) (transType i a2)
-transType i (Forall n f)   = Forall n (\a -> transType (i + 1) $ fsubstTT i (TVar "" a) (f i))
-transType i (Product ts)   = Product (map (transType i) ts)
-transType _  Unit          = Unit
-transType i (And a1 a2)    = Product [transType i a1, transType i a2]
-transType i (Record (_,t)) = transType i t
-transType i (Thunk t)      = Fun Unit (transType i t)
-transType _ t@(Datatype _ _) = t
-=======
 transType :: Index -> F.Type Index -> Type Index
 transType _ (F.TVar n a)     = TVar n a
 transType _ (F.JClass c)     = JClass c
@@ -56,7 +43,7 @@
 transType i (F.And a1 a2)    = Product [transType i a1, transType i a2]
 transType i (F.Record (_,t)) = transType i t
 transType i (F.Thunk t)      = Fun Unit (transType i t)
->>>>>>> 66f1ab15
+transType _ (F.Datatype n ns) = Datatype n ns
 
 -- Subtyping
 -- For SystemFI.
@@ -76,32 +63,10 @@
   | otherwise                                 = False
 subtype' this i  t1            (F.Thunk t2)   = this i t1 t2
 subtype' this i (F.Thunk t1)    t2            = this i t1 t2
+subtype' _ _ (F.Datatype n1 _) (F.Datatype n2 _)  = n1 == n2 -- TODO
 subtype' _    _  _              _             = False
 
-<<<<<<< HEAD
-subtype' :: Class (Index -> Type Index -> Type Index -> Bool)
-subtype' _    _ (TVar _ a)   (TVar _ b)  = a == b
-subtype' _    _ (JClass c)   (JClass d)  = c == d
-subtype' this i (Fun t1 t2)  (Fun t3 t4) = this i t3 t1 && this i t2 t4
-subtype' this i (Forall _ f) (Forall _ g)  = this (i+1) (f i) (g i)
-subtype' this i (Product ss) (Product ts)
-  | length ss /= length ts               = False
-  | otherwise                            = uncurry (this i) `all` zip ss ts
-subtype' _    _ Unit     Unit    = True
-subtype' this i t1 (And t2 t3)           = this i t1 t2 && this i t1 t3
-subtype' this i (And t1 t2) t3           = this i t1 t3 || this i t2 t3
-subtype' this i (Record (l1,t1)) (Record (l2,t2))
-  | l1 == l2                             = this i t1 t2
-  | otherwise                            = False
-subtype' this i t1           (Thunk t2)  = this i t1 t2
-subtype' this i (Thunk t1)   t2          = this i t1 t2
-subtype' _ _ (Datatype n1 _) (Datatype n2 _) = n1 == n2 -- TODO
-subtype' _    _ _ _                      = False
-
-subtype :: Index -> Type Index -> Type Index -> Bool
-=======
 subtype :: Index -> F.Type Index -> F.Type Index -> Bool
->>>>>>> 66f1ab15
 subtype = new subtype'
 
 type Coercion t e = Expr t e
@@ -137,50 +102,6 @@
     Nothing ->
       case coerce i t2 t3 of
         Nothing -> Nothing
-<<<<<<< HEAD
-        Just c  -> return (lam (transType i (And t1 t2)) (App c . Proj 2 . var))
-coerce i (Record (l1,t1)) (Record (l2,t2)) | l1 == l2  = coerce i t1 t2
-                                           | otherwise = Nothing
-coerce i d@(Datatype n1 _) (Datatype n2 _) | n1 == n2    = return (lam (transType i d) var)
-                                           | otherwise = Nothing
-coerce _ _ _ = Nothing
-
-infer':: Class (Index -> Index -> Expr Index (Index, Type Index) -> Type Index)
-infer' _    _ _ (Var _ (_,t))       = t
-infer' _    _ _ (Lit (S.Int _))     = JClass "java.lang.Integer"
-infer' _    _ _ (Lit (S.String _))  = JClass "java.lang.String"
-infer' _    _ _ (Lit (S.Bool _))    = JClass "java.lang.Boolean"
-infer' _    _ _ (Lit (S.Char _))    = JClass "java.lang.Character"
-infer' _    _ _ (Lit  S.UnitLit)    = Unit
-infer' this i j (Lam _ t f)         = Fun t (this i (j+1) (f (j,t)))
-infer' this i j (BLam n f)          = Forall n (\a -> fsubstTT i (TVar "" a) $ this (i+1) j (f i))
-infer' _    _ _ (Fix _ _ _ t1 t)    = Fun t1 t
-infer' this i j (Let _ b e)         = this i (j+1) (e (j, this i j b))
-infer' this i j (LetRec _ ts _ e)   = this i (j+n) (e (zip [j..j+n-1] ts)) where n = length ts
-infer' this i j (App f _)           = t12                where Fun _ t12 = this i j f
-infer' this i j (TApp f t)          = joinType ((unsafeCoerce g :: t -> Type t) t) where Forall n g  = this i j f
-infer' this i j (If _ b1 _)         = this i j b1
-infer' _    _ _ (PrimOp _ op _)     = case op of S.Arith _   -> JClass "java.lang.Integer"
-                                                 S.Compare _ -> JClass "java.lang.Boolean"
-                                                 S.Logic _   -> JClass "java.lang.Boolean"
-infer' this i j (Tuple es)          = Product (map (this i j) es)
-infer' this i j (Proj index e)      = ts !! (index-1) where Product ts = this i j e
-infer' _    _ _ (JNew c _)          = JClass c
-infer' _    _ _ (JMethod _ _ _ c)   = JClass c
-infer' _    _ _ (JField _ _ c)      = JClass c
-infer' this i j (Seq es)            = this i j (last es)
-infer' this i j (Merge e1 e2)       = And (this i j e1) (this i j e2)
-infer' this i j (RecordIntro (l,e))   = Record (l, this i j e)
-infer' this i j (RecordElim e l1)   = t1 where Just (_,t1) = getter i (this i j e) l1
-infer' this i j (RecordUpdate e _)  = this i j e
-infer' this i j (Lazy e)            = Thunk (this i j e)
-infer' this i j (Case _ alts)       = inferAlt $ head alts
-    where inferAlt (ConstrAlt c _ e) =
-              let ts = constrParams c
-                  n = length ts
-              in this i (j+n) (e (zip [j..j+n-1] ts))
-infer' _ _ _ (Constr c _)       = last $ constrParams c
-=======
         Just c  -> return (lam (transType i (F.And t1 t2)) (App c . Proj 2 . var))
 coerce i (F.Record (l1,t1)) (F.Record (l2,t2)) | l1 == l2  = coerce i t1 t2
                                                | otherwise = Nothing
@@ -215,7 +136,12 @@
 infer' this i j (F.RecordElim e l1)   = t1 where Just (t1,_) = getter i j (this i j e) l1
 infer' this i j (F.RecordUpdate e _)  = this i j e
 infer' this i j (F.Lazy e)            = F.Thunk (this i j e)
->>>>>>> 66f1ab15
+infer' this i j (F.Case _ alts)       = inferAlt $ head alts
+    where inferAlt (F.ConstrAlt c _ e)  =
+              let ts = F.constrParams c
+                  n = length ts
+              in this i (j+n) (e (zip [j..j+n-1] ts))
+infer' _ _ _ (F.Constr c _)           = last $ F.constrParams c
 
 infer :: Index -> Index -> F.Expr Index (Index, F.Type Index) -> F.Type Index
 infer = new infer'
@@ -273,30 +199,21 @@
         let c = fromMaybe (prettyPanic "Simplify.transExpr'" panic_doc) (coerce i t2 t11)
         in App e1' (App c e2')
 
-<<<<<<< HEAD
-transExpr' _ this i j (Constr (Constructor n ts) es) = Constr (Constructor n (map (transType i) ts)) (map (snd . this i j) es)
-transExpr' _ this i j (Case e alts)                = Case e' (map transAlt alts)
-    where (_,e') = this i j e
-          transAlt (ConstrAlt (Constructor n ts) ns f) =
-              let m = length ts
-                  js = [j..j+m-1]
-                  (_,f') = this i (j+m) (f (zip js ts))
-                  ts' = map (transType i) ts
-              in ConstrAlt (Constructor n ts') ns (\es -> foldl (\acc (j',x) -> fsubstEE j' (var x) acc) f' (zip js es))
-transExpr' _ this i j (TApp e t)                   = TApp (snd (this i j e)) (transType i t)
-transExpr' _ this i j (If p b1 b2)                 = If (snd (this i j p)) (snd (this i j b1)) (snd (this i j b2))
-transExpr' _ this i j (PrimOp e1 op e2)            = PrimOp (snd (this i j e1)) op (snd (this i j e2))
-transExpr' _ this i j (Tuple es)                   = Tuple (snd (unzip (map (this i j) es)))
-transExpr' _ this i j (Proj index e)               = Proj index (snd (this i j e))
-transExpr' _ this i j (JNew c es)                  = JNew c (snd (unzip (map (this i j) es)))
-=======
 transExpr' _ this i j (F.TApp e t)                   = TApp (snd (this i j e)) (transType i t)
 transExpr' _ this i j (F.If p b1 b2)                 = If (snd (this i j p)) (snd (this i j b1)) (snd (this i j b2))
 transExpr' _ this i j (F.PrimOp e1 op e2)            = PrimOp (snd (this i j e1)) op (snd (this i j e2))
 transExpr' _ this i j (F.Tuple es)                   = Tuple (snd (unzip (map (this i j) es)))
 transExpr' _ this i j (F.Proj index e)               = Proj index (snd (this i j e))
 transExpr' _ this i j (F.JNew c es)                  = JNew c (snd (unzip (map (this i j) es)))
->>>>>>> 66f1ab15
+transExpr' _ this i j (F.Constr (F.Constructor n ts) es) = Constr (Constructor n (map (transType i) ts)) (map (snd . this i j) es)
+transExpr' _ this i j (F.Case e alts)                = Case e' (map transAlt alts)
+    where (_,e') = this i j e
+          transAlt (F.ConstrAlt (F.Constructor n ts) ns f) =
+              let m = length ts
+                  js = [j..j+m-1]
+                  (_,f') = this i (j+m) (f (zip js ts))
+                  ts' = map (transType i) ts
+              in ConstrAlt (Constructor n ts') ns (\es -> foldl (\acc (j',x) -> fsubstEE j' (var x) acc) f' (zip js es))
 
 -- At the moment, in `System.out.println(x)`, `x` can be left as a thunk even
 -- after the simplification. We need to recursively force the arguments of a
