--- conflicted
+++ resolved
@@ -186,11 +186,8 @@
 joinType (Forall s) = Forall (joinTScope s)
 joinType (JClass c) = JClass c
 joinType (TupleType ts) = TupleType (map joinType ts)
-<<<<<<< HEAD
 joinType (Datatype name params ctrnames) = Datatype name (map joinType params) ctrnames
-=======
 joinType (ListType t) = ListType (joinType t)
->>>>>>> 305b536a
 
 joinTScope :: TScope (Type t) -> TScope t
 joinTScope (Body b)   = Body (joinType b)
