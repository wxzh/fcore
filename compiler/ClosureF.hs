{-# Language RankNTypes, FlexibleInstances #-}
{-# OPTIONS_GHC -fno-warn-unused-matches #-}

module ClosureF where

import qualified Src  as S
import qualified Core as C

import JavaUtils
import Panic

-- Closure F syntax

data Scope b t e =
      Body b
    | Kind (t -> Scope b t e)
<<<<<<< HEAD
    | Typ (PCTyp t) (e -> Scope b t e)

type TScope t = Scope (PCTyp t) t ()

type EScope t e = Scope (PCExp t e) t e

data PCTyp t =
      CTVar t
    | CForall (TScope t)
    | CJClass String
    | CTupleType [PCTyp t]
    | CListOf (PCTyp t)

data PCExp t e =
     CVar e
   | CFVar Int
   | CLam (EScope t e)
   | CApp (PCExp t e) (PCExp t e)
   | CTApp (PCExp t e) (PCTyp t)
   | CFPrimOp (PCExp t e) Operator (PCExp t e)
   | CFLit Lit
   | CFIf (PCExp t e) (PCExp t e) (PCExp t e)
   | CFTuple [PCExp t e]
   | CFProj Int (PCExp t e)
=======
    | Type (Type t) (e -> Scope b t e)

type TScope t = Scope (Type t) t ()

type EScope t e = Scope (Expr t e) t e

data Type t =
      TVar t
    | Forall (TScope t)
    | JClass ClassName
    | TupleType [Type t]

data Expr t e =
     Var e
   | FVar Int
   | Lam (EScope t e)
   | App (Expr t e) (Expr t e)
   | TApp (Expr t e) (Type t)
   | PrimOp (Expr t e) S.Operator (Expr t e)
   | Lit S.Lit
   | If (Expr t e) (Expr t e) (Expr t e)
   | Tuple [Expr t e]
   | Proj Int (Expr t e)
>>>>>>> ea65be6e
   -- fixpoints
   | LetRec [Type t] ([e] -> [Expr t e]) ([e] -> Expr t e)
   | Fix (Type t) (e -> EScope t e)
   -- Java
   | JNewObj ClassName [Expr t e]
   | JMethod (Either ClassName (Expr t e)) MethodName [Expr t e] ClassName
   | JField  (Either ClassName (Expr t e)) FieldName ClassName
   | SeqExprs [Expr t e]

   -- Primitive List
   --CFPrimList [PCExp t e]
   

-- System F to Closure F

ftyp2scope :: C.Type t -> TScope t
ftyp2scope (C.Forall f)   = Kind (\a -> ftyp2scope (f a))
ftyp2scope (C.Fun t1 t2)  = Type (ftyp2ctyp t1) (\_ -> ftyp2scope t2)
ftyp2scope t             = Body (ftyp2ctyp t)
-- ftyp2scope PFInt         = Body CInt
-- ftyp2scope (FTVar x)     = Body (CTVar x)

{-
ftyp2ctyp2 :: C.Type Int -> [t] -> Type t
ftyp2ctyp2 = sorry "ClosureF.ftyp2ctyp2"
-}

<<<<<<< HEAD
ftyp2ctyp :: PFTyp t -> PCTyp t
ftyp2ctyp (FTVar x) = CTVar x
ftyp2ctyp (FJClass c) = CJClass c
ftyp2ctyp (FProduct ts) = CTupleType (map ftyp2ctyp ts)
--ftyp2ctyp (FListOf a) = CListOf (ftyp2ctyp a)
ftyp2ctyp t         = CForall (ftyp2scope t)
=======
ftyp2ctyp :: C.Type t -> Type t
ftyp2ctyp (C.TVar x) = TVar x
ftyp2ctyp (C.JClass c) = JClass c
ftyp2ctyp (C.Product ts) = TupleType (map ftyp2ctyp ts)
ftyp2ctyp t         = Forall (ftyp2scope t)
>>>>>>> ea65be6e

{-
fexp2cexp2 :: C.Expr Int (Int,F.Type Int) -> [t] -> [e] -> Expr t e
fexp2cexp2 (C.Var _ t) tenv env = CVar (env !! fst t)
fexp2cexp2 e tenv env = CLam (groupLambda2 e tenv env)
-}

{-
fexp2cexp2 :: C.Expr t (e, Type t) -> (Expr t e, Type t)
fexp2cexp2 (C.Var _ (x,t))      = (CVar x,t)
fexp2cexp2 (C.App e1 e2)        =
   let (c1,CForall (Typ t g))  = fexp2cexp2 e1
       (c2,t2)                 = fexp2cexp2 e2
   in (CApp c1 c2, undefined (g ()))
fexp2cexp2 (C.TApp e t)   =
   let (c1,t1) = fexp2cexp e
CTApp (fexp2cexp e) (ftyp2ctyp t)
-}

<<<<<<< HEAD
fexp2cexp :: PFExp t e -> PCExp t e
fexp2cexp (FVar _ x)                = CVar x
fexp2cexp (FApp e1 e2)              = CApp (fexp2cexp e1) (fexp2cexp e2)
fexp2cexp (FTApp e t)               = CTApp (fexp2cexp e) (ftyp2ctyp t)
fexp2cexp (FPrimOp e1 op e2)        = CFPrimOp (fexp2cexp e1) op (fexp2cexp e2)
fexp2cexp (FLit e) = CFLit e
fexp2cexp (FIf e1 e2 e3)            = CFIf (fexp2cexp e1) (fexp2cexp e2) (fexp2cexp e3)
fexp2cexp (FTuple tuple)            = CFTuple (map fexp2cexp tuple)
fexp2cexp (FProj i e)               = CFProj i (fexp2cexp e)
fexp2cexp (FFix f t1 t2) =
  let  g e = groupLambda (FLam t1 (f e)) -- is this right???? (BUG)
  in   CFix (CForall (adjust (FFun t1 t2) (g undefined))) g
fexp2cexp (FJNewObj cName args)     = CJNewObj cName (map fexp2cexp args)
fexp2cexp (FJMethod c mName args r) =
  case c of (Left ce)  -> CJMethod (Left $ fexp2cexp ce) mName (map fexp2cexp args) r
            (Right cn) -> CJMethod (Right cn) mName (map fexp2cexp args) r
fexp2cexp (FJField c fName r) =
  case c of (Left ce)  -> CJField (Left $ fexp2cexp ce) fName r
            (Right cn) -> CJField (Right cn) fName r
fexp2cexp (FSeqExprs es)            = CSeqExprs (map fexp2cexp es)
-- fexp2cexp (FPrimList l)             = CFPrimList (map fexp2cexp l)
fexp2cexp e                         = CLam (groupLambda e)

adjust :: PFTyp t -> EScope t e -> TScope t
adjust (FFun t1 t2) (Typ t1' g) = Typ t1' (\_ -> adjust t2 (g undefined)) -- not very nice!
adjust (FForall f) (Kind g)     = Kind (\t -> adjust (f t) (g t))
=======
fexp2cexp :: C.Expr t e -> Expr t e
fexp2cexp (C.Var x)                  = Var x
fexp2cexp (C.App e1 e2)              = App (fexp2cexp e1) (fexp2cexp e2)
fexp2cexp (C.TApp e t)               = TApp (fexp2cexp e) (ftyp2ctyp t)
fexp2cexp (C.PrimOp e1 op e2)        = PrimOp (fexp2cexp e1) op (fexp2cexp e2)
fexp2cexp (C.Lit e) = Lit e
fexp2cexp (C.If e1 e2 e3)            = If (fexp2cexp e1) (fexp2cexp e2) (fexp2cexp e3)
fexp2cexp (C.Tuple tuple)            = Tuple (map fexp2cexp tuple)
fexp2cexp (C.Proj i e)               = Proj i (fexp2cexp e)
fexp2cexp (C.LetRec ts f g) = LetRec (map (\t -> case t of (t1, t2) -> ftyp2ctyp (C.Fun t1 t2)) ts) (\decls -> map fexp2cexp (f decls)) (\decls -> fexp2cexp (g decls))
fexp2cexp (C.Fix f t1 t2) =
  let  g e = groupLambda (C.Lam t1 (f e)) -- is this right???? (BUG)
  in   Fix (Forall (adjust (C.Fun t1 t2) (g undefined))) g
fexp2cexp (C.JNewObj cName args)     = JNewObj cName (map fexp2cexp args)
fexp2cexp (C.JMethod c mName args r) =
  case c of (Right ce)  -> JMethod (Right $ fexp2cexp ce) mName (map fexp2cexp args) r
            (Left cn) -> JMethod (Left cn) mName (map fexp2cexp args) r
fexp2cexp (C.JField c fName r) =
  case c of (Right ce)  -> JField (Right $ fexp2cexp ce) fName r
            (Left cn) -> JField (Left cn) fName r
fexp2cexp (C.Seq es)            = SeqExprs (map fexp2cexp es)
fexp2cexp e                         = Lam (groupLambda e)

adjust :: C.Type t -> EScope t e -> TScope t
adjust (C.Fun t1 t2) (Type t1' g) = Type t1' (\_ -> adjust t2 (g undefined)) -- not very nice!
adjust (C.Forall f) (Kind g)     = Kind (\t -> adjust (f t) (g t))
>>>>>>> ea65be6e
adjust t (Body b)               = Body (ftyp2ctyp t)
--adjust t u                      =

{-
groupLambda2 :: C.Expr Int (Int,F.Type Int) -> [t] -> [e] -> EScope t e
groupLambda2 (FBLam f) tenv env = Kind (\a -> groupLambda2 (f (length tenv)) (a:tenv) env)
groupLambda2 (FLam t f) tenv env =
  Typ (ftyp2ctyp2 t tenv) (\x -> groupLambda2 (f (length env,t)) tenv (x:env))
-}

groupLambda :: C.Expr t e -> EScope t e
groupLambda (C.BLam f)  = Kind (\a -> groupLambda (f a))
groupLambda (C.Lam t f) = Type (ftyp2ctyp t) (\x -> groupLambda (f x))
groupLambda e          = Body (fexp2cexp e)

-- join

scope2ctyp :: TScope t -> Type t
scope2ctyp (Body t)  = t
scope2ctyp s         = Forall s

<<<<<<< HEAD
joinPCTyp :: PCTyp (PCTyp t) -> PCTyp t
joinPCTyp (CTVar t)   = t
joinPCTyp (CForall s) = CForall (joinTScope s)
joinPCTyp (CJClass c) = (CJClass c)
joinPCTyp (CTupleType ts) = CTupleType (map joinPCTyp ts)
joinPCTyp (CListOf a)     = (CListOf (joinPCTyp a))
=======
joinType :: Type (Type t) -> Type t
joinType (TVar t)   = t
joinType (Forall s) = Forall (joinTScope s)
joinType (JClass c) = JClass c
joinType (TupleType ts) = TupleType (map joinType ts)
>>>>>>> ea65be6e

joinTScope :: TScope (Type t) -> TScope t
joinTScope (Body b)   = Body (joinType b)
joinTScope (Kind f)   = Kind (joinTScope . f . TVar)
joinTScope (Type t f) = let t' = joinType t in Type t' (\x -> joinTScope (f x))

-- Free variable substitution

substScope
  :: Subst t =>
     Int -> Type Int -> Scope (Type t) t () -> Scope (Type t) t ()
substScope n t (Body t1) = Body (substType n t t1)
substScope n t (Kind f)  = Kind (\a -> substScope n t (f a))
substScope n t (Type t1 f) = Type (substType n t t1) (\x -> substScope n t (f x))

substType :: Subst t => Int -> Type Int -> Type t -> Type t
substType n t (TVar x) = subst n t x
substType n t (Forall s) = Forall (substScope n t s)
substType n t x = x

class Subst t where
   subst :: Int -> Type Int -> t -> Type t

instance Subst Int where
   subst n t x
      | n == x = t
      | otherwise = TVar x

instance Subst t => Subst (Type t) where
   subst n t x = TVar (substType n t x)

-- Pretty Printing

showType :: Type Int -> Int -> String
showType (TVar i) n = "a" ++ show i
showType (Forall s) n = "(forall " ++ showTScope s n ++ ")"

-- showType (CJClass "java.lang.Integer") n = "Int"
showType (JClass c) n                   = c

showType (TupleType ts) n = sorry "ClosureF.showType: TupleType"

showTScope :: Scope (Type Int) Int () -> Int -> String
showTScope (Body t) n = ". " ++ showType t n
showTScope (Kind f) n = "a" ++ show n ++ " " ++ showTScope (f n) (n+1)
showTScope (Type t f) n = "(_ : " ++ showType t n ++ ") " ++ showTScope (f ()) n

showEScope :: EScope Int Int -> Int -> String
showEScope (Body t) n = ". " ++ showExpr t n
showEScope (Kind f) n = "a" ++ show n ++ " " ++ showEScope (f n) (n+1)
showEScope (Type t f) n = "(x" ++ show n ++ " : " ++ showType t n ++ ") " ++ showEScope (f n) (n+1)

showExpr :: Expr Int Int -> Int -> String
showExpr (Var x) n      = "x" ++ show x
showExpr (Lam s) n      = "(\\" ++ showEScope s n ++ ")"
showExpr (App e1 e2) n  = showExpr e1 n ++ " " ++ showExpr e2 n
showExpr (TApp e t) n   = showExpr e n ++ " " ++ showType t n
showExpr (Fix t f) n    = sorry "ClosureF.showExpr: Fix"

<<<<<<< HEAD
--showTScpe s n
--(_ : Int) (_ : Int) . Int
--showTScope (Typ t f) n
--(_ : Int) 
--    showTScope (f ()) (n)
--      (_ : Int) . Int


instance Show (PCTyp Int) where
   show e = showPCTyp e 0
=======
instance Show (Type Int) where
   show e = showType e 0
>>>>>>> ea65be6e

instance Show (TScope Int) where
   show e = showTScope e 0

instance Show (EScope Int Int) where
   show e = showEScope e 0

instance Show (Expr Int Int) where
   show e = showExpr e 0<|MERGE_RESOLUTION|>--- conflicted
+++ resolved
@@ -14,32 +14,6 @@
 data Scope b t e =
       Body b
     | Kind (t -> Scope b t e)
-<<<<<<< HEAD
-    | Typ (PCTyp t) (e -> Scope b t e)
-
-type TScope t = Scope (PCTyp t) t ()
-
-type EScope t e = Scope (PCExp t e) t e
-
-data PCTyp t =
-      CTVar t
-    | CForall (TScope t)
-    | CJClass String
-    | CTupleType [PCTyp t]
-    | CListOf (PCTyp t)
-
-data PCExp t e =
-     CVar e
-   | CFVar Int
-   | CLam (EScope t e)
-   | CApp (PCExp t e) (PCExp t e)
-   | CTApp (PCExp t e) (PCTyp t)
-   | CFPrimOp (PCExp t e) Operator (PCExp t e)
-   | CFLit Lit
-   | CFIf (PCExp t e) (PCExp t e) (PCExp t e)
-   | CFTuple [PCExp t e]
-   | CFProj Int (PCExp t e)
-=======
     | Type (Type t) (e -> Scope b t e)
 
 type TScope t = Scope (Type t) t ()
@@ -63,7 +37,6 @@
    | If (Expr t e) (Expr t e) (Expr t e)
    | Tuple [Expr t e]
    | Proj Int (Expr t e)
->>>>>>> ea65be6e
    -- fixpoints
    | LetRec [Type t] ([e] -> [Expr t e]) ([e] -> Expr t e)
    | Fix (Type t) (e -> EScope t e)
@@ -72,9 +45,6 @@
    | JMethod (Either ClassName (Expr t e)) MethodName [Expr t e] ClassName
    | JField  (Either ClassName (Expr t e)) FieldName ClassName
    | SeqExprs [Expr t e]
-
-   -- Primitive List
-   --CFPrimList [PCExp t e]
    
 
 -- System F to Closure F
@@ -91,20 +61,11 @@
 ftyp2ctyp2 = sorry "ClosureF.ftyp2ctyp2"
 -}
 
-<<<<<<< HEAD
-ftyp2ctyp :: PFTyp t -> PCTyp t
-ftyp2ctyp (FTVar x) = CTVar x
-ftyp2ctyp (FJClass c) = CJClass c
-ftyp2ctyp (FProduct ts) = CTupleType (map ftyp2ctyp ts)
---ftyp2ctyp (FListOf a) = CListOf (ftyp2ctyp a)
-ftyp2ctyp t         = CForall (ftyp2scope t)
-=======
 ftyp2ctyp :: C.Type t -> Type t
 ftyp2ctyp (C.TVar x) = TVar x
 ftyp2ctyp (C.JClass c) = JClass c
 ftyp2ctyp (C.Product ts) = TupleType (map ftyp2ctyp ts)
 ftyp2ctyp t         = Forall (ftyp2scope t)
->>>>>>> ea65be6e
 
 {-
 fexp2cexp2 :: C.Expr Int (Int,F.Type Int) -> [t] -> [e] -> Expr t e
@@ -124,34 +85,7 @@
 CTApp (fexp2cexp e) (ftyp2ctyp t)
 -}
 
-<<<<<<< HEAD
-fexp2cexp :: PFExp t e -> PCExp t e
-fexp2cexp (FVar _ x)                = CVar x
-fexp2cexp (FApp e1 e2)              = CApp (fexp2cexp e1) (fexp2cexp e2)
-fexp2cexp (FTApp e t)               = CTApp (fexp2cexp e) (ftyp2ctyp t)
-fexp2cexp (FPrimOp e1 op e2)        = CFPrimOp (fexp2cexp e1) op (fexp2cexp e2)
-fexp2cexp (FLit e) = CFLit e
-fexp2cexp (FIf e1 e2 e3)            = CFIf (fexp2cexp e1) (fexp2cexp e2) (fexp2cexp e3)
-fexp2cexp (FTuple tuple)            = CFTuple (map fexp2cexp tuple)
-fexp2cexp (FProj i e)               = CFProj i (fexp2cexp e)
-fexp2cexp (FFix f t1 t2) =
-  let  g e = groupLambda (FLam t1 (f e)) -- is this right???? (BUG)
-  in   CFix (CForall (adjust (FFun t1 t2) (g undefined))) g
-fexp2cexp (FJNewObj cName args)     = CJNewObj cName (map fexp2cexp args)
-fexp2cexp (FJMethod c mName args r) =
-  case c of (Left ce)  -> CJMethod (Left $ fexp2cexp ce) mName (map fexp2cexp args) r
-            (Right cn) -> CJMethod (Right cn) mName (map fexp2cexp args) r
-fexp2cexp (FJField c fName r) =
-  case c of (Left ce)  -> CJField (Left $ fexp2cexp ce) fName r
-            (Right cn) -> CJField (Right cn) fName r
-fexp2cexp (FSeqExprs es)            = CSeqExprs (map fexp2cexp es)
--- fexp2cexp (FPrimList l)             = CFPrimList (map fexp2cexp l)
-fexp2cexp e                         = CLam (groupLambda e)
-
-adjust :: PFTyp t -> EScope t e -> TScope t
-adjust (FFun t1 t2) (Typ t1' g) = Typ t1' (\_ -> adjust t2 (g undefined)) -- not very nice!
-adjust (FForall f) (Kind g)     = Kind (\t -> adjust (f t) (g t))
-=======
+
 fexp2cexp :: C.Expr t e -> Expr t e
 fexp2cexp (C.Var x)                  = Var x
 fexp2cexp (C.App e1 e2)              = App (fexp2cexp e1) (fexp2cexp e2)
@@ -178,7 +112,6 @@
 adjust :: C.Type t -> EScope t e -> TScope t
 adjust (C.Fun t1 t2) (Type t1' g) = Type t1' (\_ -> adjust t2 (g undefined)) -- not very nice!
 adjust (C.Forall f) (Kind g)     = Kind (\t -> adjust (f t) (g t))
->>>>>>> ea65be6e
 adjust t (Body b)               = Body (ftyp2ctyp t)
 --adjust t u                      =
 
@@ -200,20 +133,11 @@
 scope2ctyp (Body t)  = t
 scope2ctyp s         = Forall s
 
-<<<<<<< HEAD
-joinPCTyp :: PCTyp (PCTyp t) -> PCTyp t
-joinPCTyp (CTVar t)   = t
-joinPCTyp (CForall s) = CForall (joinTScope s)
-joinPCTyp (CJClass c) = (CJClass c)
-joinPCTyp (CTupleType ts) = CTupleType (map joinPCTyp ts)
-joinPCTyp (CListOf a)     = (CListOf (joinPCTyp a))
-=======
 joinType :: Type (Type t) -> Type t
 joinType (TVar t)   = t
 joinType (Forall s) = Forall (joinTScope s)
 joinType (JClass c) = JClass c
 joinType (TupleType ts) = TupleType (map joinType ts)
->>>>>>> ea65be6e
 
 joinTScope :: TScope (Type t) -> TScope t
 joinTScope (Body b)   = Body (joinType b)
@@ -273,21 +197,8 @@
 showExpr (TApp e t) n   = showExpr e n ++ " " ++ showType t n
 showExpr (Fix t f) n    = sorry "ClosureF.showExpr: Fix"
 
-<<<<<<< HEAD
---showTScpe s n
---(_ : Int) (_ : Int) . Int
---showTScope (Typ t f) n
---(_ : Int) 
---    showTScope (f ()) (n)
---      (_ : Int) . Int
-
-
-instance Show (PCTyp Int) where
-   show e = showPCTyp e 0
-=======
 instance Show (Type Int) where
    show e = showType e 0
->>>>>>> ea65be6e
 
 instance Show (TScope Int) where
    show e = showTScope e 0
