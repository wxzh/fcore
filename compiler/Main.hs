--- conflicted
+++ resolved
@@ -38,21 +38,10 @@
     , optVerbose       :: Bool
     } deriving (Eq, Show, Data, Typeable)
 
-<<<<<<< HEAD
-data TransMethod = Naive
-                 | ApplyOpt
-                 | ApplyU
-                 | ApplyU2
-                 | Apply2
-=======
 data TransMethod = Apply
                  | ApplyNew
                  | Naive
->>>>>>> 5caf95f8
                  | Stack
-                 | StackNew
-                 | StackNew1
-                 | StackNew2
                  | Unbox
                  | StackAU1
                  | StackAU2
@@ -102,43 +91,11 @@
   forM_ optSourceFiles (\source_path ->
     do let output_path      = inferOutputPath source_path
            translate_method = optTransMethod
-<<<<<<< HEAD
-       when optVerbose $ do
-         putStrLn (takeBaseName source_path ++ " using " ++ show translate_method)
-         putStrLn ("  Compiling to Java source code ( " ++ output_path ++ " )")
-       case translate_method of Naive    -> compilesf2java 0 optDump compileN source_path output_path
-                                ApplyOpt -> compilesf2java 0 optDump compileAO source_path output_path
-                                Apply2 -> compilesf2java 0 optDump compileAONew source_path output_path
-                                ApplyU -> compilesf2java 0 optDump compileAoptUnbox source_path output_path
-                                ApplyU2 -> compilesf2java 0 optDump compileAoptUnbox2 source_path output_path
-                                Stack    -> compilesf2java 0 optDump compileS source_path output_path
-                                StackNew    -> compilesf2java 0 optDump compileS2 source_path output_path
-                                StackNew1    -> compilesf2java 1 optDump compileS2 source_path output_path
-                                StackNew2    -> compilesf2java 2 optDump compileS2 source_path output_path
-                                StackAU -> compilesf2java 0 optDump compileSAU source_path output_path
-                                StackAU1 -> compilesf2java 1 optDump compileSAU source_path output_path
-                                StackAU2 -> compilesf2java 2 optDump compileSAU source_path output_path
-                                StackN    -> compilesf2java 0 optDump compileSN source_path output_path
-                                StackU    -> compilesf2java 0 optDump compileSU source_path output_path
-                                Unbox -> compilesf2java 0 optDump compileUnbox source_path output_path
-                                BenchN    -> compilesf2java 0 optDump  (compileBN False) source_path output_path
-                                BenchS    -> compilesf2java 0 optDump (compileBS False) source_path output_path
-                                BenchNA   -> compilesf2java 0 optDump (compileBN True) source_path output_path
-                                BenchSA   -> compilesf2java 0 optDump (compileBS True) source_path output_path
-                                BenchSAI1 -> compilesf2java 1 optDump (compileBS True) source_path output_path
-                                BenchSAI2 -> compilesf2java 2 optDump (compileBS True) source_path output_path
-                                BenchSAU   -> compilesf2java 0 optDump (compileBSAU) source_path output_path
-                                BenchSAU1   -> compilesf2java 1 optDump (compileBSAU) source_path output_path
-                                BenchSAU2   -> compilesf2java 2 optDump (compileBSAU) source_path output_path
-
-
-=======
            sort_and_rmdups  = map head . group . sort . ((++) [Naive])
        putStrLn (takeBaseName source_path ++ " using " ++ show (sort_and_rmdups translate_method))
        putStrLn ("  Compiling to Java source code ( " ++ output_path ++ " )")
        (num, opt) <- getOpt (sort_and_rmdups translate_method)
        compilesf2java num optDump opt source_path output_path
->>>>>>> 5caf95f8
        when (optCompile || optCompileAndRun) $
          do when optVerbose (putStrLn "  Compiling to Java bytecode")
             compileJava output_path
