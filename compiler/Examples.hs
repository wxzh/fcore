{-# OPTIONS_GHC
    -fno-warn-missing-signatures
    -fno-warn-orphans
    -fno-warn-unused-imports #-}

module Examples where

import qualified Src
import Core
import Simplify
import PartialEvaluator
import Inliner
<<<<<<< HEAD
import OptiUtils
=======
>>>>>>> 56d47bad

import PrettyUtils

import Unsafe.Coerce

import qualified Language.Java.Syntax as J (Op(..))

instance Show (Expr t e) where
  show e = show $ pprExpr basePrec (0,0) (unsafeCoerce e)

instance Show (Type t) where
  show e = show $ pprType basePrec 0 (unsafeCoerce e)

-- let tailFact : Int -> Int -> Int
--   = \(acc : Int). \(n : Int). if n == 0 then acc else tailFact (acc * n) (n - 1)
-- in
-- tailFact 1 10
tailFact :: Expr t e
tailFact
  = Fix (\tail_fact acc ->
      Lam javaInt (\n ->
        If (Var n `eq` zero)
           (Var acc)
           (Var tail_fact `App` (Var acc `mult` Var n) `App` (Var n `sub` one))))
    javaInt (javaInt `Fun` javaInt)


testTail :: Expr t e
testTail = Fix (\f n -> If (Var n `eq` zero)
                           one
                           (Var f `App` (Var n `sub` one)))
               javaInt
               (javaInt `Fun` javaInt)

fact :: Expr t (Expr t e)
fact = Fix (\f n -> If (Var n `eq` zero)
                       one
                       (Var n `mult` (Var f `App` (Var n `sub` one))))
           javaInt
           (javaInt `Fun` javaInt)

tailFactLike :: Expr t e
tailFactLike
  = Fix (\tail_fact acc ->
      Lam javaInt (\n ->
        If (Var n `eq` zero)
           (Var acc)
           (Var tail_fact `App` (Var acc `mult` one) `App` one)))
    javaInt (javaInt `Fun` javaInt)

-- let rec
--   even : Int -> Int = \(n : Int). if n == 0 then True  else odd  (n - 1)
--   odd  : Int -> Int = \(n : Int). if n == 0 then False else even (n - 1)
-- in
-- even 42
<<<<<<< HEAD
evenOdd :: Expr t e
evenOdd
  = LetRec
      [Fun javaInt javaBool, Fun javaInt javaBool]
=======

evenOdd :: Expr t e
evenOdd
  = LetRec
      [(Fun javaInt javaInt), (Fun javaInt javaInt)]
>>>>>>> 56d47bad
      (\ids ->
         [ Lam javaInt (\n -> If (Var n `eq` zero) true  (App (Var (ids !! 1)) (Var n `sub` one)))
         , Lam javaInt (\n -> If (Var n `eq` zero) false (App (Var (ids !! 0)) (Var n `sub` one)))])
      (\ids ->
         App (Var (ids !! 1)) magicNumber)

evenOdd1 :: Expr t e
<<<<<<< HEAD
evenOdd1 = LetRec [Fun javaInt javaBool, Fun javaInt javaBool]
=======
evenOdd1 = LetRec [(Fun javaInt javaInt), (Fun javaInt javaInt)]
>>>>>>> 56d47bad
                  (\ids -> [ Lam javaInt (\n -> If (Var n `eq` zero) true (App (Var (ids !! 1)) (Var n `sub` one)))
                           , Lam javaInt (\n -> If (Var n `eq` zero) false (App (Var (ids !! 0)) (Var n `sub` one)))])
                  (\ids -> App (Lam javaInt (\n -> If (Var n `eq` zero) false (App (Var (ids !! 0)) (Var n `sub` one)))) magicNumber)


evenOdd2 :: Expr t e
evenOdd2
  = LetRec
<<<<<<< HEAD
      [Fun javaInt javaBool, Fun javaInt javaBool]
=======
      [(Fun javaInt javaInt), (Fun javaInt javaInt)]
>>>>>>> 56d47bad
      (\ids ->
         [ Lam javaInt (\n -> If (Var n `eq` zero) true  (App (Lam javaInt (\n -> If (Var n `eq` zero) false (App (Var (ids !! 0)) (Var n `sub` one)))) (Var n `sub` one)))
         , Lam javaInt (\n -> If (Var n `eq` zero) false (App (Var (ids !! 0)) (Var n `sub` one)))])
      (\ids ->
         App (Var (ids !! 1)) magicNumber)

-- Int -> (Int -> Bool, Int -> Bool)
evenOddEncodedTy :: Type t
evenOddEncodedTy = javaInt `Fun` Product [javaInt `Fun` javaBool, javaInt `Fun` javaBool]

-----------------------
-- peval tests
-----------------------
identity :: Expr t e
identity = Lam javaInt (\x -> Var x)
id_1 = App identity one

id_twice = Lam javaInt (\x -> App identity (Var x))
app_id_twice_1 = App id_twice one

--id_4times = Lam javaInt (\x -> App id_twice

app_lam_if = App (Lam javaInt (\x -> If ((Var x) `eq` one)
                                 ((Var x) `sub` one)
                                 (zero `sub` one)))
             (zero `sub` one)
app_lam_app = App (Lam javaInt (\x -> App (Lam javaInt (\y -> (Var x) `sub` (Var y))) zero))
              one

fix = Fix (\f n -> If (((one `sub` zero) `eq` zero))
                   one
                   (Var n `mult` (Var f `App` (Var n `sub` one))))
      javaInt
      (javaInt `Fun` javaInt)
app_fix = App fix (Lit (Src.Integer 10))

-- test App e1 e2, where e1 can be partially evaluated to a Lam
minus = Lam javaInt (\x -> Lam javaInt (\y -> Var x `sub` Var y))
minus_1 = App minus one
minus_1_0 = App minus_1 zero

if_lam = If (one `eq` one) (App minus one) (App minus zero)
app_if_lam = App if_lam one

-- complex test
complex_eq_zero = If (((App identity minus_1_0) `sub` one) `eq` zero)
                  zero
                  one

-- let test
let1 = Let javaInt one (\x -> Var x)
letfix = Let javaInt app_fix (\x -> Var x `sub` one)


javaInt      = JClass "java.lang.Integer"
javaBool     = JClass "java.lang.Boolean"
zero         = Lit (Src.Integer 0)
one          = Lit (Src.Integer 1)
magicNumber  = Lit (Src.Integer 42)
true         = Lit (Src.Boolean True)
false        = Lit (Src.Boolean False)
x `eq` y     = PrimOp x (Src.Compare J.Equal) y
x `sub` y    = PrimOp x (Src.Arith J.Sub) y
x `mult` y   = PrimOp x (Src.Arith J.Mult) y<|MERGE_RESOLUTION|>--- conflicted
+++ resolved
@@ -1,7 +1,4 @@
-{-# OPTIONS_GHC
-    -fno-warn-missing-signatures
-    -fno-warn-orphans
-    -fno-warn-unused-imports #-}
+one ssh://hg@bitbucket.org/brunosoliveira/systemfcompiler
 
 module Examples where
 
@@ -10,10 +7,7 @@
 import Simplify
 import PartialEvaluator
 import Inliner
-<<<<<<< HEAD
 import OptiUtils
-=======
->>>>>>> 56d47bad
 
 import PrettyUtils
 
@@ -69,18 +63,10 @@
 --   odd  : Int -> Int = \(n : Int). if n == 0 then False else even (n - 1)
 -- in
 -- even 42
-<<<<<<< HEAD
 evenOdd :: Expr t e
 evenOdd
   = LetRec
       [Fun javaInt javaBool, Fun javaInt javaBool]
-=======
-
-evenOdd :: Expr t e
-evenOdd
-  = LetRec
-      [(Fun javaInt javaInt), (Fun javaInt javaInt)]
->>>>>>> 56d47bad
       (\ids ->
          [ Lam javaInt (\n -> If (Var n `eq` zero) true  (App (Var (ids !! 1)) (Var n `sub` one)))
          , Lam javaInt (\n -> If (Var n `eq` zero) false (App (Var (ids !! 0)) (Var n `sub` one)))])
@@ -88,11 +74,7 @@
          App (Var (ids !! 1)) magicNumber)
 
 evenOdd1 :: Expr t e
-<<<<<<< HEAD
 evenOdd1 = LetRec [Fun javaInt javaBool, Fun javaInt javaBool]
-=======
-evenOdd1 = LetRec [(Fun javaInt javaInt), (Fun javaInt javaInt)]
->>>>>>> 56d47bad
                   (\ids -> [ Lam javaInt (\n -> If (Var n `eq` zero) true (App (Var (ids !! 1)) (Var n `sub` one)))
                            , Lam javaInt (\n -> If (Var n `eq` zero) false (App (Var (ids !! 0)) (Var n `sub` one)))])
                   (\ids -> App (Lam javaInt (\n -> If (Var n `eq` zero) false (App (Var (ids !! 0)) (Var n `sub` one)))) magicNumber)
@@ -101,11 +83,7 @@
 evenOdd2 :: Expr t e
 evenOdd2
   = LetRec
-<<<<<<< HEAD
       [Fun javaInt javaBool, Fun javaInt javaBool]
-=======
-      [(Fun javaInt javaInt), (Fun javaInt javaInt)]
->>>>>>> 56d47bad
       (\ids ->
          [ Lam javaInt (\n -> If (Var n `eq` zero) true  (App (Lam javaInt (\n -> If (Var n `eq` zero) false (App (Var (ids !! 0)) (Var n `sub` one)))) (Var n `sub` one)))
          , Lam javaInt (\n -> If (Var n `eq` zero) false (App (Var (ids !! 0)) (Var n `sub` one)))])
