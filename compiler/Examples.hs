module Examples where

import qualified Src
import Core
import Simplify
import PartialEvaluator
import Inliner
import OptiUtils

import PrettyUtils

import Unsafe.Coerce

import qualified Language.Java.Syntax as J (Op(..))

instance Show (Expr t e) where
  show e = show $ pprExpr basePrec (0,0) (unsafeCoerce e)

instance Show (Type t) where
  show e = show $ pprType basePrec 0 (unsafeCoerce e)

-- let tailFact : Int -> Int -> Int
--   = \(acc : Int). \(n : Int). if n == 0 then acc else tailFact (acc * n) (n - 1)
-- in
-- tailFact 1 10
tailFact :: Expr t e
tailFact
  = Fix (\tail_fact acc ->
      Lam javaInt (\n ->
        If (Var n `eq` zero)
           (Var acc)
           (Var tail_fact `App` (Var acc `mult` Var n) `App` (Var n `sub` one))))
    javaInt (javaInt `Fun` javaInt)


testTail :: Expr t e
testTail = Fix (\f n -> If (Var n `eq` zero)
                           one
                           (Var f `App` (Var n `sub` one)))
               javaInt
               (javaInt `Fun` javaInt)

fact :: Expr t (Expr t e)
fact = Fix (\f n -> If (Var n `eq` zero)
                       one
                       (Var n `mult` (Var f `App` (Var n `sub` one))))
           javaInt
           (javaInt `Fun` javaInt)

tailFactLike :: Expr t e
tailFactLike
  = Fix (\tail_fact acc ->
      Lam javaInt (\n ->
        If (Var n `eq` zero)
           (Var acc)
           (Var tail_fact `App` (Var acc `mult` one) `App` one)))
    javaInt (javaInt `Fun` javaInt)

-- let rec
--   even : Int -> Int = \(n : Int). if n == 0 then True  else odd  (n - 1)
--   odd  : Int -> Int = \(n : Int). if n == 0 then False else even (n - 1)
-- in
-- even 42
evenOdd :: Expr t e
evenOdd
  = LetRec
<<<<<<< HEAD
      [Fun javaInt javaBool, Fun javaInt javaBool]
=======
      [(Fun javaInt javaBool), (Fun javaInt javaBool)]
>>>>>>> 6bf6f8be
      (\ids ->
         [ Lam javaInt (\n -> If (Var n `eq` zero) true  (App (Var (ids !! 1)) (Var n `sub` one)))
         , Lam javaInt (\n -> If (Var n `eq` zero) false (App (Var (ids !! 0)) (Var n `sub` one)))])
      (\ids ->
         App (Var (ids !! 1)) magicNumber)

<<<<<<< HEAD
evenOdd1 :: Expr t e
evenOdd1 = LetRec [Fun javaInt javaBool, Fun javaInt javaBool]
                  (\ids -> [ Lam javaInt (\n -> If (Var n `eq` zero) true (App (Var (ids !! 1)) (Var n `sub` one)))
                           , Lam javaInt (\n -> If (Var n `eq` zero) false (App (Var (ids !! 0)) (Var n `sub` one)))])
                  (\ids -> App (Lam javaInt (\n -> If (Var n `eq` zero) false (App (Var (ids !! 0)) (Var n `sub` one)))) magicNumber)


evenOdd2 :: Expr t e
evenOdd2
  = LetRec
      [Fun javaInt javaBool, Fun javaInt javaBool]
      (\ids ->
         [ Lam javaInt (\n -> If (Var n `eq` zero) true  (App (Lam javaInt (\n -> If (Var n `eq` zero) false (App (Var (ids !! 0)) (Var n `sub` one)))) (Var n `sub` one)))
         , Lam javaInt (\n -> If (Var n `eq` zero) false (App (Var (ids !! 0)) (Var n `sub` one)))])
      (\ids ->
         App (Var (ids !! 1)) magicNumber)
=======
>>>>>>> 6bf6f8be

-- Int -> (Int -> Bool, Int -> Bool)
evenOddEncodedTy :: Type t
evenOddEncodedTy = javaInt `Fun` Product [javaInt `Fun` javaBool, javaInt `Fun` javaBool]

-----------------------
-- peval tests
-----------------------
identity :: Expr t e
identity = Lam javaInt (\x -> Var x)
id_1 = App identity one

id_twice = Lam javaInt (\x -> App identity (Var x))
app_id_twice_1 = App id_twice one

--id_4times = Lam javaInt (\x -> App id_twice

app_lam_if = App (Lam javaInt (\x -> If ((Var x) `eq` one)
                                 ((Var x) `sub` one)
                                 (zero `sub` one)))
             (zero `sub` one)
app_lam_app = App (Lam javaInt (\x -> App (Lam javaInt (\y -> (Var x) `sub` (Var y))) zero))
              one

fix = Fix (\f n -> If (((one `sub` zero) `eq` zero))
                   one
                   (Var n `mult` (Var f `App` (Var n `sub` one))))
      javaInt
      (javaInt `Fun` javaInt)
app_fix = App fix (Lit (Src.Integer 10))

-- test App e1 e2, where e1 can be partially evaluated to a Lam
minus = Lam javaInt (\x -> Lam javaInt (\y -> Var x `sub` Var y))
minus_1 = App minus one
minus_1_0 = App minus_1 zero

if_lam = If (one `eq` one) (App minus one) (App minus zero)
app_if_lam = App if_lam one

-- complex test
complex_eq_zero = If (((App identity minus_1_0) `sub` one) `eq` zero)
                  zero
                  one

javaInt      = JClass "java.lang.Integer"
javaBool     = JClass "java.lang.Boolean"
zero         = Lit (Src.Integer 0)
one          = Lit (Src.Integer 1)
magicNumber  = Lit (Src.Integer 42)
true         = Lit (Src.Boolean True)
false        = Lit (Src.Boolean False)
x `eq` y     = PrimOp x (Src.Compare J.Equal) y
x `sub` y    = PrimOp x (Src.Arith J.Sub) y
x `mult` y   = PrimOp x (Src.Arith J.Mult) y<|MERGE_RESOLUTION|>--- conflicted
+++ resolved
@@ -1,3 +1,8 @@
+{-# OPTIONS_GHC
+    -fno-warn-missing-signatures
+    -fno-warn-orphans
+    -fno-warn-unused-imports #-}
+
 module Examples where
 
 import qualified Src
@@ -64,36 +69,13 @@
 evenOdd :: Expr t e
 evenOdd
   = LetRec
-<<<<<<< HEAD
-      [Fun javaInt javaBool, Fun javaInt javaBool]
-=======
       [(Fun javaInt javaBool), (Fun javaInt javaBool)]
->>>>>>> 6bf6f8be
       (\ids ->
          [ Lam javaInt (\n -> If (Var n `eq` zero) true  (App (Var (ids !! 1)) (Var n `sub` one)))
          , Lam javaInt (\n -> If (Var n `eq` zero) false (App (Var (ids !! 0)) (Var n `sub` one)))])
       (\ids ->
          App (Var (ids !! 1)) magicNumber)
 
-<<<<<<< HEAD
-evenOdd1 :: Expr t e
-evenOdd1 = LetRec [Fun javaInt javaBool, Fun javaInt javaBool]
-                  (\ids -> [ Lam javaInt (\n -> If (Var n `eq` zero) true (App (Var (ids !! 1)) (Var n `sub` one)))
-                           , Lam javaInt (\n -> If (Var n `eq` zero) false (App (Var (ids !! 0)) (Var n `sub` one)))])
-                  (\ids -> App (Lam javaInt (\n -> If (Var n `eq` zero) false (App (Var (ids !! 0)) (Var n `sub` one)))) magicNumber)
-
-
-evenOdd2 :: Expr t e
-evenOdd2
-  = LetRec
-      [Fun javaInt javaBool, Fun javaInt javaBool]
-      (\ids ->
-         [ Lam javaInt (\n -> If (Var n `eq` zero) true  (App (Lam javaInt (\n -> If (Var n `eq` zero) false (App (Var (ids !! 0)) (Var n `sub` one)))) (Var n `sub` one)))
-         , Lam javaInt (\n -> If (Var n `eq` zero) false (App (Var (ids !! 0)) (Var n `sub` one)))])
-      (\ids ->
-         App (Var (ids !! 1)) magicNumber)
-=======
->>>>>>> 6bf6f8be
 
 -- Int -> (Int -> Bool, Int -> Bool)
 evenOddEncodedTy :: Type t
