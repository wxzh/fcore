{-# LANGUAGE FlexibleInstances, RankNTypes #-}
{-# OPTIONS_GHC -fno-warn-unused-matches -fwarn-incomplete-patterns #-}

module Core
  ( Type(..)
  , Expr(..)
  , TypeContext
  , ValueContext
<<<<<<< HEAD
  , emptyValueContext
  , fields, fieldLookup

  -- "Eq"
  , alphaEquiv

  , eval

  -- "Show"
  , pprType, pprExpr

=======
  , Index
  , alphaEquiv
>>>>>>> bcd7ff11
  , fsubstTT, fsubstTE, fsubstEE
  , prettyType, prettyExpr
  ) where

import qualified Src

import JavaUtils
import PrettyUtils

import Text.PrettyPrint.Leijen
import qualified Language.Java.Syntax as J (Op(..))
import qualified Language.Java.Pretty      (prettyPrint)

<<<<<<< HEAD
import Data.List  (intersperse, elemIndex)
import Data.Maybe (fromJust)
=======
import           Data.List (intersperse)
>>>>>>> bcd7ff11
import qualified Data.Map as Map
import qualified Data.Set as Set

import Prelude hiding (id)

data Type t
  = TyVar t                -- a
  | JClass ClassName       -- C
  | Fun (Type t) (Type t)  -- t1 -> t2
  | Forall (t -> Type t)   -- forall a. t
  | Product [Type t]       -- (t1, ..., tn)
  | And (Type t) (Type t)  -- t1 & t2
  | RecordTy (Src.Label, Type t)
    -- Warning: If you ever add a case to this, you MUST also define the binary
    -- relations on your new case. Namely, add cases for your data constructor
    -- in `alphaEquiv' and `coerce' below. Consult George if you're not sure.

data Expr t e
  = Var e
  | Lit Src.Lit

  -- Binders we have: λ, fix, letrec, and Λ
  | Lam (Type t) (e -> Expr t e)
  | Fix (e -> e -> Expr t e)
        (Type t)  -- t1
        (Type t)  -- t
      -- fix x (x1 : t1) : t. e     Syntax in the tal-toplas paper
      -- fix (x : t1 -> t). \x1. e  Alternative syntax, which is arguably clear
  | Let (Expr t e) (e -> Expr t e)
  | LetRec [Type t]             -- Signatures
           ([e] -> [Expr t e])  -- Bindings
           ([e] -> Expr t e)    -- Body
  | BLam (t -> Expr t e)

  | App  (Expr t e) (Expr t e)
  | TApp (Expr t e) (Type t)

  | If (Expr t e) (Expr t e) (Expr t e)
  | PrimOp (Expr t e) Src.Operator (Expr t e)
      -- SystemF extension from:
      -- https://www.cs.princeton.edu/~dpw/papers/tal-toplas.pdf
      -- (no int restriction)

  | Tuple [Expr t e]     -- Tuple introduction
  | Proj Int (Expr t e)  -- Tuple elimination

  -- Java
  | JNewObj ClassName [Expr t e]
  | JMethod (Either ClassName (Expr t e)) MethodName [Expr t e] ClassName
  | JField  (Either ClassName (Expr t e)) FieldName ClassName

  | Seq [Expr t e]

  | Merge (Expr t e) (Expr t e)  -- e1 ,, e2
  | Record (Src.Label, Expr t e)
  | RecordAccess (Expr t e) Src.Label
  | RecordUpdate (Expr t e) (Src.Label, Expr t e)

-- newtype Typ = HideTyp { revealTyp :: forall t. Type t } -- type of closed types

-- newtype Exp = HideExp { revealExp :: forall t e. Expr t e }

type TypeContext t    = Set.Set t
type ValueContext t e = Map.Map e (Type t)

type Index = Int

<<<<<<< HEAD
-- Fields
fields :: Type t -> [(Maybe Src.Label, Type t)]
fields (And t1 t2)      = fields t1 ++ fields t2
fields (RecordTy (l,t)) = [(Just l,t)]
fields t                = [(Nothing, t)]

fieldLookup :: Src.Label -> [(Maybe Src.Label, Type t)] -> Maybe (Type t, Int)
fieldLookup l f
  = case lookup (Just l) (reverse f) of
      Nothing -> Nothing
      Just t  -> Just (t, length f - fromJust (elemIndex (Just l) (map fst (reverse f))))

alphaEquiv :: Type Int -> Type Int -> Bool
=======
alphaEquiv :: Type Index -> Type Index -> Bool
>>>>>>> bcd7ff11
alphaEquiv = go 0
  where
    go i (TyVar a)    (TyVar b)    = a == b
    go i (JClass c)   (JClass d)   = c == d
    go i (Fun s1 s2)  (Fun t1 t2)  = go i s1 t1 && go i s2 t2
    go i (Forall f)   (Forall g)   = go (succ i) (f i) (g i)
    go i (Product ss) (Product ts) = length ss == length ts
                                     && uncurry (go i) `all` zip ss ts
    go i (And s1 s2)  (And t1 t2)  = go i s1 t1 && go i s2 t2
    go i t1           t2           = False

<<<<<<< HEAD
-- Evaluation with call-by-value strategy
eval :: Expr t e -> Expr t e
eval (Proj i e) = case eval e of
                   Tuple es -> es !! (i - 1)
                   _ -> sorry "Core.eval.Proj: no idea how to do"
eval _ = sorry "Core.eval: no idea how to do"

pprType :: Prec -> Int -> Type Int -> Doc
=======
prettyType :: Prec -> Index -> Type Index -> Doc
>>>>>>> bcd7ff11

prettyType p i (TyVar a)     = prettyTVar a

prettyType p i (Fun t1 t2)  =
  parensIf p 2
    (prettyType (2,PrecPlus) i t1 <+> arrow <+> prettyType (2,PrecMinus) i t2)

prettyType p i (Forall f)   =
  parensIf p 1
    (forall <+> prettyTVar i <> dot <+>
     prettyType (1,PrecMinus) (succ i) (f i))

<<<<<<< HEAD
pprType p i (Product ts) = parens $ hcat (intersperse comma (map (pprType basePrec i) ts))
=======
prettyType p i (Product ts) = parens $ hcat (intersperse comma (map (prettyType basePrec i) ts))
>>>>>>> bcd7ff11


prettyType p i (JClass "java.lang.Integer")   = text "Int"
prettyType p i (JClass "java.lang.String")    = text "String"
prettyType p i (JClass "java.lang.Boolean")   = text "Bool"
prettyType p i (JClass "java.lang.Character") = text "Char"
prettyType p i (JClass c)                     = text c

prettyType p i (And t1 t2) =
  parensIf p 2
    (prettyType (2,PrecMinus) i t1 <+>
     ampersand  <+>
     prettyType (2,PrecPlus) i t2)

<<<<<<< HEAD
pprType p i (RecordTy (l,t)) = lbrace <> text l <> colon <> pprType basePrec i t <> rbrace

-- instance Show (Expr Int Int) where
=======
prettyType p i (RecordTy (l,t)) = lbrace <> text l <> colon <> prettyType basePrec i t <> rbrace

-- instance Show (Expr Index Index) where
>>>>>>> bcd7ff11
--   show = show . pretty

instance Pretty (Expr Index Index) where
  pretty = prettyExpr basePrec (0, 0)

prettyExpr :: Prec -> (Index, Index) -> Expr Index Index -> Doc

prettyExpr p (i,j) (Var x) = prettyVar x

prettyExpr p (i,j) (Lam t f) =
  parensIf p 2
<<<<<<< HEAD
    (hang 3 (lambda <+> parens (pprVar j <+> colon <+> pprType basePrec i t) <> dot <+>
             pprExpr (2,PrecMinus) (i, succ j) (f j)))
=======
    (hang 3 (lambda <+> parens (prettyVar j <+> colon <+> prettyType basePrec i t) <> dot <+>
             prettyExpr (2,PrecMinus) (i, succ j) (f j)))
>>>>>>> bcd7ff11

prettyExpr p (i,j) (App e1 e2) =
  parensIf p 4
    (prettyExpr (4,PrecMinus) (i,j) e1 <+> prettyExpr (4,PrecPlus) (i,j) e2)

prettyExpr p (i,j) (BLam f) =
  parensIf p 2
<<<<<<< HEAD
    (biglambda <+> pprTVar i <> dot <+>
     pprExpr (2,PrecMinus) (succ i, j) (f i))
=======
    (biglambda <+> prettyTVar i <> dot <+>
     prettyExpr (2,PrecMinus) (succ i, j) (f i))
>>>>>>> bcd7ff11

prettyExpr p (i,j) (TApp e t) =
  parensIf p 4
    (prettyExpr (4,PrecMinus) (i,j) e <+> prettyType (4,PrecPlus) i t)

<<<<<<< HEAD
pprExpr p (i,j) (Lit (Src.Integer n)) = integer n
pprExpr p (i,j) (Lit (Src.String s))  = dquotes (string s)
pprExpr p (i,j) (Lit (Src.Boolean b)) = bool b
pprExpr p (i,j) (Lit (Src.Char c))    = char c
=======
prettyExpr p (i,j) (Lit (Src.Integer n)) = integer n
prettyExpr p (i,j) (Lit (Src.String s))  = dquotes (string s)
prettyExpr p (i,j) (Lit (Src.Boolean b)) = bool b
prettyExpr p (i,j) (Lit (Src.Char c))    = char c
>>>>>>> bcd7ff11

prettyExpr p (i,j) (If e1 e2 e3)
  = parensIf p prec
<<<<<<< HEAD
      (hang 3 (text "if"   <+> pprExpr (prec,PrecMinus) (i,j) e1 <+>
               text "then" <+> pprExpr (prec,PrecMinus) (i,j) e2 <+>
               text "else" <+> pprExpr (prec,PrecMinus) (i,j) e3))
=======
      (hang 3 (text "if"   <+> prettyExpr (prec,PrecMinus) (i,j) e1 <+>
               text "then" <+> prettyExpr (prec,PrecMinus) (i,j) e2 <+>
               text "else" <+> prettyExpr (prec,PrecMinus) (i,j) e3))
>>>>>>> bcd7ff11
  where prec = 3

prettyExpr p (i,j) (PrimOp e1 op e2)
  = parens (prettyExpr p (i,j) e1 <+> pretty_op <+> prettyExpr p (i,j) e2)
  where
    pretty_op = text (Language.Java.Pretty.prettyPrint java_op)
    java_op   = case op of
                  Src.Arith   op' -> op'
                  Src.Compare op' -> op'
                  Src.Logic   op' -> op'

<<<<<<< HEAD
pprExpr p (i,j) (Tuple es) = parens $ hcat (intersperse comma (map (pprExpr basePrec (i,j)) es))
=======
prettyExpr p (i,j) (Tuple es) = parens $ hcat (intersperse comma (map (prettyExpr basePrec (i,j)) es))
>>>>>>> bcd7ff11

prettyExpr p i (Proj n e) =
  parensIf p 5
    (prettyExpr (5,PrecMinus) i e <> dot <> char '_' <> int n)

prettyExpr p (i,j) (JNewObj c args) =
  parens (text "new" <+> text c <> tupled (map (prettyExpr basePrec (i,j)) args))

prettyExpr p i (JMethod name m args r) = methodStr name <> dot <> text m <> tupled (map (prettyExpr basePrec i) args)
  where
    methodStr (Left x) = text x
    methodStr (Right x) = prettyExpr (6,PrecMinus) i x

prettyExpr p i (JField name f r) = fieldStr name <> dot <> text f
  where
    fieldStr (Left x) = text x
    fieldStr (Right x) = prettyExpr (6,PrecMinus) i x

prettyExpr p (i,j) (Seq es) = semiBraces (map (prettyExpr p (i,j)) es)

prettyExpr p (i,j) (Fix f t1 t) =
  parens
    (text "fix" <+> prettyVar j <+>
     parens (prettyVar (succ j) <+> colon <+> prettyType p i t1) <+>
     colon <+>
     prettyType p i t <> dot <$$>
     indent 2 (prettyExpr p (i, j + 2) (f j (j + 1))))

<<<<<<< HEAD
pprExpr p (i,j) (Let bind body)
  = text "let" <$$>
    indent 2 (pprVar j <+> equals <+> pprExpr p (i,succ j) bind) <$$>
    text "in" <$$>
    indent 2 (pprExpr p (i, succ j) (body j))

pprExpr p (i,j) (LetRec sigs binds body)
=======
prettyExpr p (i,j) (LetRec sigs binds body)
>>>>>>> bcd7ff11
  = text "let" <+> text "rec" <$$>
    vcat (intersperse (text "and") (map (indent 2) pretty_binds)) <$$>
    text "in" <$$>
    pretty_body
  where
    n   = length sigs
    ids = [i..(i+n-1)]
<<<<<<< HEAD
    ppr_ids   = map pprVar ids
    ppr_sigs  = map (pprType p i) sigs
    ppr_defs  = map (pprExpr p (i, j + n)) (binds ids)
    ppr_binds = zipWith3 (\ppr_id ppr_sig ppr_def ->
                  ppr_id <+> colon <+> ppr_sig <$$> indent 2 (equals <+> ppr_def))
                  ppr_ids ppr_sigs ppr_defs
    ppr_body  = pprExpr p (i, j + n) (body ids)

pprExpr p (i,j) (Merge e1 e2) =
  parens $ pprExpr p (i,j) e1 <+> dcomma <+> pprExpr p (i,j) e2

pprExpr p (i,j) (Record (l,e))          = lbrace <> text l <> equals <> pprExpr basePrec (i,j) e <> rbrace
pprExpr p (i,j) (RecordAccess e l)      = pprExpr p (i,j) e <> dot <> text l
pprExpr p (i,j) (RecordUpdate e (l,e1)) = pprExpr p (i,j) e <+> text "with" <+> pprExpr p (i,j) (Record (l,e1))

fsubstTT :: (Int, Type Int) -> Type Int -> Type Int
=======
    pretty_ids   = map prettyVar ids
    pretty_sigs  = map (prettyType p i) sigs
    pretty_defs  = map (prettyExpr p (i, j + n)) (binds ids)
    pretty_binds = zipWith3 (\pretty_id pretty_sig pretty_def ->
                  pretty_id <+> colon <+> pretty_sig <$$> indent 2 (equals <+> pretty_def))
                  pretty_ids pretty_sigs pretty_defs
    pretty_body  = prettyExpr p (i, j + n) (body ids)

prettyExpr p (i,j) (Merge e1 e2) =
  parens $ prettyExpr p (i,j) e1 <+> dcomma <+> prettyExpr p (i,j) e2

prettyExpr p (i,j) (Record (l,e))          = lbrace <> text l <> equals <> prettyExpr basePrec (i,j) e <> rbrace
prettyExpr p (i,j) (RecordAccess e l)      = prettyExpr p (i,j) e <> dot <> text l
prettyExpr p (i,j) (RecordUpdate e (l,e1)) = prettyExpr p (i,j) e <+> text "with" <+> prettyExpr p (i,j) (Record (l,e1))

fsubstTT :: (Index, Type Index) -> Type Index -> Type Index
>>>>>>> bcd7ff11
fsubstTT (x,r) (TyVar a)
  | a == x                 = r
  | otherwise              = TyVar a
fsubstTT (x,r) (Fun t1 t2) = Fun (fsubstTT (x,r) t1) (fsubstTT (x,r) t2)
fsubstTT (x,r) (Forall f)  = Forall (\a -> fsubstTT (x,r) (f a))
fsubstTT (x,r) (JClass c)  = JClass c
fsubstTT (x,r) (And t1 t2) = And (fsubstTT (x,r) t1) (fsubstTT (x,r) t2)
fsubstTT _ _ = sorry "Core.fsubstTT: no idea how to do"

fsubstTE :: (Index, Type Index) -> Expr Index Index -> Expr Index Index
fsubstTE (x,r) (Var a)       = Var a
fsubstTE (x,r) (Lit n)       = Lit n
fsubstTE (x,r) (BLam g)      = BLam (fsubstTE (x,r) . g)
fsubstTE (x,r) (Lam t f)     = Lam (fsubstTT (x,r) t) (fsubstTE (x,r) . f)
fsubstTE (x,r) (TApp e t)    = TApp (fsubstTE (x,r) e) (fsubstTT (x,r) t)
fsubstTE (x,r) (App e1 e2)   = App (fsubstTE (x,r) e1) (fsubstTE (x,r) e2)
fsubstTE (x,r) (Merge e1 e2) = Merge (fsubstTE (x,r) e1) (fsubstTE (x,r) e2)
fsubstTE _ _ = sorry "Core.fsubstTE: no idea how to do"

fsubstEE :: (Index, Expr Index Index) -> Expr Index Index -> Expr Index Index
fsubstEE (x,r)
  = go
  where
    go (Var a)
      | a == x                        = r
      | otherwise                     = Var a
    go (Lam t f)                      = Lam t (go . f)
    go (App e1 e2)                    = App (go e1) (go e2)
    go (BLam f)                       = BLam (go . f )
    go (TApp e t)                     = TApp (go e) t
    go (Lit n)                        = Lit n
    go (If prd b1 b2)                 = If (go prd) (go b1) (go b2)
    go (PrimOp e1 op e2)              = PrimOp (go e1) op (go e2)
    go (Tuple es)                     = Tuple (map go es)
    go (Proj i e)                     = Proj i (go e)
    go (Fix f t1 t)                   = Fix (\x' x1 -> go (f x' x1)) t1 t
    go (JNewObj s args)               = JNewObj s (map go args)
    go (JMethod (Right e)  m args ret) = JMethod (Right (go e)) m (map go args) ret
    go (JMethod (Left c) m args ret)  = JMethod (Left c)     m (map go args) ret
    go (JField (Right e) f ret)       = JField (Right (go e)) f ret
    go (JField (Left c) f ret)        = JField (Left c)     f ret
    go (Seq es)                       = Seq (map go es)
    go (Merge e1 e2)                  = Merge (go e1) (go e2)
<<<<<<< HEAD
    go (Let bind body)                = Let (go bind) (\e -> go (body e))
    go (LetRec sigs binds body)       = LetRec sigs (\ids -> map go (binds ids)) (\ids -> go (body ids))
    go _ = sorry "Core:fsubstEE: no idea how to do"

isSystemfType :: Type t -> Bool
isSystemfType = sorry "Core.isSystemfType"

isSystemfExpr :: Expr t e -> Bool
isSystemfExpr = sorry "Core.isSystemfExpr"

opReturnType :: Src.Operator -> Type t
opReturnType (Src.Arith _)   = JClass "java.lang.Integer"
opReturnType (Src.Compare _) = JClass "java.lang.Boolean"
opReturnType (Src.Logic _)   = JClass "java.lang.Boolean"

=======
    go (LetRec sigs binds body)       = LetRec sigs (\ids -> map go (binds ids)) (\ids -> go (body ids))

>>>>>>> bcd7ff11
<|MERGE_RESOLUTION|>--- conflicted
+++ resolved
@@ -1,410 +1,280 @@
-{-# LANGUAGE FlexibleInstances, RankNTypes #-}
-{-# OPTIONS_GHC -fno-warn-unused-matches -fwarn-incomplete-patterns #-}
-
-module Core
-  ( Type(..)
-  , Expr(..)
-  , TypeContext
-  , ValueContext
-<<<<<<< HEAD
-  , emptyValueContext
-  , fields, fieldLookup
-
-  -- "Eq"
-  , alphaEquiv
-
-  , eval
-
-  -- "Show"
-  , pprType, pprExpr
-
-=======
-  , Index
-  , alphaEquiv
->>>>>>> bcd7ff11
-  , fsubstTT, fsubstTE, fsubstEE
-  , prettyType, prettyExpr
-  ) where
-
-import qualified Src
-
-import JavaUtils
-import PrettyUtils
-
-import Text.PrettyPrint.Leijen
-import qualified Language.Java.Syntax as J (Op(..))
-import qualified Language.Java.Pretty      (prettyPrint)
-
-<<<<<<< HEAD
-import Data.List  (intersperse, elemIndex)
-import Data.Maybe (fromJust)
-=======
-import           Data.List (intersperse)
->>>>>>> bcd7ff11
-import qualified Data.Map as Map
-import qualified Data.Set as Set
-
-import Prelude hiding (id)
-
-data Type t
-  = TyVar t                -- a
-  | JClass ClassName       -- C
-  | Fun (Type t) (Type t)  -- t1 -> t2
-  | Forall (t -> Type t)   -- forall a. t
-  | Product [Type t]       -- (t1, ..., tn)
-  | And (Type t) (Type t)  -- t1 & t2
-  | RecordTy (Src.Label, Type t)
-    -- Warning: If you ever add a case to this, you MUST also define the binary
-    -- relations on your new case. Namely, add cases for your data constructor
-    -- in `alphaEquiv' and `coerce' below. Consult George if you're not sure.
-
-data Expr t e
-  = Var e
-  | Lit Src.Lit
-
-  -- Binders we have: λ, fix, letrec, and Λ
-  | Lam (Type t) (e -> Expr t e)
-  | Fix (e -> e -> Expr t e)
-        (Type t)  -- t1
-        (Type t)  -- t
-      -- fix x (x1 : t1) : t. e     Syntax in the tal-toplas paper
-      -- fix (x : t1 -> t). \x1. e  Alternative syntax, which is arguably clear
-  | Let (Expr t e) (e -> Expr t e)
-  | LetRec [Type t]             -- Signatures
-           ([e] -> [Expr t e])  -- Bindings
-           ([e] -> Expr t e)    -- Body
-  | BLam (t -> Expr t e)
-
-  | App  (Expr t e) (Expr t e)
-  | TApp (Expr t e) (Type t)
-
-  | If (Expr t e) (Expr t e) (Expr t e)
-  | PrimOp (Expr t e) Src.Operator (Expr t e)
-      -- SystemF extension from:
-      -- https://www.cs.princeton.edu/~dpw/papers/tal-toplas.pdf
-      -- (no int restriction)
-
-  | Tuple [Expr t e]     -- Tuple introduction
-  | Proj Int (Expr t e)  -- Tuple elimination
-
-  -- Java
-  | JNewObj ClassName [Expr t e]
-  | JMethod (Either ClassName (Expr t e)) MethodName [Expr t e] ClassName
-  | JField  (Either ClassName (Expr t e)) FieldName ClassName
-
-  | Seq [Expr t e]
-
-  | Merge (Expr t e) (Expr t e)  -- e1 ,, e2
-  | Record (Src.Label, Expr t e)
-  | RecordAccess (Expr t e) Src.Label
-  | RecordUpdate (Expr t e) (Src.Label, Expr t e)
-
--- newtype Typ = HideTyp { revealTyp :: forall t. Type t } -- type of closed types
-
--- newtype Exp = HideExp { revealExp :: forall t e. Expr t e }
-
-type TypeContext t    = Set.Set t
-type ValueContext t e = Map.Map e (Type t)
-
-type Index = Int
-
-<<<<<<< HEAD
--- Fields
-fields :: Type t -> [(Maybe Src.Label, Type t)]
-fields (And t1 t2)      = fields t1 ++ fields t2
-fields (RecordTy (l,t)) = [(Just l,t)]
-fields t                = [(Nothing, t)]
-
-fieldLookup :: Src.Label -> [(Maybe Src.Label, Type t)] -> Maybe (Type t, Int)
-fieldLookup l f
-  = case lookup (Just l) (reverse f) of
-      Nothing -> Nothing
-      Just t  -> Just (t, length f - fromJust (elemIndex (Just l) (map fst (reverse f))))
-
-alphaEquiv :: Type Int -> Type Int -> Bool
-=======
-alphaEquiv :: Type Index -> Type Index -> Bool
->>>>>>> bcd7ff11
-alphaEquiv = go 0
-  where
-    go i (TyVar a)    (TyVar b)    = a == b
-    go i (JClass c)   (JClass d)   = c == d
-    go i (Fun s1 s2)  (Fun t1 t2)  = go i s1 t1 && go i s2 t2
-    go i (Forall f)   (Forall g)   = go (succ i) (f i) (g i)
-    go i (Product ss) (Product ts) = length ss == length ts
-                                     && uncurry (go i) `all` zip ss ts
-    go i (And s1 s2)  (And t1 t2)  = go i s1 t1 && go i s2 t2
-    go i t1           t2           = False
-
-<<<<<<< HEAD
--- Evaluation with call-by-value strategy
-eval :: Expr t e -> Expr t e
-eval (Proj i e) = case eval e of
-                   Tuple es -> es !! (i - 1)
-                   _ -> sorry "Core.eval.Proj: no idea how to do"
-eval _ = sorry "Core.eval: no idea how to do"
-
-pprType :: Prec -> Int -> Type Int -> Doc
-=======
-prettyType :: Prec -> Index -> Type Index -> Doc
->>>>>>> bcd7ff11
-
-prettyType p i (TyVar a)     = prettyTVar a
-
-prettyType p i (Fun t1 t2)  =
-  parensIf p 2
-    (prettyType (2,PrecPlus) i t1 <+> arrow <+> prettyType (2,PrecMinus) i t2)
-
-prettyType p i (Forall f)   =
-  parensIf p 1
-    (forall <+> prettyTVar i <> dot <+>
-     prettyType (1,PrecMinus) (succ i) (f i))
-
-<<<<<<< HEAD
-pprType p i (Product ts) = parens $ hcat (intersperse comma (map (pprType basePrec i) ts))
-=======
-prettyType p i (Product ts) = parens $ hcat (intersperse comma (map (prettyType basePrec i) ts))
->>>>>>> bcd7ff11
-
-
-prettyType p i (JClass "java.lang.Integer")   = text "Int"
-prettyType p i (JClass "java.lang.String")    = text "String"
-prettyType p i (JClass "java.lang.Boolean")   = text "Bool"
-prettyType p i (JClass "java.lang.Character") = text "Char"
-prettyType p i (JClass c)                     = text c
-
-prettyType p i (And t1 t2) =
-  parensIf p 2
-    (prettyType (2,PrecMinus) i t1 <+>
-     ampersand  <+>
-     prettyType (2,PrecPlus) i t2)
-
-<<<<<<< HEAD
-pprType p i (RecordTy (l,t)) = lbrace <> text l <> colon <> pprType basePrec i t <> rbrace
-
--- instance Show (Expr Int Int) where
-=======
-prettyType p i (RecordTy (l,t)) = lbrace <> text l <> colon <> prettyType basePrec i t <> rbrace
-
--- instance Show (Expr Index Index) where
->>>>>>> bcd7ff11
---   show = show . pretty
-
-instance Pretty (Expr Index Index) where
-  pretty = prettyExpr basePrec (0, 0)
-
-prettyExpr :: Prec -> (Index, Index) -> Expr Index Index -> Doc
-
-prettyExpr p (i,j) (Var x) = prettyVar x
-
-prettyExpr p (i,j) (Lam t f) =
-  parensIf p 2
-<<<<<<< HEAD
-    (hang 3 (lambda <+> parens (pprVar j <+> colon <+> pprType basePrec i t) <> dot <+>
-             pprExpr (2,PrecMinus) (i, succ j) (f j)))
-=======
-    (hang 3 (lambda <+> parens (prettyVar j <+> colon <+> prettyType basePrec i t) <> dot <+>
-             prettyExpr (2,PrecMinus) (i, succ j) (f j)))
->>>>>>> bcd7ff11
-
-prettyExpr p (i,j) (App e1 e2) =
-  parensIf p 4
-    (prettyExpr (4,PrecMinus) (i,j) e1 <+> prettyExpr (4,PrecPlus) (i,j) e2)
-
-prettyExpr p (i,j) (BLam f) =
-  parensIf p 2
-<<<<<<< HEAD
-    (biglambda <+> pprTVar i <> dot <+>
-     pprExpr (2,PrecMinus) (succ i, j) (f i))
-=======
-    (biglambda <+> prettyTVar i <> dot <+>
-     prettyExpr (2,PrecMinus) (succ i, j) (f i))
->>>>>>> bcd7ff11
-
-prettyExpr p (i,j) (TApp e t) =
-  parensIf p 4
-    (prettyExpr (4,PrecMinus) (i,j) e <+> prettyType (4,PrecPlus) i t)
-
-<<<<<<< HEAD
-pprExpr p (i,j) (Lit (Src.Integer n)) = integer n
-pprExpr p (i,j) (Lit (Src.String s))  = dquotes (string s)
-pprExpr p (i,j) (Lit (Src.Boolean b)) = bool b
-pprExpr p (i,j) (Lit (Src.Char c))    = char c
-=======
-prettyExpr p (i,j) (Lit (Src.Integer n)) = integer n
-prettyExpr p (i,j) (Lit (Src.String s))  = dquotes (string s)
-prettyExpr p (i,j) (Lit (Src.Boolean b)) = bool b
-prettyExpr p (i,j) (Lit (Src.Char c))    = char c
->>>>>>> bcd7ff11
-
-prettyExpr p (i,j) (If e1 e2 e3)
-  = parensIf p prec
-<<<<<<< HEAD
-      (hang 3 (text "if"   <+> pprExpr (prec,PrecMinus) (i,j) e1 <+>
-               text "then" <+> pprExpr (prec,PrecMinus) (i,j) e2 <+>
-               text "else" <+> pprExpr (prec,PrecMinus) (i,j) e3))
-=======
-      (hang 3 (text "if"   <+> prettyExpr (prec,PrecMinus) (i,j) e1 <+>
-               text "then" <+> prettyExpr (prec,PrecMinus) (i,j) e2 <+>
-               text "else" <+> prettyExpr (prec,PrecMinus) (i,j) e3))
->>>>>>> bcd7ff11
-  where prec = 3
-
-prettyExpr p (i,j) (PrimOp e1 op e2)
-  = parens (prettyExpr p (i,j) e1 <+> pretty_op <+> prettyExpr p (i,j) e2)
-  where
-    pretty_op = text (Language.Java.Pretty.prettyPrint java_op)
-    java_op   = case op of
-                  Src.Arith   op' -> op'
-                  Src.Compare op' -> op'
-                  Src.Logic   op' -> op'
-
-<<<<<<< HEAD
-pprExpr p (i,j) (Tuple es) = parens $ hcat (intersperse comma (map (pprExpr basePrec (i,j)) es))
-=======
-prettyExpr p (i,j) (Tuple es) = parens $ hcat (intersperse comma (map (prettyExpr basePrec (i,j)) es))
->>>>>>> bcd7ff11
-
-prettyExpr p i (Proj n e) =
-  parensIf p 5
-    (prettyExpr (5,PrecMinus) i e <> dot <> char '_' <> int n)
-
-prettyExpr p (i,j) (JNewObj c args) =
-  parens (text "new" <+> text c <> tupled (map (prettyExpr basePrec (i,j)) args))
-
-prettyExpr p i (JMethod name m args r) = methodStr name <> dot <> text m <> tupled (map (prettyExpr basePrec i) args)
-  where
-    methodStr (Left x) = text x
-    methodStr (Right x) = prettyExpr (6,PrecMinus) i x
-
-prettyExpr p i (JField name f r) = fieldStr name <> dot <> text f
-  where
-    fieldStr (Left x) = text x
-    fieldStr (Right x) = prettyExpr (6,PrecMinus) i x
-
-prettyExpr p (i,j) (Seq es) = semiBraces (map (prettyExpr p (i,j)) es)
-
-prettyExpr p (i,j) (Fix f t1 t) =
-  parens
-    (text "fix" <+> prettyVar j <+>
-     parens (prettyVar (succ j) <+> colon <+> prettyType p i t1) <+>
-     colon <+>
-     prettyType p i t <> dot <$$>
-     indent 2 (prettyExpr p (i, j + 2) (f j (j + 1))))
-
-<<<<<<< HEAD
-pprExpr p (i,j) (Let bind body)
-  = text "let" <$$>
-    indent 2 (pprVar j <+> equals <+> pprExpr p (i,succ j) bind) <$$>
-    text "in" <$$>
-    indent 2 (pprExpr p (i, succ j) (body j))
-
-pprExpr p (i,j) (LetRec sigs binds body)
-=======
-prettyExpr p (i,j) (LetRec sigs binds body)
->>>>>>> bcd7ff11
-  = text "let" <+> text "rec" <$$>
-    vcat (intersperse (text "and") (map (indent 2) pretty_binds)) <$$>
-    text "in" <$$>
-    pretty_body
-  where
-    n   = length sigs
-    ids = [i..(i+n-1)]
-<<<<<<< HEAD
-    ppr_ids   = map pprVar ids
-    ppr_sigs  = map (pprType p i) sigs
-    ppr_defs  = map (pprExpr p (i, j + n)) (binds ids)
-    ppr_binds = zipWith3 (\ppr_id ppr_sig ppr_def ->
-                  ppr_id <+> colon <+> ppr_sig <$$> indent 2 (equals <+> ppr_def))
-                  ppr_ids ppr_sigs ppr_defs
-    ppr_body  = pprExpr p (i, j + n) (body ids)
-
-pprExpr p (i,j) (Merge e1 e2) =
-  parens $ pprExpr p (i,j) e1 <+> dcomma <+> pprExpr p (i,j) e2
-
-pprExpr p (i,j) (Record (l,e))          = lbrace <> text l <> equals <> pprExpr basePrec (i,j) e <> rbrace
-pprExpr p (i,j) (RecordAccess e l)      = pprExpr p (i,j) e <> dot <> text l
-pprExpr p (i,j) (RecordUpdate e (l,e1)) = pprExpr p (i,j) e <+> text "with" <+> pprExpr p (i,j) (Record (l,e1))
-
-fsubstTT :: (Int, Type Int) -> Type Int -> Type Int
-=======
-    pretty_ids   = map prettyVar ids
-    pretty_sigs  = map (prettyType p i) sigs
-    pretty_defs  = map (prettyExpr p (i, j + n)) (binds ids)
-    pretty_binds = zipWith3 (\pretty_id pretty_sig pretty_def ->
-                  pretty_id <+> colon <+> pretty_sig <$$> indent 2 (equals <+> pretty_def))
-                  pretty_ids pretty_sigs pretty_defs
-    pretty_body  = prettyExpr p (i, j + n) (body ids)
-
-prettyExpr p (i,j) (Merge e1 e2) =
-  parens $ prettyExpr p (i,j) e1 <+> dcomma <+> prettyExpr p (i,j) e2
-
-prettyExpr p (i,j) (Record (l,e))          = lbrace <> text l <> equals <> prettyExpr basePrec (i,j) e <> rbrace
-prettyExpr p (i,j) (RecordAccess e l)      = prettyExpr p (i,j) e <> dot <> text l
-prettyExpr p (i,j) (RecordUpdate e (l,e1)) = prettyExpr p (i,j) e <+> text "with" <+> prettyExpr p (i,j) (Record (l,e1))
-
-fsubstTT :: (Index, Type Index) -> Type Index -> Type Index
->>>>>>> bcd7ff11
-fsubstTT (x,r) (TyVar a)
-  | a == x                 = r
-  | otherwise              = TyVar a
-fsubstTT (x,r) (Fun t1 t2) = Fun (fsubstTT (x,r) t1) (fsubstTT (x,r) t2)
-fsubstTT (x,r) (Forall f)  = Forall (\a -> fsubstTT (x,r) (f a))
-fsubstTT (x,r) (JClass c)  = JClass c
-fsubstTT (x,r) (And t1 t2) = And (fsubstTT (x,r) t1) (fsubstTT (x,r) t2)
-fsubstTT _ _ = sorry "Core.fsubstTT: no idea how to do"
-
-fsubstTE :: (Index, Type Index) -> Expr Index Index -> Expr Index Index
-fsubstTE (x,r) (Var a)       = Var a
-fsubstTE (x,r) (Lit n)       = Lit n
-fsubstTE (x,r) (BLam g)      = BLam (fsubstTE (x,r) . g)
-fsubstTE (x,r) (Lam t f)     = Lam (fsubstTT (x,r) t) (fsubstTE (x,r) . f)
-fsubstTE (x,r) (TApp e t)    = TApp (fsubstTE (x,r) e) (fsubstTT (x,r) t)
-fsubstTE (x,r) (App e1 e2)   = App (fsubstTE (x,r) e1) (fsubstTE (x,r) e2)
-fsubstTE (x,r) (Merge e1 e2) = Merge (fsubstTE (x,r) e1) (fsubstTE (x,r) e2)
-fsubstTE _ _ = sorry "Core.fsubstTE: no idea how to do"
-
-fsubstEE :: (Index, Expr Index Index) -> Expr Index Index -> Expr Index Index
-fsubstEE (x,r)
-  = go
-  where
-    go (Var a)
-      | a == x                        = r
-      | otherwise                     = Var a
-    go (Lam t f)                      = Lam t (go . f)
-    go (App e1 e2)                    = App (go e1) (go e2)
-    go (BLam f)                       = BLam (go . f )
-    go (TApp e t)                     = TApp (go e) t
-    go (Lit n)                        = Lit n
-    go (If prd b1 b2)                 = If (go prd) (go b1) (go b2)
-    go (PrimOp e1 op e2)              = PrimOp (go e1) op (go e2)
-    go (Tuple es)                     = Tuple (map go es)
-    go (Proj i e)                     = Proj i (go e)
-    go (Fix f t1 t)                   = Fix (\x' x1 -> go (f x' x1)) t1 t
-    go (JNewObj s args)               = JNewObj s (map go args)
-    go (JMethod (Right e)  m args ret) = JMethod (Right (go e)) m (map go args) ret
-    go (JMethod (Left c) m args ret)  = JMethod (Left c)     m (map go args) ret
-    go (JField (Right e) f ret)       = JField (Right (go e)) f ret
-    go (JField (Left c) f ret)        = JField (Left c)     f ret
-    go (Seq es)                       = Seq (map go es)
-    go (Merge e1 e2)                  = Merge (go e1) (go e2)
-<<<<<<< HEAD
-    go (Let bind body)                = Let (go bind) (\e -> go (body e))
-    go (LetRec sigs binds body)       = LetRec sigs (\ids -> map go (binds ids)) (\ids -> go (body ids))
-    go _ = sorry "Core:fsubstEE: no idea how to do"
-
-isSystemfType :: Type t -> Bool
-isSystemfType = sorry "Core.isSystemfType"
-
-isSystemfExpr :: Expr t e -> Bool
-isSystemfExpr = sorry "Core.isSystemfExpr"
-
-opReturnType :: Src.Operator -> Type t
-opReturnType (Src.Arith _)   = JClass "java.lang.Integer"
-opReturnType (Src.Compare _) = JClass "java.lang.Boolean"
-opReturnType (Src.Logic _)   = JClass "java.lang.Boolean"
-
-=======
-    go (LetRec sigs binds body)       = LetRec sigs (\ids -> map go (binds ids)) (\ids -> go (body ids))
-
->>>>>>> bcd7ff11
+{-# LANGUAGE FlexibleInstances, RankNTypes #-}
+{-# OPTIONS_GHC -fno-warn-unused-matches -fwarn-incomplete-patterns #-}
+
+module Core
+  ( Type(..)
+  , Expr(..)
+  , TypeContext
+  , ValueContext
+  , Index
+  , alphaEquiv
+  , fsubstTT, fsubstTE, fsubstEE
+  , prettyType, prettyExpr
+  ) where
+
+import qualified Src
+
+import JavaUtils
+import PrettyUtils
+
+import Text.PrettyPrint.Leijen
+import qualified Language.Java.Syntax as J (Op(..))
+import qualified Language.Java.Pretty      (prettyPrint)
+
+import           Data.List (intersperse)
+import qualified Data.Map as Map
+import qualified Data.Set as Set
+
+import Prelude hiding (id)
+
+data Type t
+  = TyVar t                -- a
+  | JClass ClassName       -- C
+  | Fun (Type t) (Type t)  -- t1 -> t2
+  | Forall (t -> Type t)   -- forall a. t
+  | Product [Type t]       -- (t1, ..., tn)
+  | And (Type t) (Type t)  -- t1 & t2
+  | RecordTy (Src.Label, Type t)
+    -- Warning: If you ever add a case to this, you MUST also define the binary
+    -- relations on your new case. Namely, add cases for your data constructor
+    -- in `alphaEquiv' and `coerce' below. Consult George if you're not sure.
+
+data Expr t e
+  = Var e
+  | Lit Src.Lit
+
+  -- Binders we have: λ, fix, letrec, and Λ
+  | Lam (Type t) (e -> Expr t e)
+  | Fix (e -> e -> Expr t e)
+        (Type t)  -- t1
+        (Type t)  -- t
+      -- fix x (x1 : t1) : t. e     Syntax in the tal-toplas paper
+      -- fix (x : t1 -> t). \x1. e  Alternative syntax, which is arguably clear
+  | Let (Expr t e) (e -> Expr t e)
+  | LetRec [Type t]             -- Signatures
+           ([e] -> [Expr t e])  -- Bindings
+           ([e] -> Expr t e)    -- Body
+  | BLam (t -> Expr t e)
+
+  | App  (Expr t e) (Expr t e)
+  | TApp (Expr t e) (Type t)
+
+  | If (Expr t e) (Expr t e) (Expr t e)
+  | PrimOp (Expr t e) Src.Operator (Expr t e)
+      -- SystemF extension from:
+      -- https://www.cs.princeton.edu/~dpw/papers/tal-toplas.pdf
+      -- (no int restriction)
+
+  | Tuple [Expr t e]     -- Tuple introduction
+  | Proj Int (Expr t e)  -- Tuple elimination
+
+  -- Java
+  | JNewObj ClassName [Expr t e]
+  | JMethod (Either ClassName (Expr t e)) MethodName [Expr t e] ClassName
+  | JField  (Either ClassName (Expr t e)) FieldName ClassName
+
+  | Seq [Expr t e]
+
+  | Merge (Expr t e) (Expr t e)  -- e1 ,, e2
+  | Record (Src.Label, Expr t e)
+  | RecordAccess (Expr t e) Src.Label
+  | RecordUpdate (Expr t e) (Src.Label, Expr t e)
+
+-- newtype Typ = HideTyp { revealTyp :: forall t. Type t } -- type of closed types
+
+-- newtype Exp = HideExp { revealExp :: forall t e. Expr t e }
+
+type TypeContext t    = Set.Set t
+type ValueContext t e = Map.Map e (Type t)
+
+type Index = Int
+
+alphaEquiv :: Type Index -> Type Index -> Bool
+alphaEquiv = go 0
+  where
+    go i (TyVar a)    (TyVar b)    = a == b
+    go i (JClass c)   (JClass d)   = c == d
+    go i (Fun s1 s2)  (Fun t1 t2)  = go i s1 t1 && go i s2 t2
+    go i (Forall f)   (Forall g)   = go (succ i) (f i) (g i)
+    go i (Product ss) (Product ts) = length ss == length ts
+                                     && uncurry (go i) `all` zip ss ts
+    go i (And s1 s2)  (And t1 t2)  = go i s1 t1 && go i s2 t2
+    go i t1           t2           = False
+
+prettyType :: Prec -> Index -> Type Index -> Doc
+
+prettyType p i (TyVar a)     = prettyTVar a
+
+prettyType p i (Fun t1 t2)  =
+  parensIf p 2
+    (prettyType (2,PrecPlus) i t1 <+> arrow <+> prettyType (2,PrecMinus) i t2)
+
+prettyType p i (Forall f)   =
+  parensIf p 1
+    (forall <+> prettyTVar i <> dot <+>
+     prettyType (1,PrecMinus) (succ i) (f i))
+
+prettyType p i (Product ts) = parens $ hcat (intersperse comma (map (prettyType basePrec i) ts))
+
+
+prettyType p i (JClass "java.lang.Integer")   = text "Int"
+prettyType p i (JClass "java.lang.String")    = text "String"
+prettyType p i (JClass "java.lang.Boolean")   = text "Bool"
+prettyType p i (JClass "java.lang.Character") = text "Char"
+prettyType p i (JClass c)                     = text c
+
+prettyType p i (And t1 t2) =
+  parensIf p 2
+    (prettyType (2,PrecMinus) i t1 <+>
+     ampersand  <+>
+     prettyType (2,PrecPlus) i t2)
+
+prettyType p i (RecordTy (l,t)) = lbrace <> text l <> colon <> prettyType basePrec i t <> rbrace
+
+-- instance Show (Expr Index Index) where
+--   show = show . pretty
+
+instance Pretty (Expr Index Index) where
+  pretty = prettyExpr basePrec (0, 0)
+
+prettyExpr :: Prec -> (Index, Index) -> Expr Index Index -> Doc
+
+prettyExpr p (i,j) (Var x) = prettyVar x
+
+prettyExpr p (i,j) (Lam t f) =
+  parensIf p 2
+    (hang 3 (lambda <+> parens (prettyVar j <+> colon <+> prettyType basePrec i t) <> dot <+>
+             prettyExpr (2,PrecMinus) (i, succ j) (f j)))
+
+prettyExpr p (i,j) (App e1 e2) =
+  parensIf p 4
+    (prettyExpr (4,PrecMinus) (i,j) e1 <+> prettyExpr (4,PrecPlus) (i,j) e2)
+
+prettyExpr p (i,j) (BLam f) =
+  parensIf p 2
+    (biglambda <+> prettyTVar i <> dot <+>
+     prettyExpr (2,PrecMinus) (succ i, j) (f i))
+
+prettyExpr p (i,j) (TApp e t) =
+  parensIf p 4
+    (prettyExpr (4,PrecMinus) (i,j) e <+> prettyType (4,PrecPlus) i t)
+
+prettyExpr p (i,j) (Lit (Src.Integer n)) = integer n
+prettyExpr p (i,j) (Lit (Src.String s))  = dquotes (string s)
+prettyExpr p (i,j) (Lit (Src.Boolean b)) = bool b
+prettyExpr p (i,j) (Lit (Src.Char c))    = char c
+
+prettyExpr p (i,j) (If e1 e2 e3)
+  = parensIf p prec
+      (hang 3 (text "if"   <+> prettyExpr (prec,PrecMinus) (i,j) e1 <+>
+               text "then" <+> prettyExpr (prec,PrecMinus) (i,j) e2 <+>
+               text "else" <+> prettyExpr (prec,PrecMinus) (i,j) e3))
+  where prec = 3
+
+prettyExpr p (i,j) (PrimOp e1 op e2)
+  = parens (prettyExpr p (i,j) e1 <+> pretty_op <+> prettyExpr p (i,j) e2)
+  where
+    pretty_op = text (Language.Java.Pretty.prettyPrint java_op)
+    java_op   = case op of
+                  Src.Arith   op' -> op'
+                  Src.Compare op' -> op'
+                  Src.Logic   op' -> op'
+
+prettyExpr p (i,j) (Tuple es) = parens $ hcat (intersperse comma (map (prettyExpr basePrec (i,j)) es))
+
+prettyExpr p i (Proj n e) =
+  parensIf p 5
+    (prettyExpr (5,PrecMinus) i e <> dot <> char '_' <> int n)
+
+prettyExpr p (i,j) (JNewObj c args) =
+  parens (text "new" <+> text c <> tupled (map (prettyExpr basePrec (i,j)) args))
+
+prettyExpr p i (JMethod name m args r) = methodStr name <> dot <> text m <> tupled (map (prettyExpr basePrec i) args)
+  where
+    methodStr (Left x) = text x
+    methodStr (Right x) = prettyExpr (6,PrecMinus) i x
+
+prettyExpr p i (JField name f r) = fieldStr name <> dot <> text f
+  where
+    fieldStr (Left x) = text x
+    fieldStr (Right x) = prettyExpr (6,PrecMinus) i x
+
+prettyExpr p (i,j) (Seq es) = semiBraces (map (prettyExpr p (i,j)) es)
+
+prettyExpr p (i,j) (Fix f t1 t) =
+  parens
+    (text "fix" <+> prettyVar j <+>
+     parens (prettyVar (succ j) <+> colon <+> prettyType p i t1) <+>
+     colon <+>
+     prettyType p i t <> dot <$$>
+     indent 2 (prettyExpr p (i, j + 2) (f j (j + 1))))
+
+prettyExpr p (i,j) (LetRec sigs binds body)
+  = text "let" <+> text "rec" <$$>
+    vcat (intersperse (text "and") (map (indent 2) pretty_binds)) <$$>
+    text "in" <$$>
+    pretty_body
+  where
+    n   = length sigs
+    ids = [i..(i+n-1)]
+    pretty_ids   = map prettyVar ids
+    pretty_sigs  = map (prettyType p i) sigs
+    pretty_defs  = map (prettyExpr p (i, j + n)) (binds ids)
+    pretty_binds = zipWith3 (\pretty_id pretty_sig pretty_def ->
+                  pretty_id <+> colon <+> pretty_sig <$$> indent 2 (equals <+> pretty_def))
+                  pretty_ids pretty_sigs pretty_defs
+    pretty_body  = prettyExpr p (i, j + n) (body ids)
+
+prettyExpr p (i,j) (Merge e1 e2) =
+  parens $ prettyExpr p (i,j) e1 <+> dcomma <+> prettyExpr p (i,j) e2
+
+prettyExpr p (i,j) (Record (l,e))          = lbrace <> text l <> equals <> prettyExpr basePrec (i,j) e <> rbrace
+prettyExpr p (i,j) (RecordAccess e l)      = prettyExpr p (i,j) e <> dot <> text l
+prettyExpr p (i,j) (RecordUpdate e (l,e1)) = prettyExpr p (i,j) e <+> text "with" <+> prettyExpr p (i,j) (Record (l,e1))
+
+fsubstTT :: (Index, Type Index) -> Type Index -> Type Index
+fsubstTT (x,r) (TyVar a)
+  | a == x                 = r
+  | otherwise              = TyVar a
+fsubstTT (x,r) (Fun t1 t2) = Fun (fsubstTT (x,r) t1) (fsubstTT (x,r) t2)
+fsubstTT (x,r) (Forall f)  = Forall (\a -> fsubstTT (x,r) (f a))
+fsubstTT (x,r) (JClass c)  = JClass c
+fsubstTT (x,r) (And t1 t2) = And (fsubstTT (x,r) t1) (fsubstTT (x,r) t2)
+fsubstTT _ _ = sorry "Core.fsubstTT: no idea how to do"
+
+fsubstTE :: (Index, Type Index) -> Expr Index Index -> Expr Index Index
+fsubstTE (x,r) (Var a)       = Var a
+fsubstTE (x,r) (Lit n)       = Lit n
+fsubstTE (x,r) (BLam g)      = BLam (fsubstTE (x,r) . g)
+fsubstTE (x,r) (Lam t f)     = Lam (fsubstTT (x,r) t) (fsubstTE (x,r) . f)
+fsubstTE (x,r) (TApp e t)    = TApp (fsubstTE (x,r) e) (fsubstTT (x,r) t)
+fsubstTE (x,r) (App e1 e2)   = App (fsubstTE (x,r) e1) (fsubstTE (x,r) e2)
+fsubstTE (x,r) (Merge e1 e2) = Merge (fsubstTE (x,r) e1) (fsubstTE (x,r) e2)
+fsubstTE _ _ = sorry "Core.fsubstTE: no idea how to do"
+
+fsubstEE :: (Index, Expr Index Index) -> Expr Index Index -> Expr Index Index
+fsubstEE (x,r)
+  = go
+  where
+    go (Var a)
+      | a == x                        = r
+      | otherwise                     = Var a
+    go (Lam t f)                      = Lam t (go . f)
+    go (App e1 e2)                    = App (go e1) (go e2)
+    go (BLam f)                       = BLam (go . f )
+    go (TApp e t)                     = TApp (go e) t
+    go (Lit n)                        = Lit n
+    go (If prd b1 b2)                 = If (go prd) (go b1) (go b2)
+    go (PrimOp e1 op e2)              = PrimOp (go e1) op (go e2)
+    go (Tuple es)                     = Tuple (map go es)
+    go (Proj i e)                     = Proj i (go e)
+    go (Fix f t1 t)                   = Fix (\x' x1 -> go (f x' x1)) t1 t
+    go (JNewObj s args)               = JNewObj s (map go args)
+    go (JMethod (Right e)  m args ret) = JMethod (Right (go e)) m (map go args) ret
+    go (JMethod (Left c) m args ret)  = JMethod (Left c)     m (map go args) ret
+    go (JField (Right e) f ret)       = JField (Right (go e)) f ret
+    go (JField (Left c) f ret)        = JField (Left c)     f ret
+    go (Seq es)                       = Seq (map go es)
+    go (Merge e1 e2)                  = Merge (go e1) (go e2)
+    go (Let bind body)                = Let (go bind) (\e -> go (body e))
+    go (LetRec sigs binds body)       = LetRec sigs (\ids -> map go (binds ids)) (\ids -> go (body ids))