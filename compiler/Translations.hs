--- conflicted
+++ resolved
@@ -192,7 +192,6 @@
 instance (:<) (A.ApplyOptTranslate m) (UnboxTranslate m) where
   up = UT . A.toT
 
-
 -- Benchmark-link generation
 
 -- bench for naive
@@ -338,16 +337,9 @@
             let core = desugar tcheckedSrc
             when (optDump == DumpCore) $ print (Core.prettyExpr core)
             let simpleCore = case num of
-<<<<<<< HEAD
-                               1 -> peval . inliner {- . simplify -} $ core
-                               2 -> peval . inliner . inliner {- . simplify -} $ core
-                               _ -> peval {-. simplify-} $ core
-                               -- _ -> peval . simplify $ core
-=======
                                1 -> peval . inliner . simplify $ core
                                2 -> peval . inliner . inliner . simplify $ core
                                _ -> peval . simplify $ core
->>>>>>> 5caf95f8
             -- let simpleCore = simplify core
             when (optDump == DumpSimpleCore) $ print (Core.prettyExpr simpleCore)
             when (optDump == DumpClosureF ) $ print (ClosureF.prettyExpr basePrec (0,0) (fexp2cexp simpleCore))
