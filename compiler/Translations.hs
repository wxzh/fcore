--- conflicted
+++ resolved
@@ -156,8 +156,8 @@
 
 -- SystemF to Java
 -- TODO: ugly hack to integrate number of inlings
-sf2java :: Int -> DumpOption -> Compilation -> ClassName -> String -> IO String
-sf2java num optDump compilation className src =
+sf2java :: DumpOption -> Compilation -> ClassName -> String -> IO String
+sf2java optDump compilation className src =
   do let readSrc = Parser.reader src
      when (optDump == DumpParsed) $ print readSrc
      result <- readSrc `seq` typeCheck readSrc
@@ -169,35 +169,23 @@
          do when (optDump == DumpTChecked) $ print tcheckedSrc
             let core = desugar tcheckedSrc
             when (optDump == DumpCore) $ print (SystemFI.prettyExpr core)
-<<<<<<< HEAD
-            let simpleCore = case num of
-                               1 -> inliner . simplify $ core
-                               2 -> inliner . inliner . simplify $ core
-                               _ -> simplify core
-=======
-            let recurNumOfCore = recurNum . simplify $ core 
+            let simpleCore = simplify core
+            let rewrittencore = rewriteAndEval (Hide simpleCore)
+            let recurNumOfCore = recurNum rewrittencore
             let inlineNum = if recurNumOfCore > 2 then 0 else recurNumOfCore
-            let simpleCore = case inlineNum of
-                               1 -> peval . inliner . simplify $ core
-                               2 -> peval . inliner . inliner . simplify $ core
-                               _ -> peval . simplify $ core
-            -- let simpleCore = simplify core
-            when (optDump == DumpSimpleCore) $ print (Core.prettyExpr simpleCore)
-            when (optDump == DumpClosureF ) $ print (ClosureF.prettyExpr basePrec (0,0) (fexp2cexp simpleCore))
-            let (cu, _) = compilation className simpleCore
+            let inlinedCore = case inlineNum of
+                               1 -> inliner rewrittencore
+                               2 -> inliner . inliner $ rewrittencore
+                               _ -> rewrittencore
+            when (optDump == DumpSimpleCore) $ print (Core.prettyExpr rewrittencore)
+            when (optDump == DumpClosureF ) $ print (ClosureF.prettyExpr basePrec (0,0) (fexp2cexp inlinedCore))
+            let (cu, _) = compilation className inlinedCore
             return $ prettyPrint cu
->>>>>>> 71801b75
-
-            let rewrittencore = rewriteAndEval (Hide simpleCore)
-            when (optDump == DumpSimpleCore) $ print (Core.prettyExpr simpleCore)
-            when (optDump == DumpClosureF ) $ print (ClosureF.prettyExpr basePrec (0,0) (fexp2cexp rewrittencore))
-            let (cu, _) = compilation className rewrittencore
-            return $ prettyPrint cu
-
-compilesf2java :: Int -> DumpOption -> Compilation -> FilePath -> FilePath -> IO ()
-compilesf2java num optDump compilation srcPath outputPath = do
+
+compilesf2java :: DumpOption -> Compilation -> FilePath -> FilePath -> IO ()
+compilesf2java optDump compilation srcPath outputPath = do
     src <- readFile srcPath
-    output <- sf2java num optDump compilation (inferClassName outputPath) src
+    output <- sf2java optDump compilation (inferClassName outputPath) src
     writeFile outputPath output
     --let closureClassDef = closureClass compilation
     --writeFile "Closure.java" (prettyPrint closureClassDef)
