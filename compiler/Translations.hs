{-# LANGUAGE FlexibleContexts
           , FlexibleInstances
           , KindSignatures
           , MultiParamTypeClasses
           , OverlappingInstances
           , RankNTypes
           , TypeOperators
           #-}

{-# OPTIONS_GHC -fno-warn-unused-binds -fwarn-incomplete-patterns #-}

module Translations
    ( Compilation
    , compileN
    , compileAO
    , compileS
    , compileBN
    , compileBS
    , compileTuple
    , compilesf2java
    ) where

import Parser    (reader)
import TypeCheck (typeCheck)
import Desugar   (desugar)
import Simplify  (simplify)

import qualified Core
import ClosureF

import PrettyUtils
import JavaUtils      (ClassName, inferClassName)

import BaseTransCFJava
import ApplyTransCFJava
import StackTransCFJava
import BenchGenCF2J
import BenchGenStack
import TupleTransCFJava

import Inheritance
import MonadLib

import qualified Language.Java.Syntax as J
import Language.Java.Pretty

import Text.PrettyPrint.Leijen

import qualified Data.Map as Map
import qualified Data.Set as Set

import Prelude hiding (exp)

import Control.Monad.Trans.Error (runErrorT)

-- import Debug.Trace      (trace)

-- Naive translation

naive :: (MonadState Int m) => Translate m
naive = new trans

-- Apply optimization

applyopt :: (MonadState Int m, MonadState (Set.Set J.Exp) m, MonadReader InitVars m) => ApplyOptTranslate m
applyopt = new (transApply $> trans)

-- Stack translation

--trStack1 :: (MonadState Int m, MonadWriter Bool m) => Mixin (TranslateStack m) (Translate m) (TranslateStack m) -- need to instantiate records
--trStack1 = transS

stackNaive :: (MonadState Int m, MonadReader Bool m) => TranslateStack m
stackNaive = new (transS $> trans)


-- Benchmark-link generation

-- bench for naive
benchGen :: (MonadState Int m) => BenchGenTranslate m
benchGen = new (transBench $> trans)



-- bench for naive + applyopt
inheritNOpt mix' this super = toT $ mix' this super

benchGenNOpt :: (MonadState Int m, MonadState (Set.Set J.Exp) m, MonadReader InitVars m) => BenchGenTranslateOpt m
benchGenNOpt = new ((transBenchOpt <.> inheritNOpt transApply) $> trans)

instance (:<) (BenchGenTranslateOpt m) (ApplyOptTranslate m) where
  up = NT . toTBA


-- bench for stack

benchGenStack :: (MonadState Int m, MonadReader Bool m) => BenchGenTranslateStack m
benchGenStack = new ((transBenchStack <.> adaptStack transS) $> trans)

instance (:<) (BenchGenTranslateStack m) (TranslateStack m) where
  up = TS . toTBS

-- bench for stack + apply opt
--benchGenStackOpt ::  (MonadState Int m, MonadState (Set.Set J.Exp) m, MonadReader InitVars m, MonadReader Bool m) => TranslateStack m


benchGenStackOpt :: (MonadState Int m, MonadState (Set.Set J.Exp) m, MonadReader InitVars m, MonadReader Bool m) => BenchGenTranslateStackOpt m
benchGenStackOpt = new ((transBenchStackOpt <.> (adaptApply transApply <.> adaptStack transSA)) $> trans)

instance (:<) (BenchGenTranslateStackOpt m) (ApplyOptTranslate m) where
  up = NT . toTBSA

instance (:<) (BenchGenTranslateStackOpt m) (TranslateStack m) where
  up = TS . toTBSA

tupleGen :: (MonadState Int m) => TupleTranslate m
tupleGen = new (transTuple $> trans)


-- Stack/Apply translation

adaptApply :: forall (m :: * -> *) t t1.
              (t -> t1 -> ApplyOptTranslate m) -> t -> t1 -> Translate m
adaptApply mix' this super = toT $ mix' this super

adaptStack :: forall (m :: * -> *) t t1.
              (t -> t1 -> TranslateStack m) -> t -> t1 -> Translate m
adaptStack mix' this super = toTS $ mix' this super

-- Stack + Apply + Naive

stackApply :: (MonadState Int m, MonadState (Set.Set J.Exp) m, MonadReader InitVars m, MonadReader Bool m) => TranslateStack m
stackApply = new ((transS <.> adaptApply transApply) $> trans)

-- Apply + Stack + Naive
adaptTuple mix' this super = toTT $ mix' this super

stackApplyNew :: (MonadState Int m, MonadState (Set.Set J.Exp) m, MonadReader InitVars m, MonadReader Bool m) => ApplyOptTranslate m
stackApplyNew = new ((transApply <.> adaptStack transSA) $> trans)


instance (:<) (TranslateStack m) (ApplyOptTranslate m) where
  up = NT . toTS

instance (:<)  (ApplyOptTranslate m) (TranslateStack m) where
  up = TS . toT

{-
stackApply :: (MonadState Int m, MonadWriter Bool m, MonadState (Map.Map J.Exp Int) m) => TranslateStack m
stackApply = new ((transS <.> (adaptApply transApply)) $> trans)
-}

{-
trStack2 :: (MonadState Int m, MonadWriter Bool m) => Mixin (TranslateStack m) (ApplyOptTranslate m) (TranslateStack m) -- need to instantiate records
trStack2 = transS
-}

{-
-- apply() distinction
transMixA :: (MonadState Int m, MonadWriter Bool m, MonadState (Map.Map J.Exp Int) m, f :< Translate) => Open (ApplyOptTranslate f m)
transMixA this = NT (override (toT this) trans)

applyopt :: (MonadState Int m, MonadWriter Bool m, MonadState (Map.Map J.Exp Int) m, f :< Translate) => ApplyOptTranslate f m
applyopt = new (transApply . transMixA)

-- Stack-based translation

-- Adaptor mixin for trans

transMix :: (MonadState Int m, MonadWriter Bool m, MonadState (Map.Map J.Exp Int) m, f :< Translate) => Open (TranslateStack (ApplyOptTranslate f) m)
transMix this = TS (transMixA (toTS this)) (translateScheduleM this)

-- mixing in the new translation

stack :: (MonadState Int m, MonadWriter Bool m, MonadState (Map.Map J.Exp Int) m, f :< Translate) => TranslateStack (ApplyOptTranslate f) m
stack = new (transS . transMix)
-}

type M1 = StateT (Map.Map String Int) (State Int)
type M2 = State Int
type M3 = State Int

type MAOpt = State Int

sopt :: Translate MAOpt  -- instantiation; all coinstraints resolved
sopt = naive

{-
sopt :: ApplyOptTranslate MAOpt
sopt = applyopt
-}

{-
type MAOpt = StateT Int (StateT (Map J.Exp Int) (Reader (Set.Set Int)))
sopt :: Translate MAOpt  -- instantiation; all coinstraints resolved
sopt = naive

translate ::  Expr Int (Var, Type Int) -> MAOpt ([BlockStmt], Exp, Type Int)
translate e = translateM (up sopt) e

compile ::  PFExp Int (Var, Type Int) -> (Block, Exp, Type Int)
compile e =
  case runReader (evalStateT (evalStateT (translate (fexp2cexp e)) 0) empty) Set.empty of
      (ss,exp,t) -> (J.Block ss,exp, t)
-}
{-
sopt :: ApplyOptTranslate Translate MAOpt  -- instantiation; all coinstraints resolved
sopt = applyopt

translate e = translateM (to sopt) e
-}
{-
sopt :: TranslateStack (ApplyOptTranslate Translate) MAOpt
sopt = stack

translate e = translateM (to sopt) e
-}

prettyJ :: Language.Java.Pretty.Pretty a => a -> IO ()
prettyJ = putStrLn . prettyPrint

-- compilePretty :: PFExp Int (Var, Type Int) -> IO ()
-- compilePretty e = let (b,e1,t) = compile e in (prettyJ b >> prettyJ e1 >> print t)

-- compileCU :: String -> PFExp Int (Var, Type Int) -> Maybe String -> IO ()
-- compileCU className e (Just nameStr) = let (cu,t) = createCU className (compile e) (Just nameStr) in (prettyJ cu >> print t)
-- compileCU className e Nothing = let (cu,t) = createCU className (compile e) Nothing in (prettyJ cu >> print t)

-- SystemF to Java
sf2java :: Bool -> Compilation -> ClassName -> String -> IO String
sf2java optDump compilation className src =
  do let readSrc = Parser.reader src
     result <- typeCheck readSrc
     case result of
       Left typeError -> error $ show ({- Text.PrettyPrint.Leijen.pretty-} typeError)
       Right (tcheckedSrc, _t)   ->
         do let core = desugar tcheckedSrc
            when optDump $ do { putStrLn "Core"; print $ Core.pprExpr basePrec (0,0) core }
            let simpleCore = simplify core
            when optDump $ do { putStrLn "Simplified Core"; print $ Core.pprExpr basePrec (0,0) simpleCore }
            let (cu, _) = compilation className simpleCore
            return $ prettyPrint cu

compilesf2java :: Bool -> Compilation -> FilePath -> FilePath -> IO ()
compilesf2java optDump compilation srcPath outputPath = do
    src <- readFile srcPath
    output <- sf2java optDump compilation (inferClassName outputPath) src
    writeFile outputPath output
    --let closureClassDef = closureClass compilation
    --writeFile "Closure.java" (prettyPrint closureClassDef)

--abstractClosureClass compilation = prettyPrint $ closureClass (up benchinst)


type Compilation = String -> Core.Expr Int (Var, Type Int) -> (J.CompilationUnit, Type Int)--PFExp Int (Var, Type Int) -> (J.Block, J.Exp, Type Int)

-- setting
type AOptType = StateT Int (StateT (Set.Set J.Exp) (Reader InitVars))

aoptinst :: ApplyOptTranslate AOptType  -- instantiation; all coinstraints resolved
aoptinst = applyopt

translate :: String -> Expr Int (Var, Type Int) -> MAOpt (J.CompilationUnit, Type Int)
translate = createWrap (up sopt)

translateAO :: String -> Expr Int (Var, Type Int) -> AOptType (J.CompilationUnit, Type Int)
translateAO = createWrap (up aoptinst)

compileAO :: Compilation
compileAO name e = runReader (evalStateT (evalStateT (translateAO name (fexp2cexp e)) 0) Set.empty) []

type NType = State Int
ninst :: Translate NType  -- instantiation; all coinstraints resolved
ninst = naive

translateN :: String -> Expr Int (Var, Type Int) -> NType (J.CompilationUnit, Type Int)
translateN = createWrap (up ninst)

compileN :: Compilation
compileN name e = evalState (translateN name (fexp2cexp e)) 0

type StackType = ReaderT Bool (ReaderT InitVars (StateT (Set.Set J.Exp) (State Int)))

stackinstOld :: TranslateStack StackType  -- instantiation; all coinstraints resolved
stackinstOld = stackApply --stackNaive

stackNaiveinst :: TranslateStack StackType  -- instantiation; all coinstraints resolved
stackNaiveinst = stackNaive

stackinst :: ApplyOptTranslate StackType  -- instantiation; all coinstraints resolved
stackinst = stackApplyNew --stackNaive

translateS :: String -> Expr Int (Var, Type Int) -> StackType (J.CompilationUnit, Type Int)
translateS = createWrap (up stackinst)

compileS :: Compilation
<<<<<<< HEAD
compileS name e = evalState (evalStateT (runReaderT (runReaderT (translateS name (fexp2cexp e)) False) []) Set.empty) 0

-- Bench Naive
benchinst :: BenchGenTranslate NType  -- instantiation; all coinstraints resolved
benchinst = benchGen

translateBench :: String -> PCExp Int (Var, PCTyp Int) -> NType (J.CompilationUnit, PCTyp Int)
translateBench = createWrap (up benchinst)


--closureBench :: NType (J.TypeDecl)
--closureBench = closureClass (up benchinst)

--compileClosureBench = evalState (evalStateT (evalStateT closureBench 0) Map.empty) Set.empty--evalState (evalStateT (evalStateT (translateBench name (fexp2cexp e)) 0) Map.empty) Set.empty


--genClosure :: J.CompilationUnit
--genClosure = (J.CompilationUnit (Just (J.PackageDecl (J.Name [(J.Ident "benchmark")]))) 
--                                                [] [(closureClass)])

-- Bench naive+ applyopt
benchnaiveopt :: BenchGenTranslateOpt AOptType
benchnaiveopt = benchGenNOpt

translateBenchOpt :: String -> PCExp Int (Var, PCTyp Int) -> AOptType (J.CompilationUnit, PCTyp Int)
translateBenchOpt = createWrap (up benchnaiveopt)

-- Bench stack
benchstackinst :: BenchGenTranslateStack StackType  -- instantiation; all coinstraints resolved
benchstackinst = benchGenStack -- stack naive

translateBenchStack :: String -> PCExp Int (Var, PCTyp Int) -> StackType (J.CompilationUnit, PCTyp Int)
translateBenchStack = createWrap (up benchstackinst)



-- TODO Bench stack + applyopt
-- translateBSA
benchstackoptinst :: BenchGenTranslateStackOpt StackType
benchstackoptinst = benchGenStackOpt

translateBenchStackOpt :: String -> PCExp Int (Var, PCTyp Int) -> StackType (J.CompilationUnit, PCTyp Int)
translateBenchStackOpt = createWrap (up benchstackoptinst)

compileBN :: Bool -> Compilation
compileBN False = \name e -> evalState (translateBench name (fexp2cexp e)) 0--evalState (evalStateT (evalStateT (translateBench name (fexp2cexp e)) 0) Map.empty) Set.empty
compileBN True = \name e -> evalState (translateBench name (fexp2cexp e)) 0--evalState (evalStateT (evalStateT (translateBench name (fexp2cexp e)) 0) Map.empty) Set.empty


-- BenchGenStack

compileBS :: Bool -> Compilation
compileBS False = \name e -> evalState (evalStateT (runReaderT (runReaderT (translateBenchStack name (fexp2cexp e)) False) []) Set.empty) 0
compileBS True = \name e -> evalState (evalStateT (runReaderT (runReaderT (translateBenchStackOpt name (fexp2cexp e)) False) []) Set.empty) 0


-- Tuple
tuplegeninst :: TupleTranslate NType
tuplegeninst = tupleGen

translateTuple :: String -> PCExp Int (Var, PCTyp Int) -> NType (J.CompilationUnit, PCTyp Int)
translateTuple = createWrap (up tuplegeninst)

compileTuple :: Compilation
compileTuple name e = evalState (translateTuple name (fexp2cexp e)) 0


=======
compileS name e = evalState (evalStateT (runReaderT (runReaderT (translateS name (fexp2cexp e)) False) []) Set.empty) 0
>>>>>>> ea65be6e
<|MERGE_RESOLUTION|>--- conflicted
+++ resolved
@@ -294,14 +294,13 @@
 translateS = createWrap (up stackinst)
 
 compileS :: Compilation
-<<<<<<< HEAD
 compileS name e = evalState (evalStateT (runReaderT (runReaderT (translateS name (fexp2cexp e)) False) []) Set.empty) 0
 
 -- Bench Naive
 benchinst :: BenchGenTranslate NType  -- instantiation; all coinstraints resolved
 benchinst = benchGen
 
-translateBench :: String -> PCExp Int (Var, PCTyp Int) -> NType (J.CompilationUnit, PCTyp Int)
+translateBench :: String -> Expr Int (Var, Type Int) -> NType (J.CompilationUnit, Type Int)
 translateBench = createWrap (up benchinst)
 
 
@@ -319,14 +318,14 @@
 benchnaiveopt :: BenchGenTranslateOpt AOptType
 benchnaiveopt = benchGenNOpt
 
-translateBenchOpt :: String -> PCExp Int (Var, PCTyp Int) -> AOptType (J.CompilationUnit, PCTyp Int)
+translateBenchOpt :: String -> Expr Int (Var, Type Int) -> AOptType (J.CompilationUnit, Type Int)
 translateBenchOpt = createWrap (up benchnaiveopt)
 
 -- Bench stack
 benchstackinst :: BenchGenTranslateStack StackType  -- instantiation; all coinstraints resolved
 benchstackinst = benchGenStack -- stack naive
 
-translateBenchStack :: String -> PCExp Int (Var, PCTyp Int) -> StackType (J.CompilationUnit, PCTyp Int)
+translateBenchStack :: String -> Expr Int (Var, Type Int) -> StackType (J.CompilationUnit, Type Int)
 translateBenchStack = createWrap (up benchstackinst)
 
 
@@ -336,7 +335,7 @@
 benchstackoptinst :: BenchGenTranslateStackOpt StackType
 benchstackoptinst = benchGenStackOpt
 
-translateBenchStackOpt :: String -> PCExp Int (Var, PCTyp Int) -> StackType (J.CompilationUnit, PCTyp Int)
+translateBenchStackOpt :: String -> Expr Int (Var, Type Int) -> StackType (J.CompilationUnit, Type Int)
 translateBenchStackOpt = createWrap (up benchstackoptinst)
 
 compileBN :: Bool -> Compilation
@@ -355,13 +354,8 @@
 tuplegeninst :: TupleTranslate NType
 tuplegeninst = tupleGen
 
-translateTuple :: String -> PCExp Int (Var, PCTyp Int) -> NType (J.CompilationUnit, PCTyp Int)
+translateTuple :: String -> Expr Int (Var, Type Int) -> NType (J.CompilationUnit, Type Int)
 translateTuple = createWrap (up tuplegeninst)
 
 compileTuple :: Compilation
 compileTuple name e = evalState (translateTuple name (fexp2cexp e)) 0
-
-
-=======
-compileS name e = evalState (evalStateT (runReaderT (runReaderT (translateS name (fexp2cexp e)) False) []) Set.empty) 0
->>>>>>> ea65be6e
