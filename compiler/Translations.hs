--- conflicted
+++ resolved
@@ -17,14 +17,6 @@
     , compilesf2java
     ) where
 
-<<<<<<< HEAD
-import ESF.Parser      (reader)
-import ESF.TypeCheck   (infer)
-import Desugar         (desugarTcExpr)
-import SystemF.Syntax
-import ClosureF
-import JavaUtils      (ClassName(..), inferClassName)
-=======
 import ESF.Parser    (reader)
 import ESF.TypeCheck (infer)
 import Desugar       (desugar)
@@ -35,7 +27,6 @@
 
 import PrettyUtils
 import JavaUtils      (ClassName, inferClassName)
->>>>>>> a33615e5
 
 import BaseTransCFJava
 import ApplyTransCFJava
@@ -152,17 +143,10 @@
 sopt :: Translate MAOpt  -- instantiation; all coinstraints resolved
 sopt = naive
 
-<<<<<<< HEAD
-translate ::  PCExp Int (Var, PCTyp Int) -> MAOpt ([BlockStmt], Exp, PCTyp Int)
-translate e = translateM (up sopt) e
-
-compile ::  PFExp Int (Var, PCTyp Int) -> (Block, Exp, PCTyp Int)
-=======
 translate ::  Cl.Expr Int (Var, Cl.Type Int) -> MAOpt ([BlockStmt], Exp, Cl.Type Int)
 translate e = translateM (up sopt) e
 
 compile ::  PFExp Int (Var, Cl.Type Int) -> (Block, Exp, Cl.Type Int)
->>>>>>> a33615e5
 compile e =
   case runReader (evalStateT (evalStateT (translate (fexp2cexp e)) 0) empty) Set.empty of
       (ss,exp,t) -> (J.Block ss,exp, t)
@@ -183,32 +167,14 @@
 prettyJ :: Language.Java.Pretty.Pretty a => a -> IO ()
 prettyJ = putStrLn . prettyPrint
 
-<<<<<<< HEAD
--- compilePretty :: PFExp Int (Var, PCTyp Int) -> IO ()
--- compilePretty e = let (b,e1,t) = compile e in (prettyJ b >> prettyJ e1 >> print t)
-
--- compileCU :: String -> PFExp Int (Var, PCTyp Int) -> Maybe String -> IO ()
-=======
 -- compilePretty :: PFExp Int (Var, Cl.Type Int) -> IO ()
 -- compilePretty e = let (b,e1,t) = compile e in (prettyJ b >> prettyJ e1 >> print t)
 
 -- compileCU :: String -> PFExp Int (Var, Cl.Type Int) -> Maybe String -> IO ()
->>>>>>> a33615e5
 -- compileCU className e (Just nameStr) = let (cu,t) = createCU className (compile e) (Just nameStr) in (prettyJ cu >> print t)
 -- compileCU className e Nothing = let (cu,t) = createCU className (compile e) Nothing in (prettyJ cu >> print t)
 
 -- SystemF to Java
-<<<<<<< HEAD
-sf2java :: Compilation -> ClassName -> String -> IO String
-sf2java compilation (ClassName className) src =
-  do let expr = ESF.Parser.reader src
-     result <- runErrorT $ ESF.TypeCheck.infer expr
-     case result of
-       Left typeError       -> error $ show (Text.PrettyPrint.Leijen.pretty typeError)
-       Right (tcExpr, _t)   ->
-         do let sf = desugarTcExpr tcExpr
-            let (cu, _) = compilation className sf
-=======
 sf2java :: Bool -> Compilation -> ClassName -> String -> IO String
 sf2java optDump compilation className src =
   do let readESF = ESF.Parser.reader src
@@ -222,23 +188,15 @@
             let simpleCore = simplify core
             when optDump $ do { putStrLn "Simplified Core"; print $ Co.pprExpr basePrec (0,0) simpleCore }
             let (cu, _) = compilation className simpleCore
->>>>>>> a33615e5
             return $ prettyPrint cu
 
 compilesf2java :: Bool -> Compilation -> FilePath -> FilePath -> IO ()
 compilesf2java optDump compilation srcPath outputPath = do
     src <- readFile srcPath
-<<<<<<< HEAD
-    output <- sf2java compilation (ClassName (inferClassName outputPath)) src
-    writeFile outputPath output
-
-type Compilation = String -> PFExp Int (Var, PCTyp Int) -> (J.CompilationUnit, PCTyp Int)--PFExp Int (Var, PCTyp Int) -> (J.Block, J.Exp, PCTyp Int)
-=======
     output <- sf2java optDump compilation (inferClassName outputPath) src
     writeFile outputPath output
 
 type Compilation = String -> Co.Expr Int (Var, Cl.Type Int) -> (J.CompilationUnit, Cl.Type Int)--PFExp Int (Var, Cl.Type Int) -> (J.Block, J.Exp, Cl.Type Int)
->>>>>>> a33615e5
 
 -- setting
 type AOptType = StateT Int (StateT (Set.Set J.Exp) (Reader InitVars))
@@ -246,16 +204,6 @@
 aoptinst :: ApplyOptTranslate AOptType  -- instantiation; all coinstraints resolved
 aoptinst = applyopt
 
-<<<<<<< HEAD
-translate :: String -> PCExp Int (Var, PCTyp Int) -> MAOpt (J.CompilationUnit, PCTyp Int)
-translate = createWrap (up sopt)
-
-translateAO :: String -> PCExp Int (Var, PCTyp Int) -> AOptType (J.CompilationUnit, PCTyp Int)
-translateAO = createWrap (up aoptinst)
-
-compileAO :: Compilation
-compileAO name e = runReader (evalStateT ((evalStateT (translateAO name (fexp2cexp e)) 0)) Set.empty) []
-=======
 translate :: String -> Cl.Expr Int (Var, Cl.Type Int) -> MAOpt (J.CompilationUnit, Cl.Type Int)
 translate = createWrap (up sopt)
 
@@ -264,25 +212,16 @@
 
 compileAO :: Compilation
 compileAO name e = runReader (evalStateT (evalStateT (translateAO name (Cl.fexp2cexp e)) 0) Set.empty) []
->>>>>>> a33615e5
 
 type NType = State Int
 ninst :: Translate NType  -- instantiation; all coinstraints resolved
 ninst = naive
 
-<<<<<<< HEAD
-translateN :: String -> PCExp Int (Var, PCTyp Int) -> NType (J.CompilationUnit, PCTyp Int)
-translateN = createWrap (up ninst)
-
-compileN :: Compilation
-compileN name e = evalState (translateN name (fexp2cexp e)) 0
-=======
 translateN :: String -> Cl.Expr Int (Var, Cl.Type Int) -> NType (J.CompilationUnit, Cl.Type Int)
 translateN = createWrap (up ninst)
 
 compileN :: Compilation
 compileN name e = evalState (translateN name (Cl.fexp2cexp e)) 0
->>>>>>> a33615e5
 
 type StackType = ReaderT Bool (ReaderT InitVars (StateT (Set.Set J.Exp) (State Int)))
 
@@ -295,16 +234,8 @@
 stackinst :: ApplyOptTranslate StackType  -- instantiation; all coinstraints resolved
 stackinst = stackApplyNew --stackNaive
 
-<<<<<<< HEAD
-translateS :: String -> PCExp Int (Var, PCTyp Int) -> StackType (J.CompilationUnit, PCTyp Int)
-translateS = createWrap (up stackinst)
-
-compileS :: Compilation
-compileS name e = evalState (evalStateT (runReaderT (runReaderT (translateS name (fexp2cexp e)) False) []) Set.empty) 0
-=======
 translateS :: String -> Cl.Expr Int (Var, Cl.Type Int) -> StackType (J.CompilationUnit, Cl.Type Int)
 translateS = createWrap (up stackinst)
 
 compileS :: Compilation
-compileS name e = evalState (evalStateT (runReaderT (runReaderT (translateS name (Cl.fexp2cexp e)) False) []) Set.empty) 0
->>>>>>> a33615e5
+compileS name e = evalState (evalStateT (runReaderT (runReaderT (translateS name (Cl.fexp2cexp e)) False) []) Set.empty) 0