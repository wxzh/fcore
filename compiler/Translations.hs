{-# LANGUAGE DeriveDataTypeable
           , FlexibleContexts
           , FlexibleInstances
           , KindSignatures
           , MultiParamTypeClasses
           , OverlappingInstances
           , RankNTypes
           , TypeOperators
           #-}

{-# OPTIONS_GHC -fno-warn-unused-binds -fwarn-incomplete-patterns #-}

module Translations
    ( Compilation
    , compileN
    , compileAO
    , compileS
    , compileSAU
    , compileSN
    , compileBN
    , compileBS
    , compileUnbox
    , compileAoptUnbox
    , compileSU
    , compileBSAU
    , sf2java
    , compilesf2java
    , DumpOption(..)
    ) where

import Parser    (reader)
import TypeCheck (typeCheck)
import Desugar   (desugar)
import Simplify  (simplify)

import qualified Core
import ClosureF

import PrettyUtils
import JavaUtils      (ClassName, inferClassName)

import BaseTransCFJava
import ApplyTransCFJava2
import StackTransCFJava2
import BenchGenCF2J
import BenchGenStack
import UnboxTransCFJava

import Inliner
import PartialEvaluator

import Inheritance
import MonadLib

import qualified Language.Java.Syntax as J
import Language.Java.Pretty

import Text.PrettyPrint.Leijen

import System.Exit (exitFailure)

import Data.Data

import qualified Data.Map as Map
import qualified Data.Set as Set

import Prelude hiding (exp)

-- import Control.Monad.Trans.Error (runErrorT)

-- import Debug.Trace      (trace)

data DumpOption
  = NoDump
  | DumpParsed
  | DumpTChecked
  | DumpCore
  | DumpSimpleCore
  | DumpClosureF
    deriving (Eq, Show, Data, Typeable)

-- Naive translation

naive :: (MonadState Int m) => Translate m
naive = new trans

-- Apply naive optimization

applyopt :: (MonadState Int m, MonadState (Set.Set J.Exp) m, MonadReader InitVars m) => ApplyOptTranslate m
applyopt = new (transApply $> trans)

-- Stack naive optimization

stackNaive :: (MonadState Int m, MonadReader Bool m) => TranslateStack m
stackNaive = new (transS $> trans)

-- Unbox naive translation

unboxopt :: MonadState Int m => UnboxTranslate m
unboxopt = new (transUnbox $> trans)


-- Stack/Apply translation

adaptApply :: forall (m :: * -> *) t t1.
              (t -> t1 -> ApplyOptTranslate m) -> t -> t1 -> Translate m
adaptApply mix' this super = toT $ mix' this super

adaptStack :: forall (m :: * -> *) t t1.
              (t -> t1 -> TranslateStack m) -> t -> t1 -> Translate m
adaptStack mix' this super = toTS $ mix' this super

adaptUnbox :: forall (m :: * -> *) t t1. (t -> t1 -> UnboxTranslate m) -> t -> t1 -> Translate m
adaptUnbox mix' this super = toUT $ mix' this super

-- Stack + Apply + Naive

stackApply :: (MonadState Int m, MonadState (Set.Set J.Exp) m, MonadReader InitVars m, MonadReader Bool m) => TranslateStack m
stackApply = new ((transS <.> adaptApply transApply) $> trans)


stackApplyNew :: (MonadState Int m, MonadState (Set.Set J.Exp) m, MonadReader InitVars m, MonadReader Bool m) => ApplyOptTranslate m
stackApplyNew = new ((transAS <.> adaptStack transSA) $> trans)

-- Apply + Unbox + Naive
applyUnbox :: (MonadState Int m, MonadState (Set.Set J.Exp) m, MonadReader InitVars m) => ApplyOptTranslate m
applyUnbox = new ((transApply <.> adaptUnbox transUnbox) $> trans)

-- Stack + Unbox + Naive
stackUnbox :: (MonadState Int m, MonadReader Bool m) => TranslateStack m
stackUnbox = new ((transSU <.> adaptUnbox transUnbox) $> trans)

-- Stack + Apply + Unbox + Naive
stackApplyUnbox :: (MonadState Int m, MonadState (Set.Set J.Exp) m, MonadReader InitVars m, MonadReader Bool m) => ApplyOptTranslate m
stackApplyUnbox = new ((transApply <.> adaptStack transSAU <.> adaptUnbox transUnbox) $> trans)

instance (:<) (TranslateStack m) (ApplyOptTranslate m) where
  up = NT . toTS

instance (:<)  (ApplyOptTranslate m) (TranslateStack m) where
  up = TS . toT

instance (:<) (UnboxTranslate m) (TranslateStack m) where
  up = TS . toUT

instance (:<) (TranslateStack m) (UnboxTranslate m) where
  up = UT . toTS

instance (:<) (UnboxTranslate m) (ApplyOptTranslate m) where
  up = NT . toUT

instance (:<) (ApplyOptTranslate m) (UnboxTranslate m) where
  up = UT . toT


-- Benchmark-link generation

-- bench for naive
benchGen :: (MonadState Int m) => BenchGenTranslate m
benchGen = new (transBench $> trans)



-- bench for naive + applyopt
inheritNOpt :: (t -> t1 -> ApplyOptTranslate m) -> t -> t1 -> Translate m
inheritNOpt mix' this super = toT $ mix' this super

benchGenNOpt :: (MonadState Int m, MonadState (Set.Set J.Exp) m, MonadReader InitVars m) => BenchGenTranslateOpt m
benchGenNOpt = new ((transBenchOpt <.> inheritNOpt transApply) $> trans)

instance (:<) (BenchGenTranslateOpt m) (ApplyOptTranslate m) where
  up = NT . toTBA


-- bench for stack

benchGenStack :: (MonadState Int m, MonadReader Bool m) => BenchGenTranslateStack m
benchGenStack = new ((transBenchStack <.> adaptStack transS) $> trans)

instance (:<) (BenchGenTranslateStack m) (TranslateStack m) where
  up = TS . toTBS

-- bench for stack + apply opt
--benchGenStackOpt ::  (MonadState Int m, MonadState (Set.Set J.Exp) m, MonadReader InitVars m, MonadReader Bool m) => TranslateStack m


benchGenStackOpt :: (MonadState Int m, MonadState (Set.Set J.Exp) m, MonadReader InitVars m, MonadReader Bool m) => BenchGenTranslateStackOpt m
benchGenStackOpt = new ((transBenchStackOpt <.> adaptApply transApply <.> adaptStack transSA) $> trans)

-- bench for stack + apply + unbox opt
benchGenStackOptUnbox :: (MonadState Int m, MonadState (Set.Set J.Exp) m, MonadReader InitVars m, MonadReader Bool m) => BenchGenTranslateStackOpt m
benchGenStackOptUnbox = new ((transBenchStackOpt <.> adaptApply transApply <.> adaptStack transSAU <.> adaptUnbox transUnbox) $> trans)


instance (:<) (BenchGenTranslateStackOpt m) (ApplyOptTranslate m) where
  up = NT . toTBSA

instance (:<) (BenchGenTranslateStackOpt m) (TranslateStack m) where
  up = TS . toTBSA

instance (:<) (BenchGenTranslateStackOpt m) (UnboxTranslate m) where
  up = UT . toTBSA

{-
stackApply :: (MonadState Int m, MonadWriter Bool m, MonadState (Map.Map J.Exp Int) m) => TranslateStack m
stackApply = new ((transS <.> (adaptApply transApply)) $> trans)
-}

{-
trStack2 :: (MonadState Int m, MonadWriter Bool m) => Mixin (TranslateStack m) (ApplyOptTranslate m) (TranslateStack m) -- need to instantiate records
trStack2 = transS
-}

{-
-- apply() distinction
transMixA :: (MonadState Int m, MonadWriter Bool m, MonadState (Map.Map J.Exp Int) m, f :< Translate) => Open (ApplyOptTranslate f m)
transMixA this = NT (override (toT this) trans)

applyopt :: (MonadState Int m, MonadWriter Bool m, MonadState (Map.Map J.Exp Int) m, f :< Translate) => ApplyOptTranslate f m
applyopt = new (transApply . transMixA)

-- Stack-based translation

-- Adaptor mixin for trans

transMix :: (MonadState Int m, MonadWriter Bool m, MonadState (Map.Map J.Exp Int) m, f :< Translate) => Open (TranslateStack (ApplyOptTranslate f) m)
transMix this = TS (transMixA (toTS this)) (translateScheduleM this)

-- mixing in the new translation

stack :: (MonadState Int m, MonadWriter Bool m, MonadState (Map.Map J.Exp Int) m, f :< Translate) => TranslateStack (ApplyOptTranslate f) m
stack = new (transS . transMix)
-}

type M1 = StateT (Map.Map String Int) (State Int)
type M2 = State Int
type M3 = State Int

type MAOpt = State Int

sopt :: Translate MAOpt  -- instantiation; all coinstraints resolved
sopt = naive

{-
sopt :: ApplyOptTranslate MAOpt
sopt = applyopt
-}

{-
type MAOpt = StateT Int (StateT (Map J.Exp Int) (Reader (Set.Set Int)))
sopt :: Translate MAOpt  -- instantiation; all coinstraints resolved
sopt = naive

translate ::  Expr Int (Var, Type Int) -> MAOpt ([BlockStmt], Exp, Type Int)
translate e = translateM (up sopt) e

compile ::  PFExp Int (Var, Type Int) -> (Block, Exp, Type Int)
compile e =
  case runReader (evalStateT (evalStateT (translate (fexp2cexp e)) 0) empty) Set.empty of
      (ss,exp,t) -> (J.Block ss,exp, t)
-}
{-
sopt :: ApplyOptTranslate Translate MAOpt  -- instantiation; all coinstraints resolved
sopt = applyopt

translate e = translateM (to sopt) e
-}
{-
sopt :: TranslateStack (ApplyOptTranslate Translate) MAOpt
sopt = stack

translate e = translateM (to sopt) e
-}

prettyJ :: Language.Java.Pretty.Pretty a => a -> IO ()
prettyJ = putStrLn . prettyPrint

-- compilePretty :: PFExp Int (Var, Type Int) -> IO ()
-- compilePretty e = let (b,e1,t) = compile e in (prettyJ b >> prettyJ e1 >> print t)

-- compileCU :: String -> PFExp Int (Var, Type Int) -> Maybe String -> IO ()
-- compileCU className e (Just nameStr) = let (cu,t) = createCU className (compile e) (Just nameStr) in (prettyJ cu >> print t)
-- compileCU className e Nothing = let (cu,t) = createCU className (compile e) Nothing in (prettyJ cu >> print t)

-- SystemF to Java
-- TODO: ugly hack to integrate number of inlings
sf2java :: Int -> DumpOption -> Compilation -> ClassName -> String -> IO String
sf2java num optDump compilation className src =
  do let readSrc = Parser.reader src
     when (optDump == DumpParsed) $ print readSrc
     result <- readSrc `seq` (typeCheck readSrc)
     case result of
       Left typeError ->
         do print (Text.PrettyPrint.Leijen.pretty typeError)
            exitFailure -- TODO: Ugly
       Right (tcheckedSrc, _t)   ->
         do when (optDump == DumpTChecked) $ print tcheckedSrc
            let core = desugar tcheckedSrc
            when (optDump == DumpCore) $ print (Core.prettyExpr core)
            let simpleCore = case num of
                               1 -> peval . inliner . simplify $ core
                               2 -> peval . inliner . inliner . simplify $ core
<<<<<<< HEAD
                               -- _ -> peval . simplify $ core
                               _ -> peval core
=======
                               _ -> peval {-. simplify-} $ core
>>>>>>> 8c688a23
            -- let simpleCore = simplify core
            when (optDump == DumpSimpleCore) $ print (Core.prettyExpr simpleCore)
	    when (optDump == DumpClosureF ) $ print (ClosureF.prettyExpr basePrec (0,0) (fexp2cexp simpleCore))
            let (cu, _) = compilation className simpleCore
            return $ prettyPrint cu

compilesf2java :: Int -> DumpOption -> Compilation -> FilePath -> FilePath -> IO ()
compilesf2java num optDump compilation srcPath outputPath = do
    src <- readFile srcPath
    output <- sf2java num optDump compilation (inferClassName outputPath) src
    writeFile outputPath output
    --let closureClassDef = closureClass compilation
    --writeFile "Closure.java" (prettyPrint closureClassDef)

--abstractClosureClass compilation = prettyPrint $ closureClass (up benchinst)

type Compilation = String -> Core.Expr Int (Var, Type Int) -> (J.CompilationUnit, Type Int)--PFExp Int (Var, Type Int) -> (J.Block, J.Exp, Type Int)

-- | setting for various combination of optimization

-- Setting for naive
type NType = State Int
ninst :: Translate NType  -- instantiation; all coinstraints resolved
ninst = naive

translateN :: String -> Expr Int (Var, Type Int) -> NType (J.CompilationUnit, Type Int)
translateN = createWrap (up ninst)

compileN :: Compilation
compileN name e = evalState (translateN name (fexp2cexp e)) 0

-- Setting for apply + naive
type AOptType = StateT Int (StateT (Set.Set J.Exp) (Reader InitVars))

aoptinst :: ApplyOptTranslate AOptType  -- instantiation; all coinstraints resolved
aoptinst = applyopt

-- translate :: String -> Expr Int (Var, Type Int) -> MAOpt (J.CompilationUnit, Type Int)
-- translate = createWrap (up sopt)

translateAO :: String -> Expr Int (Var, Type Int) -> AOptType (J.CompilationUnit, Type Int)
translateAO = createWrap (up aoptinst)

compileAO :: Compilation
compileAO name e = runReader (evalStateT (evalStateT (translateAO name (fexp2cexp e)) 0) Set.empty) []


-- Setting for stack + naive
type StackNaiveType = ReaderT Bool (State Int)

stackNaiveinst :: TranslateStack StackNaiveType  -- instantiation; all coinstraints resolved
stackNaiveinst = stackNaive

translateSN :: String -> Expr Int (Var, Type Int) -> StackNaiveType (J.CompilationUnit, Type Int)
translateSN = createWrap (up stackNaiveinst)

compileSN :: Compilation
compileSN name e = evalState (runReaderT (translateSN name (fexp2cexp e)) True) 0

-- Setting for unbox + naive
unboxinst :: UnboxTranslate NType  -- instantiation; all coinstraints resolved
unboxinst = unboxopt

translateUnbox :: String -> Expr Int (Var, Type Int) -> NType (J.CompilationUnit, Type Int)
translateUnbox = createWrap (up unboxinst)

compileUnbox :: Compilation
compileUnbox name e = evalState (translateUnbox name (fexp2cexp e)) 0

-- Setting for apply + unbox + naive

type AOptUnboxType = StateT Int (StateT (Set.Set J.Exp) (Reader InitVars))

aoptUnboxInst :: ApplyOptTranslate AOptUnboxType
aoptUnboxInst = applyUnbox

translateAU :: String -> Expr Int (Var, Type Int) -> AOptUnboxType (J.CompilationUnit, Type Int)
translateAU = createWrap (up aoptUnboxInst)

compileAoptUnbox :: Compilation
compileAoptUnbox name e = runReader (evalStateT (evalStateT (translateAU name (fexp2cexp e)) 0) Set.empty) []

-- Setting for stack + unbox + naive

type StackUnboxType = ReaderT Bool (State Int)

stackUnboxInst :: TranslateStack StackUnboxType
stackUnboxInst = stackUnbox

translateSU :: String -> Expr Int (Var, Type Int) -> StackUnboxType (J.CompilationUnit, Type Int)
translateSU = createWrap (up stackUnboxInst)

compileSU :: Compilation
compileSU name e =  evalState (runReaderT (translateSU name (fexp2cexp e)) True) 0

-- Setting for apply + stack + naive
type StackType = ReaderT Bool (ReaderT InitVars (StateT (Set.Set J.Exp) (State Int)))

-- stackinstOld :: TranslateStack StackType  -- instantiation; all coinstraints resolved
-- stackinstOld = stackApply --stackNaive

stackinst :: ApplyOptTranslate StackType  -- instantiation; all coinstraints resolved
stackinst = stackApplyNew --stackNaive

translateS :: String -> Expr Int (Var, Type Int) -> StackType (J.CompilationUnit, Type Int)
translateS = createWrap (up stackinst)

compileS :: Compilation
compileS name e = evalState (evalStateT (runReaderT (runReaderT (translateS name (fexp2cexp e)) True) []) Set.empty) 0

-- Setting for apply + stack + unbox + naive
stackau :: ApplyOptTranslate StackType
stackau = stackApplyUnbox

translateSAU :: String -> Expr Int (Var, Type Int) -> StackType (J.CompilationUnit, Type Int)
translateSAU = createWrap (up stackau)

compileSAU :: Compilation
compileSAU name e = evalState (evalStateT (runReaderT (runReaderT (translateSAU name (fexp2cexp e)) True) []) Set.empty) 0

-- | Setting for benchmark

-- Bench Naive
benchinst :: BenchGenTranslate NType  -- instantiation; all coinstraints resolved
benchinst = benchGen

translateBench :: String -> Expr Int (Var, Type Int) -> NType (J.CompilationUnit, Type Int)
translateBench = createWrap (up benchinst)

compileBN :: Bool -> Compilation
compileBN False = \name e -> evalState (translateBench name (fexp2cexp e)) 0--evalState (evalStateT (evalStateT (translateBench name (fexp2cexp e)) 0) Map.empty) Set.empty
compileBN True = \name e -> evalState (translateBench name (fexp2cexp e)) 0--evalState (evalStateT (evalStateT (translateBench name (fexp2cexp e)) 0) Map.empty) Set.empty


--closureBench :: NType (J.TypeDecl)
--closureBench = closureClass (up benchinst)

--compileClosureBench = evalState (evalStateT (evalStateT closureBench 0) Map.empty) Set.empty--evalState (evalStateT (evalStateT (translateBench name (fexp2cexp e)) 0) Map.empty) Set.empty


--genClosure :: J.CompilationUnit
--genClosure = (J.CompilationUnit (Just (J.PackageDecl (J.Name [(J.Ident "benchmark")])))
--                                                [] [(closureClass)])

-- Bench naive+ applyopt
benchnaiveopt :: BenchGenTranslateOpt AOptType
benchnaiveopt = benchGenNOpt

translateBenchOpt :: String -> Expr Int (Var, Type Int) -> AOptType (J.CompilationUnit, Type Int)
translateBenchOpt = createWrap (up benchnaiveopt)

-- Bench stack + apply
benchstackinst :: BenchGenTranslateStack StackType  -- instantiation; all coinstraints resolved
benchstackinst = benchGenStack -- stack naive

translateBenchStack :: String -> Expr Int (Var, Type Int) -> StackType (J.CompilationUnit, Type Int)
translateBenchStack = createWrap (up benchstackinst)


-- Bench stack + applyopt
-- translateBSA
benchstackoptinst :: BenchGenTranslateStackOpt StackType
benchstackoptinst = benchGenStackOpt

translateBenchStackOpt :: String -> Expr Int (Var, Type Int) -> StackType (J.CompilationUnit, Type Int)
translateBenchStackOpt = createWrap (up benchstackoptinst)


compileBS :: Bool -> Compilation
compileBS False = \name e -> evalState (evalStateT (runReaderT (runReaderT (translateBenchStack name (fexp2cexp e)) True) []) Set.empty) 0
compileBS True = \name e -> evalState (evalStateT (runReaderT (runReaderT (translateBenchStackOpt name (fexp2cexp e)) True) []) Set.empty) 0

-- Bench stack + apply + unbox

benchstackoptunboxinst :: BenchGenTranslateStackOpt StackType
benchstackoptunboxinst = benchGenStackOptUnbox

translateBenchStackOptUnbox :: String -> Expr Int (Var, Type Int) -> StackType (J.CompilationUnit, Type Int)
translateBenchStackOptUnbox = createWrap (up benchstackoptunboxinst)

compileBSAU :: Compilation
compileBSAU = \name e -> evalState (evalStateT (runReaderT (runReaderT (translateBenchStackOptUnbox name (fexp2cexp e)) True) []) Set.empty) 0<|MERGE_RESOLUTION|>--- conflicted
+++ resolved
@@ -300,12 +300,7 @@
             let simpleCore = case num of
                                1 -> peval . inliner . simplify $ core
                                2 -> peval . inliner . inliner . simplify $ core
-<<<<<<< HEAD
-                               -- _ -> peval . simplify $ core
-                               _ -> peval core
-=======
                                _ -> peval {-. simplify-} $ core
->>>>>>> 8c688a23
             -- let simpleCore = simplify core
             when (optDump == DumpSimpleCore) $ print (Core.prettyExpr simpleCore)
 	    when (optDump == DumpClosureF ) $ print (ClosureF.prettyExpr basePrec (0,0) (fexp2cexp simpleCore))
