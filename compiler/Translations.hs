{-# OPTIONS -XFlexibleContexts #-}

module Translations where 

import Mixins
import ApplyTransCFJava
import StackTransCFJava
import BaseTransCFJava
<<<<<<< HEAD
import SubstIntVarTransCFJava

import Control.Monad.State
import Control.Monad.Writer
import Control.Monad.Reader
import qualified Data.Map as Map
import qualified Language.Java.Syntax as J
=======

import Control.Monad.State
import Control.Monad.Writer
>>>>>>> 792e75f1

-- Naive translation

naive :: (MonadState Int m) => Translate m
naive = new trans

-- apply() distinction 
transMixA :: (MonadState Int m, MonadWriter Bool m) => Open (ApplyOptTranslate m)
transMixA this = NT (trans (toT this))

applyopt :: (MonadState Int m, MonadWriter Bool m) => ApplyOptTranslate m
applyopt = new (transApply . transMixA)

<<<<<<< HEAD
transMixS :: (MonadState Int m, MonadReader (Map.Map J.Exp J.Exp) m) => Open (SubstIntVarTranslate m)
transMixS this = VNT (trans (toTST this)) (translateSubst this) (translateScopeSubst this)

substopt :: (MonadState Int m, MonadReader (Map.Map J.Exp J.Exp) m) => SubstIntVarTranslate m
substopt = new (transNewVar . transMixS)
--
=======
>>>>>>> 792e75f1
-- Stack-based translation 

-- Adaptor mixin for trans

transMix :: (MonadState Int m, MonadWriter Bool m) => Open (TranslateStack m)
<<<<<<< HEAD
transMix this = TS (applyopt) (translateScheduleM this)
=======
transMix this = TS (transMixA (toTS this)) (translateScheduleM this)
>>>>>>> 792e75f1
             
-- mixing in the new translation

stack :: (MonadState Int m, MonadWriter Bool m) => TranslateStack m
<<<<<<< HEAD
stack = new (transS . transMix)
=======
stack = new (transS . transMix)

class ToTranslate f where
   to :: f m -> Translate m

instance ToTranslate Translate where
   to = id

instance ToTranslate ApplyOptTranslate where
   to = toT

instance ToTranslate TranslateStack where
   to = toT . toTS
>>>>>>> 792e75f1
<|MERGE_RESOLUTION|>--- conflicted
+++ resolved
@@ -6,7 +6,6 @@
 import ApplyTransCFJava
 import StackTransCFJava
 import BaseTransCFJava
-<<<<<<< HEAD
 import SubstIntVarTransCFJava
 
 import Control.Monad.State
@@ -14,11 +13,6 @@
 import Control.Monad.Reader
 import qualified Data.Map as Map
 import qualified Language.Java.Syntax as J
-=======
-
-import Control.Monad.State
-import Control.Monad.Writer
->>>>>>> 792e75f1
 
 -- Naive translation
 
@@ -32,32 +26,22 @@
 applyopt :: (MonadState Int m, MonadWriter Bool m) => ApplyOptTranslate m
 applyopt = new (transApply . transMixA)
 
-<<<<<<< HEAD
 transMixS :: (MonadState Int m, MonadReader (Map.Map J.Exp J.Exp) m) => Open (SubstIntVarTranslate m)
 transMixS this = VNT (trans (toTST this)) (translateSubst this) (translateScopeSubst this)
 
 substopt :: (MonadState Int m, MonadReader (Map.Map J.Exp J.Exp) m) => SubstIntVarTranslate m
 substopt = new (transNewVar . transMixS)
---
-=======
->>>>>>> 792e75f1
+
 -- Stack-based translation 
 
 -- Adaptor mixin for trans
 
 transMix :: (MonadState Int m, MonadWriter Bool m) => Open (TranslateStack m)
-<<<<<<< HEAD
-transMix this = TS (applyopt) (translateScheduleM this)
-=======
 transMix this = TS (transMixA (toTS this)) (translateScheduleM this)
->>>>>>> 792e75f1
              
 -- mixing in the new translation
 
 stack :: (MonadState Int m, MonadWriter Bool m) => TranslateStack m
-<<<<<<< HEAD
-stack = new (transS . transMix)
-=======
 stack = new (transS . transMix)
 
 class ToTranslate f where
@@ -70,5 +54,4 @@
    to = toT
 
 instance ToTranslate TranslateStack where
-   to = toT . toTS
->>>>>>> 792e75f1
+   to = toT . toTS