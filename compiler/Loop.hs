--- conflicted
+++ resolved
@@ -292,22 +292,12 @@
 
 wrapFlag :: Connection -> CompileOpt -> Bool -> Bool -> String -> IO ()
 wrapFlag handle opt flagT flagS filename = case flagT of
-<<<<<<< HEAD
-	True  -> --timeIt (wrap handle opt flagS filename)
-	  do start <- getCPUTime
-	     wrap handle opt flagS filename
-	     end <- getCPUTime
-	     putStrLn ("CPU time: " ++ (show ((end - start) `div` 1000)) ++ "ns")
-	False -> wrap handle opt flagS filename
-=======
         True  -> --timeIt (wrap handle opt flagS filename)
-          do
-            start <- getCPUTime
-            wrap handle opt flagS filename
-            end <- getCPUTime
-            putStrLn ("CPU time: " ++ (show ((end - start) `div` 1000)) ++ "ns")
+          do start <- getCPUTime
+             wrap handle opt flagS filename
+             end <- getCPUTime
+             putStrLn ("CPU time: " ++ (show ((end - start) `div` 1000)) ++ "ns")
         False -> wrap handle opt flagS filename
->>>>>>> 74caa83a
 
 checkType :: ValueContext -> String -> IO (Either TypeError (CheckedExpr, Type))
 checkType val_ctx s =
