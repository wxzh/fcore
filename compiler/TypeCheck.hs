--- conflicted
+++ resolved
@@ -103,13 +103,7 @@
   | TypeMismatch Type Type
   | KindMismatch Kind Kind
   | MissingRHSAnnot
-<<<<<<< HEAD
-  | NotInScopeTVar Name
-  | NotInScopeVar Name
-  | NotInScopeConstr Name
-=======
   | NotInScope Name
->>>>>>> cd8bfbae
   | ProjectionOfNonProduct
   | NotWellKinded Type
   | NotMember Name Type
@@ -122,12 +116,6 @@
   deriving (Show)
 
 instance Pretty TypeError where
-<<<<<<< HEAD
-  pretty (General doc)      = text "error:" <+> doc
-  pretty (NotInScopeTVar a) = text "error:" <+> text "type" <+> bquotes (text a) <+> text "is not in scope"
-  pretty (NotInScopeConstr a) = text "error:" <+> text "data constructor" <+> bquotes (text a) <+> text "is not in scope"
-  pretty e                  = text "error:" <+> text (show e)
-=======
   pretty (General doc)      = prettyError <+> doc
   pretty (NotInScope x)  = prettyError <+> code (text x) <+> text "is not in scope"
   pretty (NotWellKinded t)  = prettyError <+> code (pretty t) <+> text "is not well-kinded"
@@ -161,7 +149,6 @@
     prettyError <+> code (text x) <+>
     text "is not a member of the type" <+> code (pretty t)
   pretty e = prettyError <+> text (show e)
->>>>>>> cd8bfbae
 
 instance Error TypeError where
   -- strMsg
@@ -500,61 +487,32 @@
 -- Then rewrite to "type T = \A1. ... An. t in e" and kind-check \A1. ... \An. t.
 infer (Type t params rhs e)
   = do checkDupNames params
-<<<<<<< HEAD
-       withLocalTVars [(tid, (k params, pullRight params rhs))] (infer e)
-  where k []     = Star
-        k (_:as) = KArrow Star (k as)
-        pullRight as t = foldr OpAbs t as
+       typeContext <- getTypeContext
+       maybe_kind <- liftIO $ kind typeContext pulledRight
+       case maybe_kind of
+         Nothing -> throwError $ NotWellKinded pulledRight
+         Just k  -> withLocalTVars [(t, (k, NonTerminalType pulledRight))] $ infer e
+  where
+    pulledRight = pullRight params rhs
 
 infer (Data name cs e) =
     do let names = map constrName cs
        checkDupNames names
-       -- let dt = Datatype name names
-       -- type_ctxt <- withLocalTVars [(name, (Star, dt))] getTypeContext
        type_ctxt <- getTypeContext
-       -- types <- mapM (mapM (substTVar type_ctxt) . constrParams) cs
-
-       -- let dt = Datatype name constrBindings
-       --     type_ctxt' = Map.insert name (Star, dt) type_ctxt
-       --     types' = map (map (substTVar type_ctxt') . constrParams) cs
-       --     constrBindings = zip names (map (foldTypes dt) types')
-
-       let dt = Datatype name names
-           type_ctxt' = Map.insert name (Star, dt) type_ctxt
-           types' = map (map (substTVar type_ctxt') . constrParams) cs
-           constrBindings = zip names (map (foldTypes dt) types')
-       withLocalTVars [(name, (Star, dt))] (withLocalVars constrBindings (infer e))
-
-    where substTVar :: Map.Map Name (Kind, Type) -> Type -> Type
-          substTVar ctxt t =
-              case t of
-                TVar n ->
-                    case Map.lookup n ctxt of
-                           Just (_, t') -> t'
-                           _ -> t
-                _ -> t
-
-    -- where substTVar :: Map.Map Name (Kind, Type) -> Name -> Type -> Checker Type
-    --       substTVar ctxt self t =
-    --           case t of
-    --             TVar n ->
-    --                 if n == self
-    --                 then return t
-    --                 else case Map.lookup n ctxt of
-    --                        Just (_, t') -> return t'
-    --                        _ -> throwError (NotInScopeTVar n)
-    --             _ -> return t
-
-          -- substSelf :: Type -> Type -> Type
-          -- substSelf dt (TVar _) = dt
-          -- substSelf _ t = t
+
+       let t = Datatype name names
+           dt = (Star, NonTerminalType t)
+           type_ctxt' = Map.insert name dt type_ctxt
+           types' = map (map (expandType type_ctxt') . constrParams) cs
+           constrBindings = zip names (map (foldTypes t) types')
+       withLocalTVars [(name, dt)] (withLocalVars constrBindings (infer e))
 
 infer (Constr c es) =
     do value_ctxt <- getValueContext
        let n = constrName c
        ts <- case Map.lookup n value_ctxt of
                   Just t -> return $ unfoldTypes t
-                  Nothing -> throwError (NotInScopeConstr n)
+                  Nothing -> throwError (NotInScope n)
        let (len_expected, len_actual) = (length ts - 1, length es)
        unless (len_expected == len_actual) $
               throwError (General $ text "Constructor" <+> bquotes (text n) <+> text "should have" <+> int len_expected <+> text "arguments, but has been given" <+> int len_actual)
@@ -566,23 +524,17 @@
        unless (isDatatype t) $
               throwError (General (bquotes (pretty e) <+> text "is of type" <+> bquotes (pretty t) <> comma <+> text "which is not a datatype"))
        value_ctxt <- getValueContext
+       d <- getTypeContext
        let ns = (\(Datatype _ xs) -> xs) t
            constrs = map (\(ConstrAlt c _ _) -> c) alts
        constrs' <- mapM (\c -> let n = constrName c
                                in case Map.lookup n value_ctxt of
                                     Just t' -> let ts = unfoldTypes t'
-                                               in if last ts `alphaEq` t
+                                               in if alphaEq d (last ts) t
                                                   then return $ Constructor n ts
-                                                  else throwError (Mismatch t t')
-                                    Nothing -> throwError (NotInScopeConstr n))
+                                                  else throwError (TypeMismatch t t')
+                                    Nothing -> throwError (NotInScope n))
                    constrs
-       -- let nts = (\(Datatype _ xs) -> xs) t
-       --     constrs = map (\(ConstrAlt c _ _) -> c) alts
-       -- -- Fill in the constrParams
-       -- constrs' <- mapM (\c -> let n = constrName c
-       --                      in case lookup n nts of
-       --                       Just ts -> return $ Constructor {constrName=n, constrParams=unfoldTypes ts}
-       --                       Nothing -> throwError (NotInScopeConstr n)) constrs
        let alts' = zipWith substAltConstr alts constrs'
 
        (es, ts) <- mapAndUnzipM
@@ -596,14 +548,14 @@
                    alts'
 
        let resType = ts !! 0
-       unless (all (`alphaEq` resType) ts) $
+       unless (all (alphaEq d resType) ts) $
               throwError (General $ text "All the alternatives should be of the same type")
 
        let allConstrs = Set.fromList ns
        let matchedConstrs = Set.fromList $ map constrName constrs
        let unmatchedConstrs = allConstrs Set.\\ matchedConstrs
        unless (Set.null unmatchedConstrs) $
-              throwError (General $ text "Pattern match(es) are non-exhaustive." <+> vcat (intersperse space (map (bquotes . text) (Set.elems unmatchedConstrs))))
+              throwError (General $ text "Pattern match(es) are non-exhaustive." <+> vcat (intersperse space (map (bquotes . text) $ Set.elems unmatchedConstrs)))
 
        return (Case e' (zipWith substAltExpr alts' es), resType)
 
@@ -612,16 +564,6 @@
 
           isDatatype (Datatype _ _) = True
           isDatatype _ = False
-
-inferAgainst :: Expr Name -> Type -> Checker (Expr (Name,Type), Type)
-=======
-       typeContext <- getTypeContext
-       maybe_kind <- liftIO $ kind typeContext pulledRight
-       case maybe_kind of
-         Nothing -> throwError $ NotWellKinded pulledRight
-         Just k  -> withLocalTVars [(t, (k, NonTerminalType pulledRight))] $ infer e
-  where
-    pulledRight = pullRight params rhs
 
 -- | "Pull" the type params at the LHS of the equal sign to the right.
 -- A (high-level) example:
@@ -633,7 +575,6 @@
 pullRight params t = foldr OpAbs t params
 
 inferAgainst :: ReaderExpr -> Type -> Checker (CheckedExpr, Type)
->>>>>>> cd8bfbae
 inferAgainst expr expected_ty
   = do (expr', actual_ty) <- infer expr
        d <- getTypeContext
@@ -656,19 +597,8 @@
 inferBind :: ReaderBind -> Checker (Name, Type, CheckedExpr)
 inferBind bind
   = do bind' <- checkBindLHS bind
-<<<<<<< HEAD
-       -- type_ctxt <- getTypeContext
-       -- when True $
-       --   throwError (General $ text (show type_ctxt))
-       (bindRhs', bindRhsTy) <- withLocalTVars (map (\a -> (a, (Star, TVar a))) (bindTargs bind')) $
-                                  do expandedBindArgs <- mapM (\(x,t) -> do { t' <- evalType t; return (x,t') }) (bindArgs bind')
-                                     withLocalVars expandedBindArgs (infer (bindRhs bind'))
-       (bindRhs', bindRhsTy) <- withLocalTVars (map (\a -> (a, (Star, TVar a))) (bindTargs bind')) $
-                                  do expandedBindArgs <- mapM (\(x,t) -> do { t' <- evalType t; return (x,t') }) (bindArgs bind')
-=======
        (bindRhs', bindRhsTy) <- withLocalTVars (map (\a -> (a, (Star, TerminalType))) (bindTargs bind')) $
                                   do expandedBindArgs <- mapM (\(x,t) -> do { d <- getTypeContext; return (x,expandType d t) }) (bindArgs bind')
->>>>>>> cd8bfbae
                                      withLocalVars expandedBindArgs (infer (bindRhs bind'))
        return ( bindId bind'
               , wrap Forall (bindTargs bind') (wrap Fun (map snd (bindArgs bind')) bindRhsTy)
@@ -680,24 +610,6 @@
 checkBindLHS :: ReaderBind -> Checker ReaderBind
 checkBindLHS Bind{..}
   = do checkDupNames bindTargs
-<<<<<<< HEAD
-       checkDupNames [x | (x, _) <- bindArgs]
-       bindArgs' <-
-         forM bindArgs (\(x, t) ->
-          do --checkType t
-             t' <- evalType t
-             return (x,t'))
-       -- when True $ throwError (General $ text $ show bindArgs')
-       bindArgs' <- withLocalTVars (map (\a -> (a, (Star, TVar a))) bindTargs) $
-         forM bindArgs (\(x, t) ->
-          do --checkType t
-             t' <- evalType t
-             return (x,t'))
-       return bind { bindArgs = bindArgs' }
-
-collectBindNameSigs :: [Bind Name] -> Checker [(Name, Type)]
-collectBindNameSigs
-=======
        checkDupNames (map fst bindArgs)
        bindArgs' <- withLocalTVars (map (\a -> (a, (Star, TerminalType))) bindTargs) $
                     -- Restriction: type params have kind *
@@ -709,7 +621,6 @@
 
 collectBindIdSigs :: [ReaderBind] -> Checker [(Name, Type)]
 collectBindIdSigs
->>>>>>> cd8bfbae
   = mapM (\ Bind{..} ->
             case bindRhsAnnot of
               Nothing    -> throwError MissingRHSAnnot
@@ -776,46 +687,6 @@
     where
        (static_flag, c) = unwrapJCallee callee
 
-<<<<<<< HEAD
-evalType :: Type -> Checker Type
-evalType (TVar a)
-  = do typeContext <- getTypeContext
-       case Map.lookup a typeContext of
-         Nothing      -> return (TVar a)
-         Just (_, t') -> if t' == TVar a then return t' else evalType t'
-evalType (JType (JClass c)) = return (JType $ JClass c)
-evalType Unit       = return Unit
-evalType (Fun t1 t2)
-  = do t1' <- evalType t1
-       t2' <- evalType t2
-       return (Fun t1' t2')
-evalType (Forall a t)
-  = do t' <- withLocalTVars [(a, (Star, TVar a))] (evalType t)
-       return (Forall a t')
-evalType (Product ts)
-  = do ts' <- mapM evalType ts
-       return (Product ts')
-evalType (Record fs)
-  = do ts' <- mapM (evalType . snd) fs
-       return (Record (zip (map fst fs) ts'))
-evalType (ListOf t)
-  = do t' <- evalType t
-       return (ListOf t')
-evalType (And t1 t2)
-  = do t1' <- evalType t1
-       t2' <- evalType t2
-       return (And t1' t2')
-evalType (Thunk t)
-  = do t' <- evalType t
-       return (Thunk t')
-evalType (OpApp (TVar t1) t2)
-  = do typeContext <- getTypeContext
-       case Map.lookup t1 typeContext of
-         Just (_, OpAbs param t) -> return (fsubstTT (param, t2) t)
-evalType t@(Datatype _ _) = return t -- TODO
-=======
->>>>>>> cd8bfbae
-
 unwrapJCallee :: JCallee ClassName -> (Bool, ClassName)
 unwrapJCallee (NonStatic c) = (False, c)
 unwrapJCallee (Static    c) = (True, c)
@@ -847,4 +718,7 @@
 
 unfoldTypes :: Type -> [Type]
 unfoldTypes t@(Datatype _ _) = [t]
-unfoldTypes (Fun t t') = t : unfoldTypes t'+unfoldTypes (Fun t t') = t : unfoldTypes t'
+
+e = Data "MList" [Constructor {constrName = "Nil", constrParams = []},Constructor {constrName = "Cons", constrParams = [JType (JClass "java.lang.Integer"),TVar "MList"]}] (App (Lam ("xs",TVar "MList") (Case (Var "xs") [ConstrAlt (Constructor {constrName = "Nil", constrParams = []}) [] (Lit (Int 0)),ConstrAlt (Constructor {constrName = "Cons", constrParams = []}) ["y","ys"] (Var "y")])) (Constr (Constructor {constrName = "Cons", constrParams = []}) [Lit (Int 5),Constr (Constructor {constrName = "Cons", constrParams = []}) [Lit (Int 4),Constr (Constructor {constrName = "Nil", constrParams = []}) []]]))
+e1 = Data "MList" [Constructor {constrName = "Nil", constrParams = []},Constructor {constrName = "Cons", constrParams = [JType (JClass "java.lang.Integer"),TVar "MList"]}] (Let NonRec [Bind {bindId = "head", bindTargs = [], bindArgs = [("xs",TVar "MList")], bindRhs = Case (Var "xs") [ConstrAlt (Constructor {constrName = "Nil", constrParams = []}) [] (Lit (Int 0)),ConstrAlt (Constructor {constrName = "Cons", constrParams = []}) ["y","ys"] (Var "y")], bindRhsAnnot = Just (JType (JClass "java.lang.Integer"))}] (App (Var "head") (Constr (Constructor {constrName = "Cons", constrParams = []}) [Lit (Int 5),Constr (Constructor {constrName = "Cons", constrParams = []}) [Lit (Int 4),Constr (Constructor {constrName = "Nil", constrParams = []}) []]])))