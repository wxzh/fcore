-- The desugarer: turning the source language into System F (with intersection types).

{-# LANGUAGE RecordWildCards #-}
{-# OPTIONS_GHC -fwarn-incomplete-patterns #-}

module Desugar (desugar) where

import Src

import qualified Core as C

import Panic

import Data.Maybe       (fromMaybe)

import qualified Data.Map as Map

desugar :: Expr TcId -> C.Expr t e
desugar = dsTcExpr (Map.empty, Map.empty)

<<<<<<< HEAD
transType :: Map.Map Name t -> Type -> PFTyp t
transType d = go
  where
    go (TyVar a)    = FTVar (fromJust (Map.lookup a d))
    go (JClass c)   = FJClass c
    go (Fun t1 t2)  = FFun (go t1) (go t2)
    go (Product ts) = FProduct (map go ts)
    go (Forall a t) = FForall (\a' -> transType (Map.insert a a' d) t)
    go (ListOf t)   = FListOf (go t)
=======
type DsTyVarMap t = Map.Map Name t
type DsVarMap t e = Map.Map Name (C.Expr t e)
>>>>>>> ea65be6e

type DsMap t e = (DsTyVarMap t, DsVarMap t e)

transType :: DsTyVarMap t -> Type -> C.Type t
transType d = go
  where
    go (TyVar a)    = C.TVar (fromMaybe (panic "Desugar.transType: TyVar") (Map.lookup a d))
    go (JClass c)   = C.JClass c
    go (Fun t1 t2)  = C.Fun (go t1) (go t2)
    go (Product ts) = C.Product (map go ts)
    go (Forall a t) = C.Forall (\a' -> transType (Map.insert a a' d) t)
    go (And t1 t2)  = C.And (go t1) (go t2)

dsTcExpr :: DsMap t e -> Expr TcId -> C.Expr t e
dsTcExpr (d, g) = go
  where
    go (Var (x,_t))      = fromMaybe (panic "Desugar.dsTcExpr: Var") (Map.lookup x g)
    go (Lit lit)         = C.Lit lit
    go (App e1 e2)       = C.App (go e1) (go e2)
    go (TApp e t)        = C.TApp (go e) (transType d t)
    go (Tuple es)        = C.Tuple (map go es)
    go (Proj e i)        = C.Proj i (go e)
    go (PrimOp e1 op e2) = C.PrimOp (go e1) op (go e2)
    go (If e1 e2 e3)     = C.If (go e1) (go e2) (go e3)
    go (Lam (x, t) e)    = C.Lam
                               (transType d t)
                               (\x' -> dsTcExpr (d, Map.insert x (C.Var x') g) e)
    go (BLam a e)        = C.BLam (\a' -> dsTcExpr (Map.insert a a' d, g) e)
    go Let{..}           = panic "Desugar.dsTcExpr: Let"
    go (LetOut _ [] e)   = go e
    go (Merge e1 e2)     = C.Merge (go e1) (go e2)

{-
   let f1 : t1 = e1 in e
~> (\(f1 : t1. e)) e1
-}
    go (LetOut NonRec [(f1, t1, e1)] e) =
      C.App
        (C.Lam (transType d t1) (\f1' -> dsTcExpr (d, Map.insert f1 (C.Var f1') g) e))
        (go e1)

{-
Note that rewriting simultaneous let expressions by nesting is wrong unless we do
variable renaming. An example:

# let x = 1 in let x = 2 and y = x in y;;
- : int = 1

# let x = 1 in let x = 2 in let y = x in y;;
- : int = 2

   let f1 = e1, ..., fn = en in e
~> let y = (t1, ..., tn). (e1, ..., en) in e[*]
~> (\(y : (t1, ..., tn)). e[*]) (e1, ..., en)
-}
    go (LetOut NonRec bs@(_:_) e) =
      C.App
        (C.Lam
          (transType d tupled_ts)
          (\y -> dsTcExpr (d, g' y `Map.union` g) e))
        (go tupled_es)
        where
          (fs, ts, es)  = unzip3 bs

          tupled_es = Tuple es
          tupled_ts = Product ts

          -- Substitution: fi -> y._(i-1)
          g' y = Map.fromList $
                   zipWith (\f i -> (f, (C.Proj i (C.Var y))))
                           fs
                           [1..length bs]

{-
   let f : forall A1...An. t1 -> t2 = e@(\(x : t1). peeled_e) in body
                                      ^
Inside the marked e, f is polymorphic.

~> let f = /\A1...An. (fix f (x1 : t1) : t2. peeled_e) in body
                                             ^
However, f no longer is polymorphic inside peeled_e as the type variables A1...An has
been instantiated. If inside the original e, f is instantiated with different sets of
type variables, then after this rewriting the expression no longer typechecks.

Conclusion: this rewriting cannot allow type variables in the RHS of the binding.

~> (\(f : forall A1...An. t1 -> t2). body)
     (/\A1...An. fix y (x1 : t1) : t2. peeled_e)
-}
    go (LetOut Rec [(f,t@(Fun _ _),e)] body) = dsLetRecToFix (d,g) (LetOut Rec [(f,t,e)] body)
    go (LetOut Rec [(f,t,e)] body)           = dsLetRecToFixEncoded (d,g) (LetOut Rec [(f,t,e)] body)
    go (LetOut Rec bs body)                  = dsLetRecToLetRec (d,g) (LetOut Rec bs body)

<<<<<<< HEAD
    go (JNewObj cName args)    = FJNewObj cName (map go args)
    go (JMethod c mName args r) = 
      case c of 
        (Left cExpr)  -> FJMethod (Left (go cExpr)) mName (map go args) r
        (Right cName) -> FJMethod (Right cName) mName (map go args) r
    go (JField c fName r) =
      case c of
        (Left cExpr)  -> FJField (Left (go cExpr)) fName r
        (Right cName) -> FJField (Right cName) fName r
    go (SeqExprs es) = FSeqExprs (map go es)

    -- Non Java Class translation
    -- go (PrimList l)              = FPrimList (map go l) 
    
    -- Primitive List to java class
    
    go (PrimList l)              = case l of     -- translate to java new obj
                                     []   -> FJNewObj "hk.hku.cs.f2j.Nil" []
                                     x:xs -> FJNewObj "hk.hku.cs.f2j.Cons" [go x, go (PrimList xs)]


dsLetRecDirect :: DsEnv t e -> TcExpr -> PFExp t e
dsLetRecDirect (d,g) = go
=======
    go (JNewObj cName args)    = C.JNewObj cName (map go args)
    go (JMethod c mName args r) =
      case c of
        (Left cName)  -> C.JMethod (Left cName) mName (map go args) r
        (Right cExpr) -> C.JMethod (Right (go cExpr)) mName (map go args) r

    go (JField c fName r) =
      case c of
        (Left cName)  -> C.JField (Left cName) fName r
        (Right cExpr) -> C.JField (Right (go cExpr)) fName r

    go (Seq es) = C.Seq (map go es)

dsLetRecToFix :: DsMap t e -> Expr TcId -> C.Expr t e
dsLetRecToFix (d,g) = go
>>>>>>> ea65be6e
  where
    go (LetOut Rec [(f,t,e)] body) =
      C.App
          (C.Lam
              (transType d t)
              (\f' -> dsTcExpr (d, addToEnv [(f,C.Var f')] g) body))
          (C.Fix
              (\f' x1' -> dsTcExpr (d, addToEnv [(f, C.Var f'), (x1, C.Var x1')] g) peeled_e)
              (transType d t1)
              (transType d t2))
              where
                addToEnv binds g = foldr (\(x,x') acc -> Map.insert x x' acc) g binds -- TODO: subsumed
                (Just (x1, t1), t2, peeled_e) = peel Nothing (e,t)
                  where
                    peel Nothing (Lam (x1,t1) e, Fun _ t) = (Just (x1,t1), t, e)
                    peel _ _ = panic "Desugar.dsLetRecToFix: not a function"
    go _ = panic "Desugar.dsLetRecToFix"

{-
    let rec f1 = e1, ..., fn = en in e
~>  let y = fix y (dummy : Int) : (t1, ..., tn). (e1, ..., en)[*] in e[*]
~>  (\(y : Int -> (t1, ..., tn)). e[*])
      (fix y (dummy : Int) : (t1, ..., tn). (e1, ..., en)[*])
-}
dsLetRecToFixEncoded :: DsMap t e -> Expr TcId -> C.Expr t e
dsLetRecToFixEncoded (d,g) = go
  where
    go (LetOut Rec bs@(_:_) e) =
      C.App
          (C.Lam
              (C.Fun (C.JClass "java.lang.Integer") (transType d tupled_ts))
              (\y -> dsTcExpr (d, g' y `Map.union` g) e))
          (C.Fix
              (\y _dummy -> dsTcExpr (d, g' y `Map.union` g) tupled_es)
              (C.JClass "java.lang.Integer")
              (transType d tupled_ts))
              where
                (fs, ts, es) = unzip3 bs

                tupled_es = Tuple es
                tupled_ts = Product ts

                -- Substitution: fi -> (y 0)._(i-1)
                g' y = Map.fromList $
                         zipWith
                             -- TODO: better var name
                           (\f i -> (f, C.Proj i (C.App (C.Var y) (C.Lit (Integer 0)))))
                           fs
                           [1..length bs]
    go _ = panic "Desugar.dsLetRecEncode"

-- Convert from: LetOut RecFlag [(Name, Type, Expr TcId)] (Expr TcId)
-- To:           LetRec [(Type t, Type t)] ([e] -> [Expr t e]) ([e] -> Expr t e)
dsLetRecToLetRec :: DsMap t e -> Expr TcId -> C.Expr t e
dsLetRecToLetRec (d,g) (LetOut Rec binds@(_:_) body) = C.LetRec sigs' binds' body'
  where
    (names, sigs, defs) = unzip3 binds
    sigs'  = map (\t -> case t of
                          Fun t1 t2 -> (transType d t1, transType d t2)
                          _ -> sorry "dsLetRecToLetRec: not a Fun") sigs
    binds' = \names' -> map (dsTcExpr (d, zip names (map C.Var names') `addToVarMap` g)) defs
    body'  = \names' -> dsTcExpr (d, zip names (map C.Var names') `addToVarMap` g) body

dsLetRecToLetRec _ _ = panic "Desugar.dsLetRecToLetRec"

addToVarMap :: [(Name, C.Expr t e)] -> DsVarMap t e -> DsVarMap t e
addToVarMap xs var_map = foldr (\(x,x') acc -> Map.insert x x' acc) var_map xs<|MERGE_RESOLUTION|>--- conflicted
+++ resolved
@@ -18,20 +18,8 @@
 desugar :: Expr TcId -> C.Expr t e
 desugar = dsTcExpr (Map.empty, Map.empty)
 
-<<<<<<< HEAD
-transType :: Map.Map Name t -> Type -> PFTyp t
-transType d = go
-  where
-    go (TyVar a)    = FTVar (fromJust (Map.lookup a d))
-    go (JClass c)   = FJClass c
-    go (Fun t1 t2)  = FFun (go t1) (go t2)
-    go (Product ts) = FProduct (map go ts)
-    go (Forall a t) = FForall (\a' -> transType (Map.insert a a' d) t)
-    go (ListOf t)   = FListOf (go t)
-=======
 type DsTyVarMap t = Map.Map Name t
 type DsVarMap t e = Map.Map Name (C.Expr t e)
->>>>>>> ea65be6e
 
 type DsMap t e = (DsTyVarMap t, DsVarMap t e)
 
@@ -44,7 +32,7 @@
     go (Product ts) = C.Product (map go ts)
     go (Forall a t) = C.Forall (\a' -> transType (Map.insert a a' d) t)
     go (And t1 t2)  = C.And (go t1) (go t2)
-
+    
 dsTcExpr :: DsMap t e -> Expr TcId -> C.Expr t e
 dsTcExpr (d, g) = go
   where
@@ -124,18 +112,15 @@
     go (LetOut Rec [(f,t@(Fun _ _),e)] body) = dsLetRecToFix (d,g) (LetOut Rec [(f,t,e)] body)
     go (LetOut Rec [(f,t,e)] body)           = dsLetRecToFixEncoded (d,g) (LetOut Rec [(f,t,e)] body)
     go (LetOut Rec bs body)                  = dsLetRecToLetRec (d,g) (LetOut Rec bs body)
-
-<<<<<<< HEAD
-    go (JNewObj cName args)    = FJNewObj cName (map go args)
-    go (JMethod c mName args r) = 
-      case c of 
-        (Left cExpr)  -> FJMethod (Left (go cExpr)) mName (map go args) r
-        (Right cName) -> FJMethod (Right cName) mName (map go args) r
+    go (JNewObj cName args)    = C.JNewObj cName (map go args)
+    go (JMethod c mName args r) =
+      case c of
+        (Left cName)  -> C.JMethod (Left cName) mName (map go args) r
+        (Right cExpr) -> C.JMethod (Right (go cExpr)) mName (map go args) r
     go (JField c fName r) =
       case c of
-        (Left cExpr)  -> FJField (Left (go cExpr)) fName r
-        (Right cName) -> FJField (Right cName) fName r
-    go (SeqExprs es) = FSeqExprs (map go es)
+        (Left cName)  -> C.JField (Left cName) fName r
+        (Right cExpr) -> C.JField (Right (go cExpr)) fName r
 
     -- Non Java Class translation
     -- go (PrimList l)              = FPrimList (map go l) 
@@ -143,29 +128,13 @@
     -- Primitive List to java class
     
     go (PrimList l)              = case l of     -- translate to java new obj
-                                     []   -> FJNewObj "hk.hku.cs.f2j.Nil" []
-                                     x:xs -> FJNewObj "hk.hku.cs.f2j.Cons" [go x, go (PrimList xs)]
-
-
-dsLetRecDirect :: DsEnv t e -> TcExpr -> PFExp t e
-dsLetRecDirect (d,g) = go
-=======
-    go (JNewObj cName args)    = C.JNewObj cName (map go args)
-    go (JMethod c mName args r) =
-      case c of
-        (Left cName)  -> C.JMethod (Left cName) mName (map go args) r
-        (Right cExpr) -> C.JMethod (Right (go cExpr)) mName (map go args) r
-
-    go (JField c fName r) =
-      case c of
-        (Left cName)  -> C.JField (Left cName) fName r
-        (Right cExpr) -> C.JField (Right (go cExpr)) fName r
+                                     []   -> C.JNewObj "hk.hku.cs.f2j.Nil" []
+                                     x:xs -> C.JNewObj "hk.hku.cs.f2j.Cons" [go x, go (PrimList xs)]
 
     go (Seq es) = C.Seq (map go es)
 
 dsLetRecToFix :: DsMap t e -> Expr TcId -> C.Expr t e
 dsLetRecToFix (d,g) = go
->>>>>>> ea65be6e
   where
     go (LetOut Rec [(f,t,e)] body) =
       C.App
