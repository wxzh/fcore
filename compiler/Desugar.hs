-- The desugarer turns the source language into System F (with intersection
-- types), including the removal of type synonyms. No desugaring should happen
-- before this stage.

{-# LANGUAGE RecordWildCards #-}
{-# OPTIONS_GHC -Wall #-}

module Desugar (desugar) where

import Src

import qualified SystemFI as F

import Panic

import Data.Maybe       (fromMaybe)
import Data.List        (intercalate)
import StringPrefixes

import Text.PrettyPrint.ANSI.Leijen

import qualified Data.Map as Map

desugar :: CheckedExpr -> F.Expr t e
desugar = desugarExpr (Map.empty, Map.empty)

type TVarMap t  = Map.Map ReaderId t
type VarMap t e = Map.Map ReaderId (F.Expr t e)

transType :: TVarMap t -> ReaderType -> F.Type t
transType d (TVar a)     = F.TVar a (fromMaybe (panic ("Desugar.transType: " ++ show (TVar a))) (Map.lookup a d))
transType _ (JType (JClass c)) = F.JClass c
transType _ (JType (JPrim c))  = F.JClass c
transType d (Fun t1 t2)  = F.Fun (transType d t1) (transType d t2)
transType d (Product ts) = F.Product (map (transType d) ts)
transType d (Forall a t) = F.Forall a (\a' -> transType (Map.insert a a' d) t)
transType d (And t1 t2)  = F.And (transType d t1) (transType d t2)
transType d (Record fs)  =
                case fs  of
                  [(l,t)]  -> F.Record (l, transType d t)
                  _        -> transType d (Record (take (length fs - 1) fs)) `F.And` F.Record (let (l,t) = last fs in (l,transType d t))
transType _ Unit         = F.Unit
transType i (Thunk t)    = F.Fun F.Unit (transType i t)
<<<<<<< HEAD
transType i (Datatype n ts ns) = F.Datatype n (map (transType i) ts) ns
=======
transType _ (Datatype n ns) = F.Datatype n ns
transType d (ListOf c)   = F.ListOf (transType d c)
>>>>>>> b10d76e5
transType _ t            = prettySorry "Desugar.transType" (pretty t)

desugarExpr :: (TVarMap t, VarMap t e) -> CheckedExpr -> F.Expr t e
desugarExpr (d, g) = go
  where
    go (Var (x,_t))      = fromMaybe (panic "Desugar.desugarExpr: Var") (Map.lookup x g)
    go (Lit lit)         = F.Lit lit
    go (App f x)         = F.App (go f) (go x)
    go (TApp e t)        = F.TApp (go e) (transType d t)
    go (Tuple es)        = F.Tuple (map go es)
    go (Proj e i)        = F.Proj i (go e)
    go (PrimOp e1 op e2) = F.PrimOp (go e1) op (go e2)
    go (If e1 e2 e3)     = F.If (go e1) (go e2) (go e3)
    go (Lam (x, t) e)    = F.Lam x
                               (transType d t)
                               (\x' -> desugarExpr (d, Map.insert x (F.Var x x') g) e)
    go (BLam a e)        = F.BLam a (\a' -> desugarExpr (Map.insert a a' d, g) e)
    go Let{..}           = panic "Desugar.desugarExpr: Let"
    go (LetOut _ [] e)   = go e
    go (Merge e1 e2)     = F.Merge (go e1) (go e2)
    go (RecordIntro fs)       =
      case fs of
        []       -> panic "Desugar.desugarExpr: Record"
        [(l,e)]  -> F.RecordIntro (l, go e)
        _        -> go (RecordIntro (take (length fs - 1) fs)) `F.Merge` F.RecordIntro (let (l,e) = last fs in (l,go e))
    go (RecordElim e l) = F.RecordElim (go e) l
    go (RecordUpdate e fs) =
      case fs of
        [] -> go e
        _  -> F.RecordUpdate (go (RecordUpdate e (take (length fs - 1) fs))) (let (l1,e1) = last fs in (l1, go e1))

    go (LetOut NonRec [(f1, _, e1)] e) =
      -- F.App
      --   (F.Lam (transType d t1) (\f1' -> desugarExpr (d, Map.insert f1 (F.Var f1') g) e))
      --   (go e1)
      F.Let f1 (go e1) (\f1' -> desugarExpr (d, Map.insert f1 (F.Var f1 f1') g) e)

{-
Note that rewriting simultaneous let expressions by nesting is wrong unless we do
variable renaming. An example:

# let x = 1 in let x = 2 and y = x in y;;
- : int = 1

# let x = 1 in let x = 2 in let y = x in y;;
- : int = 2

   let f1 = e1, ..., fn = en in e
~> let y = (t1, ..., tn). (e1, ..., en) in e[*]
-}
    go (LetOut NonRec bs@(_:_) e) =
      F.Let (intercalate "_" fs)
        (go tupled_es)
        (\y -> desugarExpr (d, g' y `Map.union` g) e)
        where
          (fs, _, es)  = unzip3 bs

          tupled_es = Tuple es

          -- Substitution: fi -> y._(i-1)
          g' y = Map.fromList $ -- `Map.fromList` is right-biased.
                   zipWith (\f i -> (f, F.Proj i (F.Var f y)))
                           fs
                           [1..length bs]

{-
   let f : forall A1...An. t1 -> t2 = e@(\(x : t1). peeled_e) in body
                                      ^
Inside the marked e, f is polymorphic.

~> let f = /\A1...An. (fix f (x1 : t1) : t2. peeled_e) in body
                                             ^
However, f no longer is polymorphic inside peeled_e as the type variables A1...An has
been instantiated. If inside the original e, f is instantiated with different sets of
type variables, then after this rewriting the expression no longer typechecks.

Conclusion: this rewriting cannot allow type variables in the RHS of the binding.

~> (\(f : forall A1...An. t1 -> t2). body)
     (/\A1...An. fix y (x1 : t1) : t2. peeled_e)
-}
    go (LetOut Rec [(f,t@(Fun _ _),e)] body) = desugarLetRecToFix (d,g) (LetOut Rec [(f,t,e)] body)
    go (LetOut Rec [(f,t,e)] body)           = desugarLetRecToLetRec (d,g) (LetOut Rec [(f,t,e)] body)
    go (LetOut Rec bs body)                  = desugarLetRecToLetRec (d,g) (LetOut Rec bs body)
    go (JNew c args)          = F.JNew c (map go args)
    go (JMethod callee m args r) = F.JMethod (fmap go callee) m (map go args) r
    go (JField  callee f r)      = F.JField  (fmap go callee) f r

    -- Non Java Class translation
    -- go (PrimList l)              = FPrimList (map go l)

    -- Primitive List to java class

    go (PolyList l t)             = case l of
                                     []   -> F.PolyList [] (transType d t)
                                     x:xs -> F.PolyList [go x, go (PolyList xs t )]  (transType d t)
    go (JProxyCall jmethod t)     = F.JProxyCall (go jmethod) (transType d t)

    go (Seq es) = F.Seq (map go es)
    go (Data _ _ _ e) = go e
    go (Constr c es) = F.Constr (desugarConstructor c) (map go es)
    go (Case e alts) = F.Case (go e) (map desugarAlts alts)

    desugarConstructor (Constructor n ts) = F.Constructor n (map (transType d) ts)
    desugarAlts (ConstrAlt c ns e) =
        let c' = desugarConstructor c
            f ns' = desugarExpr (d, zipWith (\n e' -> (n, F.Var n e')) ns ns' `addToVarMap` g) e
        in F.ConstrAlt c' ns f
desugarLetRecToFix :: (TVarMap t, VarMap t e) -> CheckedExpr -> F.Expr t e
desugarLetRecToFix (d,g) (LetOut Rec [(f,t,e)] body) =
  F.App
      (F.Lam f
          (transType d t)
          (\f' -> desugarExpr (d, addToEnv [(f, F.Var f f')] g) body))
      (F.Fix f x1
          (\f' x1' -> desugarExpr (d, addToEnv [(f, F.Var f f'), (x1, F.Var x1 x1')] g) peeled_e)
          (transType d t1)
          (transType d t2))
          where
            addToEnv binds g = foldr (\(x,x') acc -> Map.insert x x' acc) g binds -- TODO: subsumed
            (Just (x1, t1), t2, peeled_e) = peel Nothing (e,t)
              where
                peel Nothing (Lam (x1,t1) e, Fun _ t) = (Just (x1,t1), t, e)
                peel _ _ = panic "Desugar.desugarLetRecToFix: not a function"
desugarLetRecToFix _ _ = panic "Desugar.desugarLetRecToFix"

{-
    let rec f1 = e1, ..., fn = en in e
~>  let y = fix y (dummy : Int) : (t1, ..., tn). (e1, ..., en)[*] in e[*]
~>  (\(y : Int -> (t1, ..., tn)). e[*])
      (fix y (dummy : Int) : (t1, ..., tn). (e1, ..., en)[*])
-}
desugarLetRecToFixEncoded :: (TVarMap t, VarMap t e) -> CheckedExpr -> F.Expr t e
desugarLetRecToFixEncoded (d,g) = go
  where
    go (LetOut Rec bs@(_:_) e) =
      F.App
          (F.Lam "_"
              (F.Fun (F.JClass "java.lang.Integer") (transType d tupled_ts))
              (\y -> desugarExpr (d, g' y `Map.union` g) e))
          (F.Fix "_" "_"
              -- Names ignored. Unused.
              (\y _dummy -> desugarExpr (d, g' y `Map.union` g) tupled_es)
              (F.JClass "java.lang.Integer")
              (transType d tupled_ts))
              where
                (fs, ts, es) = unzip3 bs

                tupled_es = Tuple es
                tupled_ts = Product ts

                -- Substitution: fi -> (y 0)._(i-1)
                g' y = Map.fromList $ -- `Map.fromList` is right-biased.
                         zipWith
                             -- TODO: better var name
                           (\f i -> (f, F.Proj i (F.App (F.Var f y) (F.Lit (Int 0)))))
                           fs
                           [1..length bs]
    go _ = panic "Desugar.desugarLetRecEncode"

-- Convert from: LetOut RecFlag [(Name, Type, CheckedExpr)] (CheckedExpr)
-- To:           LetRec [Type t] ([e] -> [Expr t e]) ([e] -> Expr t e)
desugarLetRecToLetRec :: (TVarMap t, VarMap t e) -> CheckedExpr -> F.Expr t e
desugarLetRecToLetRec (d,g) (LetOut Rec binds@(_:_) body) = F.LetRec names' sigs' binds' body'
  where
    (ids, sigs, defs) = unzip3 binds
    names'            = ids
    sigs'             = map (transType d) sigs
    binds' ids'       = map (desugarExpr (d, zipWith (\f f' -> (f, F.Var f f')) ids ids' `addToVarMap` g)) defs
    body'  ids'       = desugarExpr (d, zipWith (\f f' -> (f, F.Var f f')) ids ids' `addToVarMap` g) body

desugarLetRecToLetRec _ _ = panic "Desugar.desugarLetRecToLetRec"

addToVarMap :: [(ReaderId, F.Expr t e)] -> VarMap t e -> VarMap t e
addToVarMap xs var_map = foldr (\(x,x') acc -> Map.insert x x' acc) var_map xs<|MERGE_RESOLUTION|>--- conflicted
+++ resolved
@@ -41,12 +41,8 @@
                   _        -> transType d (Record (take (length fs - 1) fs)) `F.And` F.Record (let (l,t) = last fs in (l,transType d t))
 transType _ Unit         = F.Unit
 transType i (Thunk t)    = F.Fun F.Unit (transType i t)
-<<<<<<< HEAD
 transType i (Datatype n ts ns) = F.Datatype n (map (transType i) ts) ns
-=======
-transType _ (Datatype n ns) = F.Datatype n ns
 transType d (ListOf c)   = F.ListOf (transType d c)
->>>>>>> b10d76e5
 transType _ t            = prettySorry "Desugar.transType" (pretty t)
 
 desugarExpr :: (TVarMap t, VarMap t e) -> CheckedExpr -> F.Expr t e
