-- The desugarer turns the source language into System F (with intersection
-- types), including the removal of type synonyms. No desugaring should happen
-- before this stage.

{-# LANGUAGE RecordWildCards #-}
{-# OPTIONS_GHC -Wall #-}

module Desugar (desugar) where

import Src

import qualified SystemFI as F

import Panic

import Data.Maybe       (fromMaybe, fromJust)
import Data.List        (intercalate)
import StringPrefixes
import Control.Monad.State.Lazy
import Debug.Trace

import Text.PrettyPrint.ANSI.Leijen

import qualified Data.Map as Map

desugar :: CheckedExpr -> F.Expr t e
desugar = desugarExpr (Map.empty, Map.empty)

type TVarMap t  = Map.Map ReaderId t
type VarMap t e = Map.Map ReaderId (F.Expr t e)

transType :: TVarMap t -> ReaderType -> F.Type t
transType d (TVar a)     = F.TVar a (fromMaybe (panic ("Desugar.transType: " ++ show (TVar a))) (Map.lookup a d))
transType _ (JType (JClass c)) = F.JClass c
transType _ (JType (JPrim c))  = F.JClass c
transType d (Fun t1 t2)  = F.Fun (transType d t1) (transType d t2)
transType d (Product ts) = F.Product (map (transType d) ts)
transType d (Forall a t) = F.Forall a (\a' -> transType (Map.insert a a' d) t)
transType d (And t1 t2)  = F.And (transType d t1) (transType d t2)
transType d (Record fs)  =
                case fs  of
<<<<<<< HEAD
                  [(l,t)]  -> C.Record (l, transType d t)
                  _        -> transType d (Record (take (length fs - 1) fs)) `C.And` C.Record (let (l,t) = last fs in (l,transType d t))
transType _ Unit         = C.Unit
transType i (Thunk t)    = C.Thunk (transType i t)
transType _ (Datatype n ns) = C.Datatype n ns
=======
                  [(l,t)]  -> F.Record (l, transType d t)
                  _        -> transType d (Record (take (length fs - 1) fs)) `F.And` F.Record (let (l,t) = last fs in (l,transType d t))
transType _ Unit         = F.Unit
transType i (Thunk t)    = F.Thunk (transType i t)
>>>>>>> 66f1ab15
transType _ t            = prettySorry "Desugar.transType" (pretty t)

desugarExpr :: (TVarMap t, VarMap t e) -> CheckedExpr -> F.Expr t e
desugarExpr (d, g) = go
  where
    go (Var (x,_t))      = fromMaybe (panic "Desugar.desugarExpr: Var") (Map.lookup x g)
    go (Lit lit)         = F.Lit lit
    go (App e1 e2)       = F.App (go e1) (go e2)
    go (TApp e t)        = F.TApp (go e) (transType d t)
    go (Tuple es)        = F.Tuple (map go es)
    go (Proj e i)        = F.Proj i (go e)
    go (PrimOp e1 op e2) = F.PrimOp (go e1) op (go e2)
    go (If e1 e2 e3)     = F.If (go e1) (go e2) (go e3)
    go (Lam (x, t) e)    = F.Lam x
                               (transType d t)
                               (\x' -> desugarExpr (d, Map.insert x (F.Var x x') g) e)
    go (BLam a e)        = F.BLam a (\a' -> desugarExpr (Map.insert a a' d, g) e)
    go Let{..}           = panic "Desugar.desugarExpr: Let"
    go (LetOut _ [] e)   = go e
    go (Merge e1 e2)     = F.Merge (go e1) (go e2)
    go (RecordIntro fs)       =
      case fs of
        []       -> panic "Desugar.desugarExpr: Record"
        [(l,e)]  -> F.RecordIntro (l, go e)
        _        -> go (RecordIntro (take (length fs - 1) fs)) `F.Merge` F.RecordIntro (let (l,e) = last fs in (l,go e))
    go (RecordElim e l) = F.RecordElim (go e) l
    go (RecordUpdate e fs) =
      case fs of
        [] -> go e
        _  -> F.RecordUpdate (go (RecordUpdate e (take (length fs - 1) fs))) (let (l1,e1) = last fs in (l1, go e1))

    go (LetOut NonRec [(f1, _, e1)] e) =
      -- F.App
      --   (F.Lam (transType d t1) (\f1' -> desugarExpr (d, Map.insert f1 (F.Var f1') g) e))
      --   (go e1)
      F.Let f1 (go e1) (\f1' -> desugarExpr (d, Map.insert f1 (F.Var f1 f1') g) e)

{-
Note that rewriting simultaneous let expressions by nesting is wrong unless we do
variable renaming. An example:

# let x = 1 in let x = 2 and y = x in y;;
- : int = 1

# let x = 1 in let x = 2 in let y = x in y;;
- : int = 2

   let f1 = e1, ..., fn = en in e
~> let y = (t1, ..., tn). (e1, ..., en) in e[*]
-}
    go (LetOut NonRec bs@(_:_) e) =
      F.Let (intercalate "_" fs)
        (go tupled_es)
        (\y -> desugarExpr (d, g' y `Map.union` g) e)
        where
          (fs, _, es)  = unzip3 bs

          tupled_es = Tuple es

          -- Substitution: fi -> y._(i-1)
          g' y = Map.fromList $ -- `Map.fromList` is right-biased.
                   zipWith (\f i -> (f, F.Proj i (F.Var f y)))
                           fs
                           [1..length bs]

{-
   let f : forall A1...An. t1 -> t2 = e@(\(x : t1). peeled_e) in body
                                      ^
Inside the marked e, f is polymorphic.

~> let f = /\A1...An. (fix f (x1 : t1) : t2. peeled_e) in body
                                             ^
However, f no longer is polymorphic inside peeled_e as the type variables A1...An has
been instantiated. If inside the original e, f is instantiated with different sets of
type variables, then after this rewriting the expression no longer typechecks.

Conclusion: this rewriting cannot allow type variables in the RHS of the binding.

~> (\(f : forall A1...An. t1 -> t2). body)
     (/\A1...An. fix y (x1 : t1) : t2. peeled_e)
-}
    go (LetOut Rec [(f,t@(Fun _ _),e)] body) = desugarLetRecToFix (d,g) (LetOut Rec [(f,t,e)] body)
    go (LetOut Rec [(f,t,e)] body)           = desugarLetRecToLetRec (d,g) (LetOut Rec [(f,t,e)] body)
    go (LetOut Rec bs body)                  = desugarLetRecToLetRec (d,g) (LetOut Rec bs body)
    go (JNew c args)          = F.JNew c (map go args)
    go (JMethod callee m args r) = F.JMethod (fmap go callee) m (map go args) r
    go (JField  callee f r)      = F.JField  (fmap go callee) f r

    -- Non Java Class translation
    -- go (PrimList l)              = FPrimList (map go l)

    -- Primitive List to java class

    go (PrimList l)              = case l of     -- translate to java new obj
                                     []   -> F.JNew (namespace ++ "FunctionalList") []
                                     x:xs -> F.JNew (namespace ++ "FunctionalList") [go x, go (PrimList xs)]

<<<<<<< HEAD
    go (Seq es) = C.Seq (map go es)
    go (Data _ _ e) = go e
    go (Constr c es) = C.Constr (desugarConstructor c) (map go es)
    go (Case e alts) = C.Case (go e) (map desugarAlts alts)

    desugarConstructor (Constructor n ts) = C.Constructor n (map (transType d) ts)
    desugarAlts (ConstrAlt c ns e) =
        let c' = desugarConstructor c
            f ns' = desugarExpr (d, zipWith (\n e' -> (n, C.Var n e')) ns ns' `addToVarMap` g) e
        in C.ConstrAlt c' ns f
=======
    go (Seq es) = F.Seq (map go es)
>>>>>>> 66f1ab15

desugarLetRecToFix :: (TVarMap t, VarMap t e) -> CheckedExpr -> F.Expr t e
desugarLetRecToFix (d,g) (LetOut Rec [(f,t,e)] body) =
  F.App
      (F.Lam f
          (transType d t)
          (\f' -> desugarExpr (d, addToEnv [(f, F.Var f f')] g) body))
      (F.Fix f x1
          (\f' x1' -> desugarExpr (d, addToEnv [(f, F.Var f f'), (x1, F.Var x1 x1')] g) peeled_e)
          (transType d t1)
          (transType d t2))
          where
            addToEnv binds g = foldr (\(x,x') acc -> Map.insert x x' acc) g binds -- TODO: subsumed
            (Just (x1, t1), t2, peeled_e) = peel Nothing (e,t)
              where
                peel Nothing (Lam (x1,t1) e, Fun _ t) = (Just (x1,t1), t, e)
                peel _ _ = panic "Desugar.desugarLetRecToFix: not a function"
desugarLetRecToFix _ _ = panic "Desugar.desugarLetRecToFix"

{-
    let rec f1 = e1, ..., fn = en in e
~>  let y = fix y (dummy : Int) : (t1, ..., tn). (e1, ..., en)[*] in e[*]
~>  (\(y : Int -> (t1, ..., tn)). e[*])
      (fix y (dummy : Int) : (t1, ..., tn). (e1, ..., en)[*])
-}
desugarLetRecToFixEncoded :: (TVarMap t, VarMap t e) -> CheckedExpr -> F.Expr t e
desugarLetRecToFixEncoded (d,g) = go
  where
    go (LetOut Rec bs@(_:_) e) =
      F.App
          (F.Lam "_"
              (F.Fun (F.JClass "java.lang.Integer") (transType d tupled_ts))
              (\y -> desugarExpr (d, g' y `Map.union` g) e))
          (F.Fix "_" "_"
              -- Names ignored. Unused.
              (\y _dummy -> desugarExpr (d, g' y `Map.union` g) tupled_es)
              (F.JClass "java.lang.Integer")
              (transType d tupled_ts))
              where
                (fs, ts, es) = unzip3 bs

                tupled_es = Tuple es
                tupled_ts = Product ts

                -- Substitution: fi -> (y 0)._(i-1)
                g' y = Map.fromList $ -- `Map.fromList` is right-biased.
                         zipWith
                             -- TODO: better var name
                           (\f i -> (f, F.Proj i (F.App (F.Var f y) (F.Lit (Int 0)))))
                           fs
                           [1..length bs]
    go _ = panic "Desugar.desugarLetRecEncode"

-- Convert from: LetOut RecFlag [(Name, Type, CheckedExpr)] (CheckedExpr)
-- To:           LetRec [Type t] ([e] -> [Expr t e]) ([e] -> Expr t e)
desugarLetRecToLetRec :: (TVarMap t, VarMap t e) -> CheckedExpr -> F.Expr t e
desugarLetRecToLetRec (d,g) (LetOut Rec binds@(_:_) body) = F.LetRec names' sigs' binds' body'
  where
    (ids, sigs, defs) = unzip3 binds
    names'            = ids
    sigs'             = map (transType d) sigs
    binds' ids'       = map (desugarExpr (d, zipWith (\f f' -> (f, F.Var f f')) ids ids' `addToVarMap` g)) defs
    body'  ids'       = desugarExpr (d, zipWith (\f f' -> (f, F.Var f f')) ids ids' `addToVarMap` g) body

desugarLetRecToLetRec _ _ = panic "Desugar.desugarLetRecToLetRec"

addToVarMap :: [(ReaderId, F.Expr t e)] -> VarMap t e -> VarMap t e
addToVarMap xs var_map = foldr (\(x,x') acc -> Map.insert x x' acc) var_map xs<|MERGE_RESOLUTION|>--- conflicted
+++ resolved
@@ -13,11 +13,9 @@
 
 import Panic
 
-import Data.Maybe       (fromMaybe, fromJust)
+import Data.Maybe       (fromMaybe)
 import Data.List        (intercalate)
 import StringPrefixes
-import Control.Monad.State.Lazy
-import Debug.Trace
 
 import Text.PrettyPrint.ANSI.Leijen
 
@@ -39,18 +37,11 @@
 transType d (And t1 t2)  = F.And (transType d t1) (transType d t2)
 transType d (Record fs)  =
                 case fs  of
-<<<<<<< HEAD
-                  [(l,t)]  -> C.Record (l, transType d t)
-                  _        -> transType d (Record (take (length fs - 1) fs)) `C.And` C.Record (let (l,t) = last fs in (l,transType d t))
-transType _ Unit         = C.Unit
-transType i (Thunk t)    = C.Thunk (transType i t)
-transType _ (Datatype n ns) = C.Datatype n ns
-=======
                   [(l,t)]  -> F.Record (l, transType d t)
                   _        -> transType d (Record (take (length fs - 1) fs)) `F.And` F.Record (let (l,t) = last fs in (l,transType d t))
 transType _ Unit         = F.Unit
 transType i (Thunk t)    = F.Thunk (transType i t)
->>>>>>> 66f1ab15
+transType _ (Datatype n ns) = F.Datatype n ns
 transType _ t            = prettySorry "Desugar.transType" (pretty t)
 
 desugarExpr :: (TVarMap t, VarMap t e) -> CheckedExpr -> F.Expr t e
@@ -148,21 +139,16 @@
                                      []   -> F.JNew (namespace ++ "FunctionalList") []
                                      x:xs -> F.JNew (namespace ++ "FunctionalList") [go x, go (PrimList xs)]
 
-<<<<<<< HEAD
-    go (Seq es) = C.Seq (map go es)
+    go (Seq es) = F.Seq (map go es)
     go (Data _ _ e) = go e
-    go (Constr c es) = C.Constr (desugarConstructor c) (map go es)
-    go (Case e alts) = C.Case (go e) (map desugarAlts alts)
-
-    desugarConstructor (Constructor n ts) = C.Constructor n (map (transType d) ts)
+    go (Constr c es) = F.Constr (desugarConstructor c) (map go es)
+    go (Case e alts) = F.Case (go e) (map desugarAlts alts)
+
+    desugarConstructor (Constructor n ts) = F.Constructor n (map (transType d) ts)
     desugarAlts (ConstrAlt c ns e) =
         let c' = desugarConstructor c
-            f ns' = desugarExpr (d, zipWith (\n e' -> (n, C.Var n e')) ns ns' `addToVarMap` g) e
-        in C.ConstrAlt c' ns f
-=======
-    go (Seq es) = F.Seq (map go es)
->>>>>>> 66f1ab15
-
+            f ns' = desugarExpr (d, zipWith (\n e' -> (n, F.Var n e')) ns ns' `addToVarMap` g) e
+        in F.ConstrAlt c' ns f
 desugarLetRecToFix :: (TVarMap t, VarMap t e) -> CheckedExpr -> F.Expr t e
 desugarLetRecToFix (d,g) (LetOut Rec [(f,t,e)] body) =
   F.App
