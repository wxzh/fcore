{-# LANGUAGE RecordWildCards #-}

module Desugar (desugarTcExpr) where

import ESF.Syntax

<<<<<<< HEAD
import qualified SystemF.Syntax as F
=======
import qualified Core as C

import JavaUtils
import Panic
>>>>>>> a33615e5

import Data.Maybe       (fromJust)

import qualified Data.Map as Map

<<<<<<< HEAD
desugarTcExpr :: Expr TcId -> F.PFExp t e
desugarTcExpr = dsTcExpr (Map.empty, Map.empty)

transType :: Map.Map Name t -> Type -> F.PFTyp t
transType d = go
  where
    go (TyVar a)    = F.FTVar (fromJust (Map.lookup a d))
    go (JClass c)   = F.FJClass c
    go (Fun t1 t2)  = F.FFun (go t1) (go t2)
    go (Product ts) = F.FProduct (map go ts)
    go (Forall a t) = F.FForall (\a' -> transType (Map.insert a a' d) t)

type DsEnv t e = (Map.Map Name t, Map.Map Name (Either e (F.PFExp t e)))

dsTcExpr :: DsEnv t e -> Expr TcId -> F.PFExp t e
dsTcExpr (d, g) = go
  where
    go (Var (x,_t))      = case fromJust (Map.lookup x g) of
                             Left x' -> F.FVar x x'
                             Right e -> e
    go (Lit lit)         = F.FLit lit
    go (App e1 e2)       = F.FApp (go e1) (go e2)
    go (TApp e t)        = F.FTApp (go e) (transType d t)
    go (Tuple es)        = F.FTuple (map go es)
    go (Proj e i)        = F.FProj i (go e)
    go (PrimOp e1 op e2) = F.FPrimOp (go e1) op (go e2)
    go (If e1 e2 e3)     = F.FIf (go e1) (go e2) (go e3)
    go (Lam (x, t) e)    = F.FLam
                               (transType d t)
                               (\x' -> dsTcExpr (d, Map.insert x (Left x') g) e)
    go (BLam a e)        = F.FBLam (\a' -> dsTcExpr (Map.insert a a' d, g) e)
    go Let{..}           = invariantFailed "dsTcExpr" (show (Let{..} :: Expr TcId))
    go (LetOut _ [] e)   = go e
=======
desugar :: Expr TcId -> C.Expr t e
desugar = dsTcExpr (Map.empty, Map.empty)

transType :: Map.Map Name t -> Type -> C.Type t
transType d = go
  where
    go (TyVar a)    = C.TVar (fromJust (Map.lookup a d))
    go (JClass c)   = C.JClass c
    go (Fun t1 t2)  = C.Fun (go t1) (go t2)
    go (Product ts) = C.Product (map go ts)
    go (Forall a t) = C.Forall (\a' -> transType (Map.insert a a' d) t)
    go (And t1 t2)  = C.And (go t1) (go t2)

type DsEnv t e = (Map.Map Name t, Map.Map Name (Either e (C.Expr t e)))

dsTcExpr :: DsEnv t e -> Expr TcId -> C.Expr t e
dsTcExpr (d, g) = go
  where
    go (Var (x,_t))      = case fromJust (Map.lookup x g) of
                             Left x' -> C.Var x'
                             Right e -> e
    go (Lit lit)         = C.Lit lit
    go (App e1 e2)       = C.App (go e1) (go e2)
    go (TApp e t)        = C.TApp (go e) (transType d t)
    go (Tuple es)        = C.Tuple (map go es)
    go (Proj e i)        = C.Proj i (go e)
    go (PrimOp e1 op e2) = C.PrimOp (go e1) op (go e2)
    go (If e1 e2 e3)     = C.If (go e1) (go e2) (go e3)
    go (Lam (x, t) e)    = C.Lam
                               (transType d t)
                               (\x' -> dsTcExpr (d, Map.insert x (Left x') g) e)
    go (BLam a e)        = C.BLam (\a' -> dsTcExpr (Map.insert a a' d, g) e)
    go Let{..}           = panic "Desugar.dsTcExpr: Let"
    go (LetOut _ [] e)   = go e
    go (Merge e1 e2)     = C.Merge (go e1) (go e2)
>>>>>>> a33615e5

{-
   let f1 : t1 = e1 in e
~> (\(f1 : t1. e)) e1
-}
    go (LetOut NonRec [(f1, t1, e1)] e) =
<<<<<<< HEAD
      F.FApp
        (F.FLam (transType d t1) (\f1' -> dsTcExpr (d, Map.insert f1 (Left f1') g) e))
=======
      C.App
        (C.Lam (transType d t1) (\f1' -> dsTcExpr (d, Map.insert f1 (Left f1') g) e))
>>>>>>> a33615e5
        (go e1)

{-
Note that rewriting simultaneous let expressions by nesting is wrong unless we do
variable renaming. An example:

# let x = 1 in let x = 2 and y = x in y;;
- : int = 1

# let x = 1 in let x = 2 in let y = x in y;;
- : int = 2

   let f1 = e1, ..., fn = en in e
~> let y = (t1, ..., tn). (e1, ..., en) in e[*]
~> (\(y : (t1, ..., tn)). e[*]) (e1, ..., en)
-}
    go (LetOut NonRec bs@(_:_) e) =
<<<<<<< HEAD
      F.FApp
        (F.FLam
=======
      C.App
        (C.Lam
>>>>>>> a33615e5
          (transType d tupled_ts)
          (\y -> dsTcExpr (d, g' y `Map.union` g) e))
        (go tupled_es)
        where
          (fs, ts, es)  = unzip3 bs

          tupled_es = Tuple es
          tupled_ts = Product ts

          -- Substitution: fi -> y._(i-1)
          g' = \y -> Map.fromList $
                       zipWith
<<<<<<< HEAD
                         (\f i -> (f, Right (F.FProj i (F.FVar "" y))))
=======
                         (\f i -> (f, Right (C.Proj i (C.Var y))))
>>>>>>> a33615e5
                         fs
                         [1..length bs]

{-
   let f : forall A1...An. t1 -> t2 = e@(\(x : t1). peeled_e) in body
                                      ^
Inside the marked e, f is polymorphic.

~> let f = /\A1...An. (fix f (x1 : t1) : t2. peeled_e) in body
                                             ^
However, f no longer is polymorphic inside peeled_e as the type variables A1...An has
been instantiated. If inside the original e, f is instantiated with different sets of
type variables, then after this rewriting the expression no longer typechecks.

Conclusion: this rewriting cannot allow type variables in the RHS of the binding.

~> (\(f : forall A1...An. t1 -> t2). body)
     (/\A1...An. fix y (x1 : t1) : t2. peeled_e)
-}
    go (LetOut Rec [(f,t@(Fun _ _),e)] body) = dsLetRecDirect (d,g) (LetOut Rec [(f,t,e)] body)
    go (LetOut Rec [(f,t,e)] body)           = dsLetRecEncode (d,g) (LetOut Rec [(f,t,e)] body)
    go (LetOut Rec bs body)                  = dsLetRecEncode (d,g) (LetOut Rec bs body)

<<<<<<< HEAD
    go (JNewObj cName args)    = F.FJNewObj cName (map go args)
    go (JMethod c mName args r) =
      case c of
        (Left cExpr)  -> F.FJMethod (Left (go cExpr)) mName (map go args) r
        (Right cName) -> F.FJMethod (Right cName) mName (map go args) r

    go (JField c fName r) =
      case c of
        (Left cExpr)  -> F.FJField (Left (go cExpr)) fName r
        (Right cName) -> F.FJField (Right cName) fName r

    go (SeqExprs es) = F.FSeqExprs (map go es)

dsLetRecDirect :: DsEnv t e -> Expr TcId -> F.PFExp t e
dsLetRecDirect (d,g) = go
  where
    go (LetOut Rec [(f,t,e)] body) =
      F.FApp
          (F.FLam
              (transType d t)
              (\f' -> dsTcExpr (d, addToEnv [(f,Left f')] g) body))
          (F.FFix
=======
    go (JNewObj cName args)    = C.JNewObj cName (map go args)
    go (JMethod c mName args r) =
      case c of
        (Left cExpr)  -> C.JMethod (Left (go cExpr)) mName (map go args) r
        (Right cName) -> C.JMethod (Right cName) mName (map go args) r

    go (JField c fName r) =
      case c of
        (Left cExpr)  -> C.JField (Left (go cExpr)) fName r
        (Right cName) -> C.JField (Right cName) fName r

    go (SeqExprs es) = C.Seq (map go es)

dsLetRecDirect :: DsEnv t e -> Expr TcId -> C.Expr t e
dsLetRecDirect (d,g) = go
  where
    go (LetOut Rec [(f,t,e)] body) =
      C.App
          (C.Lam
              (transType d t)
              (\f' -> dsTcExpr (d, addToEnv [(f,Left f')] g) body))
          (C.Fix
>>>>>>> a33615e5
              (\f' x1' -> dsTcExpr (d, addToEnv [(f, Left f'), (x1, Left x1')] g) peeled_e)
              (transType d t1)
              (transType d t2))
              where
                addToEnv bindings g = foldr (\(x,x') acc -> Map.insert x x' acc) g bindings
                (Just (x1, t1), t2, peeled_e) = peel Nothing (e,t)
                  where
                    peel Nothing (Lam (x1,t1) e, Fun _ t) = (Just (x1,t1), t, e)
<<<<<<< HEAD
                    peel _ _ = invariantFailed "peel" "I cannot peel an expression that is not a function"
=======
                    peel _ _ = panic "Desugar.dsLetRecDirect: not a function"
    go _ = panic "Desugar.dsLetRecDirect: unhandled case"
>>>>>>> a33615e5

{-
    let rec f1 = e1, ..., fn = en in e
~>  let y = fix y (dummy : Int) : (t1, ..., tn). (e1, ..., en)[*] in e[*]
~>  (\(y : Int -> (t1, ..., tn)). e[*])
      (fix y (dummy : Int) : (t1, ..., tn). (e1, ..., en)[*])
-}
<<<<<<< HEAD
dsLetRecEncode :: DsEnv t e -> Expr TcId -> F.PFExp t e
dsLetRecEncode (d,g) = go
  where
    go (LetOut Rec bs@(_:_) e) =
      F.FApp
          (F.FLam
              (F.FFun (F.FJClass "java.lang.Integer") (transType d tupled_ts))
              (\y -> dsTcExpr (d, g' y `Map.union` g) e))
          (F.FFix
              (\y _dummy -> dsTcExpr (d, g' y `Map.union` g) tupled_es)
              (F.FJClass "java.lang.Integer")
=======
dsLetRecEncode :: DsEnv t e -> Expr TcId -> C.Expr t e
dsLetRecEncode (d,g) = go
  where
    go (LetOut Rec bs@(_:_) e) =
      C.App
          (C.Lam
              (C.Fun (C.JClass javaIntClass) (transType d tupled_ts))
              (\y -> dsTcExpr (d, g' y `Map.union` g) e))
          (C.Fix
              (\y _dummy -> dsTcExpr (d, g' y `Map.union` g) tupled_es)
              (C.JClass javaIntClass)
>>>>>>> a33615e5
              (transType d tupled_ts))
              where
                (fs, ts, es) = unzip3 bs

                tupled_es = Tuple es
                tupled_ts = Product ts

                -- Substitution: fi -> (y 0)._(i-1)
                g' = \y -> Map.fromList
                             (zipWith
                              -- TODO: better var name
<<<<<<< HEAD
                              (\f i -> (f, Right (F.FProj i (F.FApp (F.FVar "" y) (F.FLit (Integer 0))))))
                              fs
                              [1..length bs])
=======
                              (\f i -> (f, Right (C.Proj i (C.App (C.Var y) (C.Lit (Integer 0))))))
                              fs
                              [1..length bs])
    go _ = panic "Desugar.dsLetRecEncode: unhandled case"
>>>>>>> a33615e5
<|MERGE_RESOLUTION|>--- conflicted
+++ resolved
@@ -1,57 +1,19 @@
 {-# LANGUAGE RecordWildCards #-}
+{-# OPTIONS_GHC -fwarn-incomplete-patterns #-}
 
-module Desugar (desugarTcExpr) where
+module Desugar (desugar) where
 
 import ESF.Syntax
 
-<<<<<<< HEAD
-import qualified SystemF.Syntax as F
-=======
 import qualified Core as C
 
 import JavaUtils
 import Panic
->>>>>>> a33615e5
 
 import Data.Maybe       (fromJust)
 
 import qualified Data.Map as Map
 
-<<<<<<< HEAD
-desugarTcExpr :: Expr TcId -> F.PFExp t e
-desugarTcExpr = dsTcExpr (Map.empty, Map.empty)
-
-transType :: Map.Map Name t -> Type -> F.PFTyp t
-transType d = go
-  where
-    go (TyVar a)    = F.FTVar (fromJust (Map.lookup a d))
-    go (JClass c)   = F.FJClass c
-    go (Fun t1 t2)  = F.FFun (go t1) (go t2)
-    go (Product ts) = F.FProduct (map go ts)
-    go (Forall a t) = F.FForall (\a' -> transType (Map.insert a a' d) t)
-
-type DsEnv t e = (Map.Map Name t, Map.Map Name (Either e (F.PFExp t e)))
-
-dsTcExpr :: DsEnv t e -> Expr TcId -> F.PFExp t e
-dsTcExpr (d, g) = go
-  where
-    go (Var (x,_t))      = case fromJust (Map.lookup x g) of
-                             Left x' -> F.FVar x x'
-                             Right e -> e
-    go (Lit lit)         = F.FLit lit
-    go (App e1 e2)       = F.FApp (go e1) (go e2)
-    go (TApp e t)        = F.FTApp (go e) (transType d t)
-    go (Tuple es)        = F.FTuple (map go es)
-    go (Proj e i)        = F.FProj i (go e)
-    go (PrimOp e1 op e2) = F.FPrimOp (go e1) op (go e2)
-    go (If e1 e2 e3)     = F.FIf (go e1) (go e2) (go e3)
-    go (Lam (x, t) e)    = F.FLam
-                               (transType d t)
-                               (\x' -> dsTcExpr (d, Map.insert x (Left x') g) e)
-    go (BLam a e)        = F.FBLam (\a' -> dsTcExpr (Map.insert a a' d, g) e)
-    go Let{..}           = invariantFailed "dsTcExpr" (show (Let{..} :: Expr TcId))
-    go (LetOut _ [] e)   = go e
-=======
 desugar :: Expr TcId -> C.Expr t e
 desugar = dsTcExpr (Map.empty, Map.empty)
 
@@ -87,20 +49,14 @@
     go Let{..}           = panic "Desugar.dsTcExpr: Let"
     go (LetOut _ [] e)   = go e
     go (Merge e1 e2)     = C.Merge (go e1) (go e2)
->>>>>>> a33615e5
 
 {-
    let f1 : t1 = e1 in e
 ~> (\(f1 : t1. e)) e1
 -}
     go (LetOut NonRec [(f1, t1, e1)] e) =
-<<<<<<< HEAD
-      F.FApp
-        (F.FLam (transType d t1) (\f1' -> dsTcExpr (d, Map.insert f1 (Left f1') g) e))
-=======
       C.App
         (C.Lam (transType d t1) (\f1' -> dsTcExpr (d, Map.insert f1 (Left f1') g) e))
->>>>>>> a33615e5
         (go e1)
 
 {-
@@ -118,13 +74,8 @@
 ~> (\(y : (t1, ..., tn)). e[*]) (e1, ..., en)
 -}
     go (LetOut NonRec bs@(_:_) e) =
-<<<<<<< HEAD
-      F.FApp
-        (F.FLam
-=======
       C.App
         (C.Lam
->>>>>>> a33615e5
           (transType d tupled_ts)
           (\y -> dsTcExpr (d, g' y `Map.union` g) e))
         (go tupled_es)
@@ -137,11 +88,7 @@
           -- Substitution: fi -> y._(i-1)
           g' = \y -> Map.fromList $
                        zipWith
-<<<<<<< HEAD
-                         (\f i -> (f, Right (F.FProj i (F.FVar "" y))))
-=======
                          (\f i -> (f, Right (C.Proj i (C.Var y))))
->>>>>>> a33615e5
                          fs
                          [1..length bs]
 
@@ -165,30 +112,6 @@
     go (LetOut Rec [(f,t,e)] body)           = dsLetRecEncode (d,g) (LetOut Rec [(f,t,e)] body)
     go (LetOut Rec bs body)                  = dsLetRecEncode (d,g) (LetOut Rec bs body)
 
-<<<<<<< HEAD
-    go (JNewObj cName args)    = F.FJNewObj cName (map go args)
-    go (JMethod c mName args r) =
-      case c of
-        (Left cExpr)  -> F.FJMethod (Left (go cExpr)) mName (map go args) r
-        (Right cName) -> F.FJMethod (Right cName) mName (map go args) r
-
-    go (JField c fName r) =
-      case c of
-        (Left cExpr)  -> F.FJField (Left (go cExpr)) fName r
-        (Right cName) -> F.FJField (Right cName) fName r
-
-    go (SeqExprs es) = F.FSeqExprs (map go es)
-
-dsLetRecDirect :: DsEnv t e -> Expr TcId -> F.PFExp t e
-dsLetRecDirect (d,g) = go
-  where
-    go (LetOut Rec [(f,t,e)] body) =
-      F.FApp
-          (F.FLam
-              (transType d t)
-              (\f' -> dsTcExpr (d, addToEnv [(f,Left f')] g) body))
-          (F.FFix
-=======
     go (JNewObj cName args)    = C.JNewObj cName (map go args)
     go (JMethod c mName args r) =
       case c of
@@ -211,7 +134,6 @@
               (transType d t)
               (\f' -> dsTcExpr (d, addToEnv [(f,Left f')] g) body))
           (C.Fix
->>>>>>> a33615e5
               (\f' x1' -> dsTcExpr (d, addToEnv [(f, Left f'), (x1, Left x1')] g) peeled_e)
               (transType d t1)
               (transType d t2))
@@ -220,12 +142,8 @@
                 (Just (x1, t1), t2, peeled_e) = peel Nothing (e,t)
                   where
                     peel Nothing (Lam (x1,t1) e, Fun _ t) = (Just (x1,t1), t, e)
-<<<<<<< HEAD
-                    peel _ _ = invariantFailed "peel" "I cannot peel an expression that is not a function"
-=======
                     peel _ _ = panic "Desugar.dsLetRecDirect: not a function"
     go _ = panic "Desugar.dsLetRecDirect: unhandled case"
->>>>>>> a33615e5
 
 {-
     let rec f1 = e1, ..., fn = en in e
@@ -233,19 +151,6 @@
 ~>  (\(y : Int -> (t1, ..., tn)). e[*])
       (fix y (dummy : Int) : (t1, ..., tn). (e1, ..., en)[*])
 -}
-<<<<<<< HEAD
-dsLetRecEncode :: DsEnv t e -> Expr TcId -> F.PFExp t e
-dsLetRecEncode (d,g) = go
-  where
-    go (LetOut Rec bs@(_:_) e) =
-      F.FApp
-          (F.FLam
-              (F.FFun (F.FJClass "java.lang.Integer") (transType d tupled_ts))
-              (\y -> dsTcExpr (d, g' y `Map.union` g) e))
-          (F.FFix
-              (\y _dummy -> dsTcExpr (d, g' y `Map.union` g) tupled_es)
-              (F.FJClass "java.lang.Integer")
-=======
 dsLetRecEncode :: DsEnv t e -> Expr TcId -> C.Expr t e
 dsLetRecEncode (d,g) = go
   where
@@ -257,7 +162,6 @@
           (C.Fix
               (\y _dummy -> dsTcExpr (d, g' y `Map.union` g) tupled_es)
               (C.JClass javaIntClass)
->>>>>>> a33615e5
               (transType d tupled_ts))
               where
                 (fs, ts, es) = unzip3 bs
@@ -269,13 +173,7 @@
                 g' = \y -> Map.fromList
                              (zipWith
                               -- TODO: better var name
-<<<<<<< HEAD
-                              (\f i -> (f, Right (F.FProj i (F.FApp (F.FVar "" y) (F.FLit (Integer 0))))))
-                              fs
-                              [1..length bs])
-=======
                               (\f i -> (f, Right (C.Proj i (C.App (C.Var y) (C.Lit (Integer 0))))))
                               fs
                               [1..length bs])
-    go _ = panic "Desugar.dsLetRecEncode: unhandled case"
->>>>>>> a33615e5
+    go _ = panic "Desugar.dsLetRecEncode: unhandled case"