--- conflicted
+++ resolved
@@ -43,14 +43,8 @@
                   _        -> transType d (Record (take (length fs - 1) fs)) `C.And` C.Record (let (l,t) = last fs in (l,transType d t))
 transType _ Unit         = C.Unit
 transType i (Thunk t)    = C.Thunk (transType i t)
-<<<<<<< HEAD
 transType _ (Datatype n ns) = C.Datatype n ns
--- transType d (Datatype n nts) = C.Datatype n (zip ns ts')
---     where (ns, ts) = unzip nts
---           ts' = map (transType d) ts
-=======
 transType _ t            = prettySorry "Desugar.transType" (pretty t)
->>>>>>> cd8bfbae
 
 desugarExpr :: (TVarMap t, VarMap t e) -> CheckedExpr -> C.Expr t e
 desugarExpr (d, g) = go
@@ -68,11 +62,7 @@
     go (Lam (x, t) e)    = trace ("Lam " ++ show (Map.keys g))$ C.Lam x
                                (transType d t)
                                (\x' -> desugarExpr (d, Map.insert x (C.Var x x') g) e)
-<<<<<<< HEAD
-    go (BLam a e)        = trace ("BLam " ++ show (Map.keys g))$ C.BLam (\a' -> desugarExpr (Map.insert a a' d, g) e)
-=======
-    go (BLam a e)        = C.BLam a (\a' -> desugarExpr (Map.insert a a' d, g) e)
->>>>>>> cd8bfbae
+    go (BLam a e)        = trace ("BLam " ++ show (Map.keys g))$ C.BLam a (\a' -> desugarExpr (Map.insert a a' d, g) e)
     go Let{..}           = panic "Desugar.desugarExpr: Let"
     go (LetOut _ [] e)   = trace ("LetOut " ++ show (Map.keys g))$ go e
     go (Merge e1 e2)     = C.Merge (go e1) (go e2)
