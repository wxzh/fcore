{- References for syntax:
   http://www.haskell.org/onlinereport/exps.html
   http://caml.inria.fr/pub/docs/manual-ocaml/expr.html -}

{-# LANGUAGE RecordWildCards #-}

module ESF.Syntax
  ( Bind(..)
  , Expr(..)
  , Lit(..)
  , Operator(..)
  , Name
  , RdrExpr
  , RecFlag(..)
  , TcBinds
  , TcExpr
  , Type(..)
  , TypeContext
  , ValueContext
  , alphaEqTy
  , freeTyVars
  , invariantFailed
  , substFreeTyVars
  , wrap
  ) where

import qualified Language.Java.Syntax as J (Op(..))
-- import qualified Language.Java.Pretty as P
import Text.PrettyPrint.Leijen

import qualified Data.Map as Map
import qualified Data.Set as Set


type Name = String
type TcId = (Name, Type)


data Type
  = TyVar Name
  | Fun Type Type
  | Forall Name Type
  | Product [Type]
  | JClass Name
  | ListOf Type
  deriving (Eq, Show)


data Lit
    = Integer Integer
    | String String
    | Boolean Bool
    | Char Char
    deriving (Eq, Show)


data Operator = Arith J.Op | Compare J.Op | Logic J.Op
    deriving (Eq, Show)


data Expr id
  = Var id                             -- Variable
  | Lit Lit                            -- Literals
  | Lam (Name, Type) (Expr id)         -- Lambda abstraction
  | App  (Expr id) (Expr id)           -- Application
  | BLam Name (Expr id)                -- Type lambda abstraction
  | TApp (Expr id) Type                -- Type application
  | Tuple [Expr id]                    -- Tuples
  | Proj (Expr id) Int                 -- Tuple projection
  | PrimOp (Expr id) Operator (Expr id)    -- Primitive operation
  | If (Expr id) (Expr id) (Expr id)   -- If expression
  | Let RecFlag [Bind id] (Expr id)    -- Let (rec) ... (and) ... in ...
  | LetOut RecFlag TcBinds (Expr TcId) -- Post typecheck only
  | JNewObj Name [Expr id]             -- New Java object
<<<<<<< HEAD
  | JMethod (Expr id) Name [Expr id] (Maybe Name)   -- Java method call
  | PrimList [Expr id]				   -- New List
=======
-- Either Expr   -> static/non static method call
--        String -> static method call
  | JMethod (Either (Expr id) String) Name [Expr id] Name
  | JField (Either (Expr id) String) Name Name
  | SeqExprs [Expr id]
>>>>>>> 798fe123
  deriving (Eq, Show)

type RdrExpr = Expr Name
type TcExpr  = Expr TcId


type TcBinds = [(Name, Type, Expr TcId)] -- f1 : t1 = e1 and ... and fn : tn = en

data Bind id = Bind
  { bindId       :: id             -- Identifier
  , bindTargs    :: [Name]         -- Type arguments
  , bindArgs     :: [(Name, Type)] -- Arguments, each annotated with a type
  , bindRhs      :: Expr id        -- RHS to the "="
  , bindRhsAnnot :: Maybe Type     -- Type of the RHS
  } deriving (Eq, Show)

data RecFlag = Rec | NonRec deriving (Eq, Show)

type TypeContext  = Set.Set Name
type ValueContext = Map.Map Name Type

alphaEqTy :: Type -> Type -> Bool
alphaEqTy (TyVar a)      (TyVar b)      = a == b
alphaEqTy (JClass a)     (JClass b)     = a == b
alphaEqTy (Fun t1 t2)    (Fun t3 t4)    = t1 `alphaEqTy` t3 && t2 `alphaEqTy` t4
alphaEqTy (Product ts1)  (Product ts2)  = length ts1 == length ts2 && uncurry alphaEqTy `all` zip ts1 ts2
alphaEqTy (Forall a1 t1) (Forall a2 t2) = substFreeTyVars (a2, TyVar a1) t2 `alphaEqTy` t1
alphaEqTy (ListOf a) (ListOf b)         = a == b  -- ???
alphaEqTy  _              _             = False

substFreeTyVars :: (Name, Type) -> Type -> Type
substFreeTyVars (x, r) = go
  where
    go (TyVar a)
      | a == x      = r
      | otherwise   = TyVar a
    go (JClass c )  = JClass c
    go (Fun t1 t2)  = Fun (go t1) (go t2)
    go (Product ts) = Product (map go ts)
    go (Forall a t)
      | a == x                      = Forall a t
      | a `Set.member` freeTyVars r = Forall a t -- The freshness condition, crucial!
      | otherwise                   = Forall a (go t)
    go (ListOf a)   = ListOf (go a)

freeTyVars :: Type -> Set.Set Name
freeTyVars (TyVar x)    = Set.singleton x
freeTyVars (JClass _)   = Set.empty
freeTyVars (Forall a t) = Set.delete a (freeTyVars t)
freeTyVars (Fun t1 t2)  = freeTyVars t1 `Set.union` freeTyVars t2
freeTyVars (Product ts) = Set.unions (map freeTyVars ts)
freeTyVars (ListOf a)   = Set.empty

instance Pretty Type where
  pretty (TyVar a)    = text a
  pretty (Fun t1 t2)  = parens $ pretty t1 <+> text "->" <+> pretty t2
  pretty (Forall a t) = parens $ text "forall" <+> text a <> dot <+> pretty t
  pretty (Product ts) = tupled (map pretty ts)
  pretty (JClass c)   = text c
  pretty (ListOf a)   = brackets $ pretty a

instance Pretty id => Pretty (Expr id) where
  pretty (Var x) = pretty x
  pretty (Lit (Integer n)) = integer n
  pretty (Lit (String n)) = string n
  pretty (Lit (Boolean n)) = bool n
  pretty (Lit (Char n)) = char n
  pretty (BLam a e) = parens $ text "/\\" <> text a <> dot <+> pretty e
  pretty (Lam (x,t) e) =
    parens $
      backslash <> parens (pretty x <+> colon <+> pretty t) <> dot <+>
      pretty e
  pretty (TApp e t) = parens $ pretty e <+> pretty t
  pretty (App e1 e2) = parens $ pretty e1 <+> pretty e2
  pretty (Tuple es) = tupled (map pretty es)
  pretty (Proj e i) = parens (pretty e) <> text "._" <> int i
  pretty (PrimOp e1 op e2) = parens $
                               parens (pretty e1) <+>
                               text (show op) <+>
                               -- text (P.prettyPrint op) <+>
                               parens (pretty e2)
  pretty (If e1 e2 e3) = parens $
                            text "if" <+> pretty e1 <+>
                            text "then" <+> pretty e2 <+>
                            text "else" <+> pretty e3
  pretty (Let recFlag bs e) =
    text "let" <+> pretty recFlag <+>
    encloseSep empty empty (softline <> text "and" <> space) (map pretty bs) <+>
    text "in" <+>
    pretty e
  pretty (LetOut recFlag bs e) =
    text "let" <+> pretty recFlag <+>
    encloseSep empty empty (softline <> text "and" <> space)
      (map (\(f1,t1,e1) -> text f1 <+> colon <+> pretty t1 <+> equals <+> pretty e1) bs) <+>
    text "in" <+>
    pretty e
  pretty (JNewObj c args)  = text "new" <+> text c <> tupled (map pretty args)
<<<<<<< HEAD
  pretty (JMethod e m args _) = pretty e <> dot <> text m <> tupled (map pretty args)
  pretty (PrimList l)         = brackets $ tupled (map pretty l)
=======
  pretty (JMethod e m args _) = case e of (Left e')  -> pretty e' <> dot <> text m <> tupled (map pretty args)
                                          (Right e') -> pretty e' <> dot <> text m <> tupled (map pretty args)
>>>>>>> 798fe123

instance Pretty id => Pretty (Bind id) where
  pretty Bind{..} =
    pretty bindId <+>
    hsep (map pretty bindTargs) <+>
    hsep (map (\(x,t) -> parens (pretty x <+> colon <+> pretty t)) bindArgs) <+>
    case bindRhsAnnot of { Nothing -> empty; Just t -> colon <+> pretty t } <+>
    equals <+>
    pretty bindRhs

instance Pretty RecFlag where
  pretty Rec    = text "rec"
  pretty NonRec = empty

invariantFailed :: String -> String -> a
invariantFailed location msg = error ("Invariant failed in " ++ location ++ ": " ++ msg)

wrap :: (b -> a -> a) -> [b] -> a -> a
wrap cons xs t = foldr cons t xs<|MERGE_RESOLUTION|>--- conflicted
+++ resolved
@@ -72,16 +72,13 @@
   | Let RecFlag [Bind id] (Expr id)    -- Let (rec) ... (and) ... in ...
   | LetOut RecFlag TcBinds (Expr TcId) -- Post typecheck only
   | JNewObj Name [Expr id]             -- New Java object
-<<<<<<< HEAD
-  | JMethod (Expr id) Name [Expr id] (Maybe Name)   -- Java method call
-  | PrimList [Expr id]				   -- New List
-=======
 -- Either Expr   -> static/non static method call
 --        String -> static method call
   | JMethod (Either (Expr id) String) Name [Expr id] Name
   | JField (Either (Expr id) String) Name Name
   | SeqExprs [Expr id]
->>>>>>> 798fe123
+  | PrimList [Expr id]           -- New List
+
   deriving (Eq, Show)
 
 type RdrExpr = Expr Name
@@ -179,13 +176,10 @@
     text "in" <+>
     pretty e
   pretty (JNewObj c args)  = text "new" <+> text c <> tupled (map pretty args)
-<<<<<<< HEAD
-  pretty (JMethod e m args _) = pretty e <> dot <> text m <> tupled (map pretty args)
-  pretty (PrimList l)         = brackets $ tupled (map pretty l)
-=======
   pretty (JMethod e m args _) = case e of (Left e')  -> pretty e' <> dot <> text m <> tupled (map pretty args)
                                           (Right e') -> pretty e' <> dot <> text m <> tupled (map pretty args)
->>>>>>> 798fe123
+  pretty (PrimList l)         = brackets $ tupled (map pretty l)
+
 
 instance Pretty id => Pretty (Bind id) where
   pretty Bind{..} =
