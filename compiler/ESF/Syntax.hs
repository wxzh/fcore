--- conflicted
+++ resolved
@@ -26,12 +26,9 @@
   , opPrec
   ) where
 
-<<<<<<< HEAD
-=======
 import JavaUtils
 import Panic
 
->>>>>>> a33615e5
 import qualified Language.Java.Syntax as J (Op(..))
 -- import qualified Language.Java.Pretty as P
 import Text.PrettyPrint.Leijen
@@ -47,7 +44,7 @@
   | Fun Type Type
   | Forall Name Type
   | Product [Type]
-  | JClass Name
+  | JClass ClassName
   | And Type Type
   deriving (Eq, Show)
 
@@ -75,10 +72,10 @@
   | Let RecFlag [Bind id] (Expr id)    -- Let (rec) ... (and) ... in ...
   | LetOut RecFlag [(Name, Type, Expr TcId)] (Expr TcId) -- Post typecheck only
   | JNewObj Name [Expr id]             -- New Java object
--- Either Expr   -> static/non static method call
---        String -> static method call
-  | JMethod (Either (Expr id) String) Name [Expr id] Name
-  | JField (Either (Expr id) String) Name Name
+-- Either Expr   -> static/non static method/field call
+--        String -> static method/field call
+  | JMethod (Either (Expr id) ClassName) MethodName [Expr id] ClassName
+  | JField  (Either (Expr id) ClassName) FieldName            ClassName
   | SeqExprs [Expr id]
   | Merge (Expr id) (Expr id)
   deriving (Eq, Show)
