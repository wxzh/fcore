{
{-# LANGUAGE RecordWildCards #-}

module Parser where

import qualified Language.Java.Syntax as J (Op (..))

import Src
import Lexer

import JavaUtils
}

%name parseExpr expr
%tokentype { Token }
%monad     { P }
%error     { parseError }

%token

  "("      { Toparen }
  ")"      { Tcparen }
  "["      { Tobrack }
  "]"      { Tcbrack }
  "::"     { Tdcolon }
  "{"      { Tocurly }
  "}"      { Tccurly }
  "/\\"    { Ttlam }
  "\\"     { Tlam }
  ":"      { Tcolon }
  ";"      { Tsemi }
  "forall" { Tforall }
  "->"     { Tarrow }
  "."      { Tdot }
  "&"      { Tandtype }
  ",,"     { Tmerge }
  "with"   { Twith }
  "'"      { Tquote }
  "type"   { Ttype }
  "let"    { Tlet }
  "rec"    { Trec }
  "="      { Teq }
  "and"    { Tand }
  "in"     { Tin }
  "if"     { Tif }
  "then"   { Tthen }
  "else"   { Telse }
  ","      { Tcomma }

  "data"   { Tdata }
  "case"   { Tcase }
  "|"      { Tbar }
  "of"     { Tof }

  UPPERID  { Tupperid $$ }
  LOWERID  { Tlowerid $$ }
  UNDERID  { Tunderid $$ }

  JAVACLASS { Tjavaclass $$ }
  "new"     { Tnew }

  "module"  { Tmodule }
  "end"     { Tend }

  INT      { Tint $$ }
  STRING   { Tstring $$ }
  BOOL     { Tbool $$ }
  Empty    { Temptytree }
  Fork     { Tnonemptytree}
  CHAR     { Tchar $$ }
  "()"     { Tunitlit }
  "Unit"   { Tunit }
  List     { Tlist }
  head     { Tlisthead }
  tail     { Tlisttail }
  cons     { Tlistcons }
  isNil    { Tlistisnil }
  length   { Tlistlength }

  "*"      { Tprimop J.Mult   }
  "/"      { Tprimop J.Div    }
  "%"      { Tprimop J.Rem    }
  "+"      { Tprimop J.Add    }
  "-"      { Tprimop J.Sub    }
  "<"      { Tprimop J.LThan  }
  "<="     { Tprimop J.LThanE }
  ">"      { Tprimop J.GThan  }
  ">="     { Tprimop J.GThanE }
  "=="     { Tprimop J.Equal  }
  "!="     { Tprimop J.NotEq  }
  "&&"     { Tprimop J.CAnd   }
  "||"     { Tprimop J.COr    }


-- Precedence and associativity directives
%nonassoc EOF

%right "in"
%right "->"
%nonassoc "else"

-- http://en.wikipedia.org/wiki/Order_of_operations#Programming_languages
%left ",,"
%left "||"
%left "&&"
%nonassoc "==" "!="
%nonassoc "<" "<=" ">" ">="
%left "+" "-"
%left "*" "/" "%"
%nonassoc UMINUS

%%

-- Note: There are times when it is more convenient to parse a more general
-- language than that which is actually intended, and check it later.

-- The parser rules of GHC may come in handy:
-- https://github.com/ghc/ghc/blob/master/compiler/parser/Parser.y.pp#L1453

-- Modules
module :: { ReaderModule }
  : "module" module_name semi_binds "end"  { Module $2 $3 }

module_name :: { ReaderId }
  : UPPERID  { $1 }

constr_name :: { ReaderId }
  : tvar  { $1 }

-- Types

type :: { ReaderType }
  : "forall" tvar "." type   { Forall $2 $4 }
  | monotype                 { $1 }

monotype :: { ReaderType }
  : intertype "->" monotype  { Fun $1 $3 }
  | intertype                { $1 }

intertype :: { ReaderType }
  : ftype "&" intertype      { And $1 $3 }
  | ftype                    { $1 }

ftype :: { ReaderType }
  : ftype atype              { OpApp $1 $2 }
  | atype                    { $1 }

atype :: { ReaderType }
  : tvar                     { TVar $1 }
  | JAVACLASS                { JType (JClass $1) }
  | "Unit"                   { Unit }
  | "(" product_body ")"     { Product $2 }
  -- TODO: desugaring might be too early. But the benefit is avoid a traversal of the type structure later.
  | "{" record_body "}"      { foldl (\ acc (l,t) -> And acc (Record [(l,t)])) (Record [(head $2)]) (tail $2) }
  | "'" atype                { Thunk $2 }
  | "(" type ")"             { $2 }
  | List "<" type ">"        { ListOf $3}

product_body :: { [ReaderType] }
  : type "," type             { $1:[$3] }
  | type "," product_body     { $1:$3   }

record_body :: { [(Label, ReaderType)] }
  : label ":" type                  { [($1, $3)]  }
  | label ":" type "," record_body  { ($1, $3):$5 }

label :: { Label }
  : LOWERID                  { $1 }

tvars :: { [ReaderId] }
  : {- empty -}              { []    }
  | tvar tvars               { $1:$2 }

tvar :: { ReaderId }
  : UPPERID                  { $1 }

vars :: { [ReaderId] }
  : {- empty -}              { []    }
  | var vars                 { $1:$2 }

types :: { [Type] }
  : {- empty -}              { [] }
  | atype types              { $1:$2 }

-- Expressions

expr :: { ReaderExpr }
    : "/\\" tvar "." expr                 { BLam $2 $4  }
    | "\\" arg "." expr                   { Lam $2 $4 }
    | "let" recflag and_binds "in" expr   { Let $2 $3 $5 }
    | "let" recflag and_binds ";"  expr   { Let $2 $3 $5 }
    | "let"  tvar tvars "=" type "in" expr { Type $2 $3 $5 $7 }
    | "let"  tvar tvars "=" type ";"  expr { Type $2 $3 $5 $7 }

    -- Type synonyms
    | "type" tvar tvars "=" type "in" expr { Type $2 $3 $5 $7 }
    | "type" tvar tvars "=" type ";"  expr { Type $2 $3 $5 $7 }

    | "if" expr "then" expr "else" expr   { If $2 $4 $6 }
    | "-" INT %prec UMINUS                { Lit (Int (-$2)) }
    | "data" tvar tvars "=" constrs_decl ";" expr { Data $2 $3 $5 $7 }
    | "case" expr "of" patterns           { Case $2 $4 }
    | infixexpr                           { $1 }
    | module expr                   { LetModule $1 $2 }

infixexpr :: { ReaderExpr }
    : infixexpr "*"  infixexpr  { PrimOp $1 (Arith J.Mult)   $3 }
    | infixexpr "/"  infixexpr  { PrimOp $1 (Arith J.Div)    $3 }
    | infixexpr "%"  infixexpr  { PrimOp $1 (Arith J.Rem)    $3 }
    | infixexpr "+"  infixexpr  { PrimOp $1 (Arith J.Add)    $3 }
    | infixexpr "-"  infixexpr  { PrimOp $1 (Arith J.Sub)    $3 }
    | infixexpr "<"  infixexpr  { PrimOp $1 (Compare J.LThan)  $3 }
    | infixexpr "<=" infixexpr  { PrimOp $1 (Compare J.LThanE) $3 }
    | infixexpr ">"  infixexpr  { PrimOp $1 (Compare J.GThan)  $3 }
    | infixexpr ">=" infixexpr  { PrimOp $1 (Compare J.GThanE) $3 }
    | infixexpr "==" infixexpr  { PrimOp $1 (Compare J.Equal)  $3 }
    | infixexpr "!=" infixexpr  { PrimOp $1 (Compare J.NotEq)  $3 }
    | infixexpr "&&" infixexpr  { PrimOp $1 (Logic J.CAnd)   $3 }
    | infixexpr "||" infixexpr  { PrimOp $1 (Logic J.COr)    $3 }
    | infixexpr ",," infixexpr  { Merge $1 $3 }
    | fexpr                     { $1 }

fexpr :: { ReaderExpr }
    : fexpr aexpr        { App  $1 $2 }
    | fexpr atype        { TApp $1 $2 }
    | aexpr              { $1 }

aexpr :: { ReaderExpr }
    : var                       { Var $1 }
    | lit                       { $1 }
    | "(" comma_exprs2 ")"      { Tuple $2 }
    | aexpr "." UNDERID         { Proj $1 $3 }
    | module_name "." var       { ModuleAccess $1 $3 }
    | javaexpr                  { $1 }
    | "{" semi_exprs "}"        { Seq $2 }
    | "{" recordlit_body "}"    { RecordIntro $2 }
    | aexpr "with" "{" recordlit_body "}"  { RecordUpdate $1 $4 }
<<<<<<< HEAD
    | list_body                 { PrimList $1 }
    | "{" constr_name types aexprs "}"{ ConstrTemp $2 $3 $4 }
=======
    | "new" List "<" type ">" "()"  {PolyList [] $4}
    | "new" List "<" type ">" "(" comma_exprs0 ")"  {PolyList $7 $4}
    | head "(" fexpr ")"              { JProxyCall (JMethod (NonStatic $3 ) "head" [] undefined) undefined}
    | tail "(" fexpr ")"              { JProxyCall (JMethod (NonStatic $3 ) "tail" [] undefined) undefined}
    | isNil "(" fexpr ")"             { JMethod (NonStatic $3) "isEmpty" [] undefined}
    | length "(" fexpr ")"            { JMethod (NonStatic $3) "length" [] undefined}
    | cons "(" fexpr "," fexpr ")"    { JProxyCall (JNew "f2j.FunctionalList" [$3,$5]) undefined}
    | "{" constr_name aexprs "}"{ Constr (Constructor $2 []) $3 }
>>>>>>> b10d76e5
    | "(" expr ")"              { $2 }

lit :: { ReaderExpr }
    : INT                       { Lit (Int $1)    }
    | STRING                    { Lit (String $1) }
    | BOOL                      { Lit (Bool $1)   }
    | CHAR                      { Lit (Char $1)   }
    | "()"                      { Lit UnitLit     }

javaexpr :: { ReaderExpr }
    : "new" JAVACLASS "(" comma_exprs0 ")"        { JNew $2 $4 }
    | Empty                                       { JNew "f2j.FunctionalTree" [] }
    | Fork "(" comma_exprs0 ")"                   { JNew "f2j.FunctionalTree" $3}

    | JAVACLASS "." LOWERID "(" comma_exprs0 ")"  { JMethod (Static $1) $3 $5 undefined }
    | JAVACLASS "." LOWERID "()"                  { JMethod (Static $1) $3 [] undefined }
    | JAVACLASS "." LOWERID                       { JField  (Static $1) $3 undefined }
    | JAVACLASS "." UPPERID                       { JField  (Static $1) $3 undefined } -- Constants

    -- A dot can mean three things:
    -- (1) method invocation
    -- (2) field access
    -- (3) record elimination

    -- case length comma_exprs0
    -- when 0: method invocation
    --   (since the gap between the two parentheses distinguishes the string from the unit literal `()`)
    -- when 1: method invocation or application (with a parenthesized argument)
    -- else:   method invocation or application (with a tuple)
    | aexpr "." LOWERID "(" comma_exprs0 ")"  { Dot $1 $3 (Just ($5, UnitImpossible)) }

    -- method invocation or application
    | aexpr "." LOWERID "()"                  { Dot $1 $3 (Just ([], UnitPossible)) }

    -- field access or record elimination
    | aexpr "." LOWERID                       { Dot $1 $3 Nothing }

    -- Is this possible?
    -- | aexpr "." UPPERID                    { Dot $1 $3 Nothing }

recordlit_body :: { [(Label, ReaderExpr)] }
  : label "=" expr                     { [($1, $3)]  }
  | label "=" expr "," recordlit_body  { ($1, $3):$5 }

semi_exprs :: { [ReaderExpr] }
           : expr                { [$1] }
           | expr ";" semi_exprs { $1:$3 }

comma_exprs0 :: { [ReaderExpr] }
    : {- empty -}             { []    }
    | comma_exprs1            { $1    }

comma_exprs1 :: { [ReaderExpr] }
    : expr                    { [$1]  }
    | expr "," comma_exprs1   { $1:$3 }

comma_exprs2 :: { [ReaderExpr] }
    : expr "," expr           { [$1,$3]  }
    | expr "," comma_exprs2   { $1:$3    }

aexprs :: { [ReaderExpr] }
    :  {- empty -}            { [] }
    | aexpr aexprs            { $1:$2 }

bind :: { ReaderBind }
    : var tvars args maybe_sig "=" expr
        { Bind { bindId       = $1
               , bindTargs    = $2
               , bindArgs     = $3
               , bindRhs      = $6
               , bindRhsAnnot = $4
               }
        }

maybe_sig :: { Maybe ReaderType }
  : ":" type     { Just $2 }
  | {- empty -} { Nothing }

and_binds :: { [ReaderBind] }
    : bind                      { [$1]  }
    | bind "and" and_binds      { $1:$3 }

semi_binds :: { [ReaderBind] }
    : bind                      { [$1]  }
    | bind ";" and_binds      { $1:$3 }

recflag :: { RecFlag }
  : "rec"       { Rec }
  | {- empty -} { NonRec }

arg :: { (ReaderId, ReaderType) }
    : "(" var ":" type ")"       { ($2, $4) }
    | "()"                       { ("_", Unit) }
    | "(" arg ")"                { $2 }

args :: { [(ReaderId, ReaderType)] }
    : {- empty -}               { []    }
    | arg args  { $1:$2 }

var :: { ReaderId }
    : LOWERID           { $1 }

constrs_decl :: { [Constructor] }
    : constr_decl { [$1] }
    | constr_decl "|" constrs_decl { $1:$3 }

constr_decl :: { Constructor }
    : constr_name types { Constructor $1 $2 }

patterns :: { [Alt ReaderId Type] }
    : pattern { [$1] }
    | pattern "|" patterns { $1:$3 }

pattern :: { Alt ReaderId Type}
    : constr_name vars "->" expr { ConstrAlt (Constructor $1 []) $2 $4 }

{
-- The monadic parser
data P a = POk a | PError String

instance Monad P where
    POk x      >>= f = f x
    PError msg >>= f = PError msg
    return x         = POk x

parseError :: [Token] -> P a
parseError tokens = PError ("Parse error before tokens:\n\t" ++ show tokens)

reader :: String -> ReaderExpr
reader src = case (parseExpr . lexer) src of
                 POk expr   -> expr
                 PError msg -> error msg
}<|MERGE_RESOLUTION|>--- conflicted
+++ resolved
@@ -235,10 +235,6 @@
     | "{" semi_exprs "}"        { Seq $2 }
     | "{" recordlit_body "}"    { RecordIntro $2 }
     | aexpr "with" "{" recordlit_body "}"  { RecordUpdate $1 $4 }
-<<<<<<< HEAD
-    | list_body                 { PrimList $1 }
-    | "{" constr_name types aexprs "}"{ ConstrTemp $2 $3 $4 }
-=======
     | "new" List "<" type ">" "()"  {PolyList [] $4}
     | "new" List "<" type ">" "(" comma_exprs0 ")"  {PolyList $7 $4}
     | head "(" fexpr ")"              { JProxyCall (JMethod (NonStatic $3 ) "head" [] undefined) undefined}
@@ -246,8 +242,7 @@
     | isNil "(" fexpr ")"             { JMethod (NonStatic $3) "isEmpty" [] undefined}
     | length "(" fexpr ")"            { JMethod (NonStatic $3) "length" [] undefined}
     | cons "(" fexpr "," fexpr ")"    { JProxyCall (JNew "f2j.FunctionalList" [$3,$5]) undefined}
-    | "{" constr_name aexprs "}"{ Constr (Constructor $2 []) $3 }
->>>>>>> b10d76e5
+    | "{" constr_name types aexprs "}"{ ConstrTemp $2 $3 $4 }
     | "(" expr ")"              { $2 }
 
 lit :: { ReaderExpr }
