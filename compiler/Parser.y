{
{-# LANGUAGE RecordWildCards #-}

module Parser where

import qualified Language.Java.Syntax as J (Op (..))

import Src
import Lexer

import JavaUtils
}

%name parseExpr expr
%tokentype { Token }
%monad     { P }
%error     { parseError }

%token

  "("      { Toparen }
  ")"      { Tcparen }
  "["      { Tobrack }
  "]"      { Tcbrack }
  "::"     { Tdcolon }
  "{"      { Tocurly }
  "}"      { Tccurly }
  "/\\"    { Ttlam }
  "\\"     { Tlam }
  ":"      { Tcolon }
  ";"      { Tsemi }
  "forall" { Tforall }
  "->"     { Tarrow }
  "."      { Tdot }
  "$"      { Tdollar }
  "&"      { Tandtype }
  ",,"     { Tmerge }
  "with"   { Twith }
  "'"      { Tquote }
  "type"   { Ttype }
  "let"    { Tlet }
  "rec"    { Trec }
  "="      { Teq }
  "and"    { Tand }
  "in"     { Tin }
  "if"     { Tif }
  "then"   { Tthen }
  "else"   { Telse }
  ","      { Tcomma }


  UPPERID  { Tupperid $$ }
  LOWERID  { Tlowerid $$ }
  UNDERID  { Tunderid $$ }

  JAVACLASS { Tjavaclass $$ }
  "new"     { Tnew }

  "module"  { Tmodule }
  "end"     { Tend }

  INT      { Tint $$ }
  STRING   { Tstring $$ }
  BOOL     { Tbool $$ }
  Empty    { Temptytree }
  Fork     { Tnonemptytree}
  CHAR     { Tchar $$ }
  "()"     { Tunitlit }
  "Unit"   { Tunit }

  "*"      { Tprimop J.Mult   }
  "/"      { Tprimop J.Div    }
  "%"      { Tprimop J.Rem    }
  "+"      { Tprimop J.Add    }
  "-"      { Tprimop J.Sub    }
  "<"      { Tprimop J.LThan  }
  "<="     { Tprimop J.LThanE }
  ">"      { Tprimop J.GThan  }
  ">="     { Tprimop J.GThanE }
  "=="     { Tprimop J.Equal  }
  "!="     { Tprimop J.NotEq  }
  "&&"     { Tprimop J.CAnd   }
  "||"     { Tprimop J.COr    }

-- Precedence and associativity directives
%nonassoc EOF

%right "in"
%right "$"
%right "->"
%nonassoc "else"

-- http://en.wikipedia.org/wiki/Order_of_operations#Programming_languages
%left ",,"
%left "||"
%left "&&"
%nonassoc "==" "!="
%nonassoc "<" "<=" ">" ">="
%left "+" "-"
%left "*" "/" "%"
%nonassoc UMINUS

%%

-- Note: There are times when it is more convenient to parse a more general
-- language than that which is actually intended, and check it later.

-- The parser rules of GHC may come in handy:
-- https://github.com/ghc/ghc/blob/master/compiler/parser/Parser.y.pp#L1453

-- Modules
module :: { Module Name }
  : "module" module_name semi_binds "end"  { Module $2 $3 }

module_name :: { Name }
  : UPPERID  { $1 }

-- Types

type :: { Type }
  : "forall" tvar "." type   { Forall $2 $4 }
  | monotype                 { $1 }

monotype :: { Type }
  : intertype "->" monotype  { Fun $1 $3 }
  | intertype                { $1 }

intertype :: { Type }
  : ftype "&" intertype      { And $1 $3 }
  | ftype                    { $1 }

ftype :: { Type }
  : ftype atype              { OpApp $1 $2 }
  | atype                    { $1 }

atype :: { Type }
  : tvar                     { TVar $1 }
  | JAVACLASS                { JType (JClass $1) }
  | "Unit"                   { Unit }
  | "(" product_body ")"     { Product $2 }
  | "{" record_body "}"      { Record $2 }
  | "'" atype                { Thunk $2 }
  | "(" type ")"             { $2 }

product_body :: { [Type] }
  : type "," type             { $1:[$3] }
  | type "," product_body     { $1:$3   }

record_body :: { [(Label, Type)] }
  : label ":" type                  { [($1, $3)]  }
  | label ":" type "," record_body  { ($1, $3):$5 }

label :: { Label }
  : LOWERID                  { $1 }

tvars :: { [Name] }
  : {- empty -}              { []    }
  | tvar tvars               { $1:$2 }

tvar :: { Name }
  : UPPERID                  { $1 }

-- Expressions

expr :: { Expr Name }
    : "/\\" tvar "." expr                 { BLam $2 $4  }
    | "\\" arg "." expr                   { Lam $2 $4 }
    | "let" recflag and_binds "in" expr   { Let $2 $3 $5 }
    | "let" recflag and_binds ";"  expr   { Let $2 $3 $5 }
    | "let"  tvar tvars "=" type "in" expr { Type $2 $3 $5 $7 }
    | "let"  tvar tvars "=" type ";"  expr { Type $2 $3 $5 $7 }

    -- Type synonyms
    | "type" tvar tvars "=" type "in" expr { Type $2 $3 $5 $7 }
    | "type" tvar tvars "=" type ";"  expr { Type $2 $3 $5 $7 }

    | "if" expr "then" expr "else" expr   { If $2 $4 $6 }
    | "-" INT %prec UMINUS                { Lit (Int (-$2)) }
    | infixexpr                           { $1 }
<<<<<<< HEAD
    | module expr              		  { LetModule $1 $2 }
=======
    | aexpr "$" expr                      { App $1 $3 }
>>>>>>> 36875de1

infixexpr :: { Expr Name }
    : infixexpr "*"  infixexpr  { PrimOp $1 (Arith J.Mult)   $3 }
    | infixexpr "/"  infixexpr  { PrimOp $1 (Arith J.Div)    $3 }
    | infixexpr "%"  infixexpr  { PrimOp $1 (Arith J.Rem)    $3 }
    | infixexpr "+"  infixexpr  { PrimOp $1 (Arith J.Add)    $3 }
    | infixexpr "-"  infixexpr  { PrimOp $1 (Arith J.Sub)    $3 }
    | infixexpr "<"  infixexpr  { PrimOp $1 (Compare J.LThan)  $3 }
    | infixexpr "<=" infixexpr  { PrimOp $1 (Compare J.LThanE) $3 }
    | infixexpr ">"  infixexpr  { PrimOp $1 (Compare J.GThan)  $3 }
    | infixexpr ">=" infixexpr  { PrimOp $1 (Compare J.GThanE) $3 }
    | infixexpr "==" infixexpr  { PrimOp $1 (Compare J.Equal)  $3 }
    | infixexpr "!=" infixexpr  { PrimOp $1 (Compare J.NotEq)  $3 }
    | infixexpr "&&" infixexpr  { PrimOp $1 (Logic J.CAnd)   $3 }
    | infixexpr "||" infixexpr  { PrimOp $1 (Logic J.COr)    $3 }
    | infixexpr ",," infixexpr  { Merge $1 $3 }
    | fexpr                     { $1 }

fexpr :: { Expr Name }
    : fexpr aexpr        { App  $1 $2 }
    | fexpr atype        { TApp $1 $2 }
    | aexpr              { $1 }

aexpr :: { Expr Name }
    : var                       { Var $1 }
    | lit                       { $1 }
    | "(" comma_exprs2 ")"      { Tuple $2 }
    | aexpr "." UNDERID         { Proj $1 $3 }
    | module_name "." var       { ModuleAccess $1 $3 }
    | javaexpr                  { $1 }
    | "{" semi_exprs "}"        { Seq $2 }
    | "{" recordlit_body "}"    { RecordLit $2 }
    | aexpr "with" "{" recordlit_body "}"  { RecordUpdate $1 $4 }
    | list_body                 { PrimList $1 }
    | "(" expr ")"              { $2 }

lit :: { Expr Name }
    : INT                       { Lit (Int $1)    }
    | STRING                    { Lit (String $1) }
    | BOOL                      { Lit (Bool $1)   }
    | CHAR                      { Lit (Char $1)   }
    | "()"                      { Lit UnitLit     }

javaexpr :: { Expr Name }
    : "new" JAVACLASS "(" comma_exprs0 ")"        { JNew $2 $4 }
    | Empty                                       { JNew "f2j.FunctionalTree" [] }
    | Fork "(" comma_exprs0 ")"                   { JNew "f2j.FunctionalTree" $3}
    | JAVACLASS "." LOWERID "(" comma_exprs0 ")"  { JMethod (Static $1) $3 $5 undefined }
    | JAVACLASS "." LOWERID "()"                  { JMethod (Static $1) $3 [] undefined }
    | JAVACLASS "." field                         { JField  (Static $1) $3 undefined }
    | aexpr "." LOWERID "(" comma_exprs0 ")"      { JMethod (NonStatic $1) $3 $5 undefined }
    | aexpr "." LOWERID "()"                      { JMethod (NonStatic $1) $3 [] undefined }
    | aexpr "." field                             { JField  (NonStatic $1) $3 undefined }

recordlit_body :: { [(Label, Expr Name)] }
  : label "=" expr                     { [($1, $3)]  }
  | label "=" expr "," recordlit_body  { ($1, $3):$5 }

list_body :: { [Expr Name] }
    : "(" expr "::" list_body ")"  { $2:$4 }
    | "[" comma_exprs0 "]"         { $2 }

field :: { Name }
   : LOWERID { $1 }
   | UPPERID { $1 }

semi_exprs :: { [Expr Name] }
           : expr                { [$1] }
           | expr ";" semi_exprs { $1:$3 }

comma_exprs0 :: { [Expr Name] }
    : {- empty -}             { []    }
    | comma_exprs1            { $1    }

comma_exprs1 :: { [Expr Name] }
    : expr                    { [$1]  }
    | expr "," comma_exprs1   { $1:$3 }

comma_exprs2 :: { [Expr Name] }
    : expr "," expr           { [$1,$3]  }
    | expr "," comma_exprs2   { $1:$3     }

bind :: { Bind Name }
    : var tvars args maybe_sig "=" expr
        { Bind { bindId       = $1
               , bindTargs    = $2
               , bindArgs     = $3
               , bindRhs      = $6
               , bindRhsAnnot = $4
               }
        }

maybe_sig :: { Maybe Type }
  : ":" type     { Just $2 }
  | {- empty -} { Nothing }

and_binds :: { [Bind Name] }
    : bind                      { [$1]  }
    | bind "and" and_binds      { $1:$3 }

semi_binds :: { [Bind Name] }
    : bind                      { [$1]  }
    | bind ";" and_binds      { $1:$3 }

recflag :: { RecFlag }
  : "rec"       { Rec }
  | {- empty -} { NonRec }

arg :: { (Name, Type) }
    : "(" var ":" type ")"       { ($2, $4) }
    | "()"                       { ("_", Unit) }
    | "(" arg ")"                { $2 }

args :: { [(Name, Type)] }
    : {- empty -}               { []    }
    | arg args  { $1:$2 }

var :: { Name }
    : LOWERID           { $1 }

{
-- The monadic parser
data P a = POk a | PError String

instance Monad P where
    POk x      >>= f = f x
    PError msg >>= f = PError msg
    return x         = POk x

parseError :: [Token] -> P a
parseError tokens = PError ("Parse error before tokens:\n\t" ++ show tokens)

reader :: String -> Expr Name
reader src = case (parseExpr . lexer) src of
                 POk expr   -> expr
                 PError msg -> error msg
}<|MERGE_RESOLUTION|>--- conflicted
+++ resolved
@@ -177,11 +177,8 @@
     | "if" expr "then" expr "else" expr   { If $2 $4 $6 }
     | "-" INT %prec UMINUS                { Lit (Int (-$2)) }
     | infixexpr                           { $1 }
-<<<<<<< HEAD
-    | module expr              		  { LetModule $1 $2 }
-=======
+    | module expr                   { LetModule $1 $2 }
     | aexpr "$" expr                      { App $1 $3 }
->>>>>>> 36875de1
 
 infixexpr :: { Expr Name }
     : infixexpr "*"  infixexpr  { PrimOp $1 (Arith J.Mult)   $3 }
