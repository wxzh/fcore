{
{-# LANGUAGE RecordWildCards #-}

module Parser where

import qualified Language.Java.Syntax as J (Op (..))

import Src
import Lexer

import JavaUtils
}

%name parseExpr expr
%tokentype { Token }
%monad     { P }
%error     { parseError }

%token

  "("      { Toparen }
  ")"      { Tcparen }
  "["      { Tobrack }
  "]"      { Tcbrack }
  "::"     { Tdcolon }
  "{"      { Tocurly }
  "}"      { Tccurly }
  "/\\"    { Ttlam }
  "\\"     { Tlam }
  ":"      { Tcolon }
  ";"      { Tsemi }
  "forall" { Tforall }
  "->"     { Tarrow }
  "."      { Tdot }
  "&"      { Tandtype }
  ",,"     { Tmerge }
  "with"   { Twith }
  "let"    { Tlet }
  "rec"    { Trec }
  "="      { Teq }
  "and"    { Tand }
  "in"     { Tin }
  "if"     { Tif }
  "then"   { Tthen }
  "else"   { Telse }
  ","      { Tcomma }


  UPPERID  { Tupperid $$ }
  LOWERID  { Tlowerid $$ }
  UNDERID  { Tunderid $$ }

  JAVACLASS { Tjavaclass $$ }
  "new"     { Tnew }

  "module"  { Tmodule }
  "end"     { Tend }

  INTEGER  { Tinteger $$ }
  STRING   { Tstring $$ }
  BOOLEAN  { Tboolean $$ }
  CHAR     { Tchar $$ }
  "()"     { Tunit }
  "unit"   { Tunittype }

  "*"      { Tprimop J.Mult   }
  "/"      { Tprimop J.Div    }
  "%"      { Tprimop J.Rem    }
  "+"      { Tprimop J.Add    }
  "-"      { Tprimop J.Sub    }
  "<"      { Tprimop J.LThan  }
  "<="     { Tprimop J.LThanE }
  ">"      { Tprimop J.GThan  }
  ">="     { Tprimop J.GThanE }
  "=="     { Tprimop J.Equal  }
  "!="     { Tprimop J.NotEq  }
  "&&"     { Tprimop J.CAnd   }
  "||"     { Tprimop J.COr    }

-- Precedence and associativity directives
%nonassoc EOF

%right "in"
%right "->"
%nonassoc "else"

-- http://en.wikipedia.org/wiki/Order_of_operations#Programming_languages
%left ",,"
%left "||"
%left "&&"
%nonassoc "==" "!="
%nonassoc "<" "<=" ">" ">="
%left "+" "-"
%left "*" "/" "%"
%nonassoc UMINUS

%%

-- Note: There are times when it is more convenient to parse a more general
-- language than that which is actually intended, and check it later.

-- The parser rules of GHC may come in handy:
-- https://github.com/ghc/ghc/blob/master/compiler/parser/Parser.y.pp#L1453

-- Modules
module :: { Module Name }
  : "module" module_name semi_binds "end"  { Module $2 $3 }

module_name :: { Name }
  : UPPERID  { $1 }

-- Types

-- "&" have the lowest precedence and is left associative.
-- Since we would like:  forall A. [A] -> Even  &  forall A. [A] -> Odd
-- to be parsed as:      (forall A. [A] -> Even) & (forall A. [A] -> Odd)
type :: { Type }
  : ftype "&" type             { And $1 $3 }
  | ftype                     { $1 }

ftype :: { Type }
  : atype "->" ftype           { Fun $1 $3 }
  | "forall" tyvar "." ftype  { Forall $2 $4 }
  | atype                     { $1 }

atype :: { Type }
  : tyvar                    { TyVar $1 }
  | JAVACLASS                { JClass $1 }
  | "(" product_body ")"     { Product $2 }
  | "{" recordty_body "}"    { RecordTy $2 }
<<<<<<< HEAD
  | "(" type ")"             { $2 }
=======
  | "[" type "]"             { ListOf $2 }
  | "(" type ")"             { $2 }
  | "unit"                   { UnitType }
>>>>>>> bcd7ff11

product_body :: { [Type] }
  : type "," type              { $1:[$3] }
  | type "," product_body     { $1:$3   }

recordty_body :: { [(Label, Type)] }
  : label ":" type                    { [($1, $3)]  }
  | label ":" type "," recordty_body  { ($1, $3):$5 }

label :: { Label }
  : LOWERID                  { $1 }

tyvars :: { [Name] }
  : {- empty -}              { []    }
  | tyvar tyvars             { $1:$2 }

tyvar :: { Name }
  : UPPERID                  { $1 }

-- Expressions

expr :: { Expr Name }
     : infixexpr %prec EOF      { $1 }
     | module expr              { LetModule $1 $2 }

infixexpr :: { Expr Name }
    : expr10                    { $1 }
    | infixexpr "*"  infixexpr  { PrimOp $1 (Arith J.Mult)   $3 }
    | infixexpr "/"  infixexpr  { PrimOp $1 (Arith J.Div)    $3 }
    | infixexpr "%"  infixexpr  { PrimOp $1 (Arith J.Rem)    $3 }
    | infixexpr "+"  infixexpr  { PrimOp $1 (Arith J.Add)    $3 }
    | infixexpr "-"  infixexpr  { PrimOp $1 (Arith J.Sub)    $3 }
    | infixexpr "<"  infixexpr  { PrimOp $1 (Compare J.LThan)  $3 }
    | infixexpr "<=" infixexpr  { PrimOp $1 (Compare J.LThanE) $3 }
    | infixexpr ">"  infixexpr  { PrimOp $1 (Compare J.GThan)  $3 }
    | infixexpr ">=" infixexpr  { PrimOp $1 (Compare J.GThanE) $3 }
    | infixexpr "==" infixexpr  { PrimOp $1 (Compare J.Equal)  $3 }
    | infixexpr "!=" infixexpr  { PrimOp $1 (Compare J.NotEq)  $3 }
    | infixexpr "&&" infixexpr  { PrimOp $1 (Logic J.CAnd)   $3 }
    | infixexpr "||" infixexpr  { PrimOp $1 (Logic J.COr)    $3 }
    | infixexpr ",," infixexpr  { Merge $1 $3 }

expr10 :: { Expr Name }
    : "/\\" tyvar "." expr                { BLam $2 $4  }
    | "\\" var_with_annot "." expr        { Lam $2 $4 }
    | "let" recflag and_binds "in" expr   { Let $2 $3 $5 }
    | "if" expr "then" expr "else" expr   { If $2 $4 $6 }
    | "-" INTEGER %prec UMINUS            { Lit (Integer (-$2)) }
    | fexpr                                { $1 }

fexpr :: { Expr Name }
    : fexpr aexp         { App  $1 $2 }
    | fexpr type          { TApp $1 $2 }
    | aexp              { $1 }

aexp :: { Expr Name }
    : var                       { Var $1 }

    -- Literals
    | INTEGER                   { Lit (Integer $1) }
    | STRING                    { Lit (String $1) }
    | BOOLEAN                   { Lit (Boolean $1) }
    | CHAR                      { Lit (Char $1) }
    | "()"                      { Lit Unit }

    | "(" comma_exprs ")"       { Tuple $2 }
    | aexp "." UNDERID          { Proj $1 $3 }
    | "(" expr ")"              { $2 }
    -- Java
    | JAVACLASS "." LOWERID "(" comma_exprs_emp ")" { JMethod (Left $1) $3 $5 undefined }
    | aexp "." LOWERID "(" comma_exprs_emp ")"      { JMethod (Right $1) $3 $5 undefined }
    | JAVACLASS "." field { JField (Left $1) $3 undefined }
    | aexp "." field      { JField (Right $1) $3 undefined }
    | module_name "." var  { ModuleAccess $1 $3 }
    | "new" JAVACLASS "(" comma_exprs_emp ")"       { JNewObj $2 $4 }
    -- Sequence of exprs
    | "{" semi_exprs "}"        { Seq $2 }
    | "{" record_body "}"       { Record $2 }
    | aexp "with" "{" record_body "}" { RecordUpdate $1 $4 }
    | list_body                 { PrimList $1 }

record_body :: { [(Label, Expr Name)] }
  : label "=" expr                  { [($1, $3)]  }
  | label "=" expr "," record_body  { ($1, $3):$5 }

list_body :: { [Expr Name] }
    : "(" expr "::" list_body ")"  { $2:$4 }
    | "[" comma_exprs_emp "]"      { $2 }

field :: { Name }
   : LOWERID { $1 }
   | UPPERID { $1 }

semi_exprs :: { [Expr Name] }
           : expr                { [$1] }
           | expr ";" semi_exprs { $1:$3 }

comma_exprs :: { [Expr Name] }
    : expr "," expr             { [$1, $3] }
    | expr "," comma_exprs      { $1:$3    }

comma_exprs_emp :: { [Expr Name] }
    : {- empty -}   { []   }
    | expr          { [$1] }
    | comma_exprs   { $1   }

var_with_annot :: { (Name, Type) }
  : "(" var ":" type ")"         { ($2, $4) }
  | "(" var_with_annot ")"      { $2       }

bind :: { Bind Name }
    : var tyvars var_annots_emp maybe_sig "=" expr
        { Bind { bindId       = $1
               , bindTargs    = $2
               , bindArgs     = $3
               , bindRhs      = $6
               , bindRhsAnnot = $4
               }
        }

maybe_sig :: { Maybe Type }
  : ":" type     { Just $2 }
  | {- empty -} { Nothing }

and_binds :: { [Bind Name] }
    : bind                      { [$1]  }
    | bind "and" and_binds      { $1:$3 }

semi_binds :: { [Bind Name] }
    : bind                      { [$1]  }
    | bind ";" and_binds      { $1:$3 }

recflag :: { RecFlag }
  : "rec"       { Rec }
  | {- empty -} { NonRec }

var_annot :: { (Name, Type) }
    : "(" var ":" type ")"       { ($2, $4) }

var_annots_emp :: { [(Name, Type)] }
    : {- empty -}               { []    }
    | var_annot var_annots_emp  { $1:$2 }

var :: { Name }
    : LOWERID           { $1 }

{
-- The monadic parser
data P a = POk a | PError String

instance Monad P where
    POk x      >>= f = f x
    PError msg >>= f = PError msg
    return x         = POk x

parseError :: [Token] -> P a
parseError tokens = PError ("Parse error before tokens:\n\t" ++ show tokens)

reader :: String -> Expr Name
reader src = case (parseExpr . lexer) src of
                 POk expr   -> expr
                 PError msg -> error msg
}<|MERGE_RESOLUTION|>--- conflicted
+++ resolved
@@ -128,13 +128,8 @@
   | JAVACLASS                { JClass $1 }
   | "(" product_body ")"     { Product $2 }
   | "{" recordty_body "}"    { RecordTy $2 }
-<<<<<<< HEAD
-  | "(" type ")"             { $2 }
-=======
-  | "[" type "]"             { ListOf $2 }
   | "(" type ")"             { $2 }
   | "unit"                   { UnitType }
->>>>>>> bcd7ff11
 
 product_body :: { [Type] }
   : type "," type              { $1:[$3] }
