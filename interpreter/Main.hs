{-# LANGUAGE TemplateHaskell #-}

module Main where

import System.Console.Haskeline		(runInputT, defaultSettings)
import System.IO
import System.Process hiding (runCommand)
<<<<<<< HEAD
import System.TimeIt
import System.Directory			(removeFile, doesFileExist)

import Control.Monad.Error

import Data.Char
import Data.List.Split
import Data.List
import Data.FileEmbed			(embedFile)
import qualified Data.ByteString 	(ByteString, writeFile)

import Translations
import JavaUtils
import ParseCMD

runtimeBytes :: Data.ByteString.ByteString
runtimeBytes = $(embedFile "runtime/runtime.jar")


main = 
  do exists <- doesFileExist =<< getRuntimeJarPath
=======
import System.Directory			(removeFile, doesFileExist)

import Control.Monad.Error

import Data.FileEmbed			(embedFile)
import qualified Data.ByteString 	(ByteString, writeFile)

import Translations
import JavaUtils
import Loop
import Environment as Env

runtimeBytes :: Data.ByteString.ByteString
runtimeBytes = $(embedFile "runtime/runtime.jar")

main :: IO ()
main = do 
     exists <- doesFileExist =<< getRuntimeJarPath
>>>>>>> bcd7ff11
     existsCur <- doesFileExist "./runtime.jar"
     unless (exists || existsCur) $ Data.ByteString.writeFile "./runtime.jar" runtimeBytes 
     fileExist "runtime.jar"
     let p0 = (proc "javac" ["-cp", "runtime.jar:.", "FileServer.java"])
     createProcess p0
     fileExist "FileServer.class"
     let p = (proc "java" ["-cp", "runtime.jar:.", "FileServer"])
                  {std_in = CreatePipe, std_out = CreatePipe}
     (Just inP, Just outP, _, proch) <- createProcess p
     hSetBuffering inP LineBuffering
     hSetBuffering outP LineBuffering
     liftIO printHelp
     runInputT defaultSettings (Loop.loop (inP, outP) Env.empty False False 0)
     
fileExist :: String -> IO ()
fileExist name = do
	exist <- doesFileExist name
	if (exist) 
	  then return ()
	  else fileExist name	
<<<<<<< HEAD

loop :: Handle -> Handle -> Bool -> Int -> InputT IO ()
loop inP outP flag num = do
	msg <- getInputLine "% "
	case msg of
	  Nothing -> return ()
	  Just input -> runCommand inP outP flag num input
	
runCommand :: Handle -> Handle -> Bool -> Int -> String -> InputT IO ()
runCommand inP outP flag num msg = do
	case (stripPrefix ":" msg) of
	  Just input -> 
		case parseMsg msg of
		  Left err ->  outputStrLn "Parse error"
		  Right line -> processCMD inP outP flag num line
	  Nothing -> do 
	  	let fileName = "main_" ++ (show num) ++ ".sf"
	  	liftIO (writeFile fileName msg)
	  	case flag of 
		  True 	-> liftIO (timeIt (wrap inP outP fileName))
		  False -> liftIO (wrap inP outP fileName)
		liftIO (removeFile fileName)
		loop inP outP flag (num+1)

processCMD :: Handle -> Handle -> Bool -> Int -> [String] -> InputT IO ()
processCMD inP outP flag num (x : xs) = do
	case x of 
	  ":send" -> do
		case getCMD xs of
		  Just filename -> do 
	      		case flag of
			  True	-> liftIO (timeIt (wrap inP outP filename))
	  		  False -> liftIO (wrap inP outP filename)
		  Nothing       ->  outputStrLn "Error input"
		loop inP outP flag num
	  ":time" -> case getCMD xs of 
		Just "on"  -> loop inP outP True num
		Just "off" -> loop inP outP False num
		_          -> do outputStrLn "Error input"
			         loop inP outP flag num
	  ":quit" -> return ()
	  input	  -> do outputStrLn $ "Command not recognized: " ++ input
	  	        loop inP outP flag num

getCMD :: [String] -> Maybe String
getCMD xs = case xs of
		[x] -> Just x
		xs  -> Nothing

wrap :: Handle -> Handle -> String -> IO ()
wrap inP outP name = do
	send inP name 
	receiveMsg outP

send :: Handle -> String -> IO () 
send h name = do 
	let className = getClassName name
	sendMsg h (className ++ ".java")
	sfToJava h name

getClassName :: String -> String
getClassName (x : xs) = (toUpper x) : (takeWhile (/= '.') xs)

sfToJava :: Handle -> FilePath -> IO ()
sfToJava h f = do 
	contents <- readFile f
	putStrLn contents
	let className = getClassName f
	javaFile <- sf2java 0 False compileAO className contents
	let file = javaFile ++ "\n" ++  "//end of file"
	putStrLn file
	sendFile h file
	--putStrLn "sent!"

receiveMsg :: Handle -> IO () 
receiveMsg h = do
	msg <- hGetLine h
	if msg == "exit" 
	  then return () 
	  else do putStrLn msg
       		  s <- receiveMsg h
		  return ()

sendMsg :: Handle -> String -> IO ()
sendMsg h msg = do 
	hPutStrLn h msg

sendFile :: Handle -> String -> IO ()
sendFile h f = do
	hPutStrLn h f
=======
>>>>>>> bcd7ff11

printFile = do 
	f <- getLine
	contents <- readFile f
	putStr contents



<|MERGE_RESOLUTION|>--- conflicted
+++ resolved
@@ -1,170 +1,53 @@
-{-# LANGUAGE TemplateHaskell #-}
-
-module Main where
-
-import System.Console.Haskeline		(runInputT, defaultSettings)
-import System.IO
-import System.Process hiding (runCommand)
-<<<<<<< HEAD
-import System.TimeIt
-import System.Directory			(removeFile, doesFileExist)
-
-import Control.Monad.Error
-
-import Data.Char
-import Data.List.Split
-import Data.List
-import Data.FileEmbed			(embedFile)
-import qualified Data.ByteString 	(ByteString, writeFile)
-
-import Translations
-import JavaUtils
-import ParseCMD
-
-runtimeBytes :: Data.ByteString.ByteString
-runtimeBytes = $(embedFile "runtime/runtime.jar")
-
-
-main = 
-  do exists <- doesFileExist =<< getRuntimeJarPath
-=======
-import System.Directory			(removeFile, doesFileExist)
-
-import Control.Monad.Error
-
-import Data.FileEmbed			(embedFile)
-import qualified Data.ByteString 	(ByteString, writeFile)
-
-import Translations
-import JavaUtils
-import Loop
-import Environment as Env
-
-runtimeBytes :: Data.ByteString.ByteString
-runtimeBytes = $(embedFile "runtime/runtime.jar")
-
-main :: IO ()
-main = do 
-     exists <- doesFileExist =<< getRuntimeJarPath
->>>>>>> bcd7ff11
-     existsCur <- doesFileExist "./runtime.jar"
-     unless (exists || existsCur) $ Data.ByteString.writeFile "./runtime.jar" runtimeBytes 
-     fileExist "runtime.jar"
-     let p0 = (proc "javac" ["-cp", "runtime.jar:.", "FileServer.java"])
-     createProcess p0
-     fileExist "FileServer.class"
-     let p = (proc "java" ["-cp", "runtime.jar:.", "FileServer"])
-                  {std_in = CreatePipe, std_out = CreatePipe}
-     (Just inP, Just outP, _, proch) <- createProcess p
-     hSetBuffering inP LineBuffering
-     hSetBuffering outP LineBuffering
-     liftIO printHelp
-     runInputT defaultSettings (Loop.loop (inP, outP) Env.empty False False 0)
-     
-fileExist :: String -> IO ()
-fileExist name = do
-	exist <- doesFileExist name
-	if (exist) 
-	  then return ()
-	  else fileExist name	
-<<<<<<< HEAD
-
-loop :: Handle -> Handle -> Bool -> Int -> InputT IO ()
-loop inP outP flag num = do
-	msg <- getInputLine "% "
-	case msg of
-	  Nothing -> return ()
-	  Just input -> runCommand inP outP flag num input
-	
-runCommand :: Handle -> Handle -> Bool -> Int -> String -> InputT IO ()
-runCommand inP outP flag num msg = do
-	case (stripPrefix ":" msg) of
-	  Just input -> 
-		case parseMsg msg of
-		  Left err ->  outputStrLn "Parse error"
-		  Right line -> processCMD inP outP flag num line
-	  Nothing -> do 
-	  	let fileName = "main_" ++ (show num) ++ ".sf"
-	  	liftIO (writeFile fileName msg)
-	  	case flag of 
-		  True 	-> liftIO (timeIt (wrap inP outP fileName))
-		  False -> liftIO (wrap inP outP fileName)
-		liftIO (removeFile fileName)
-		loop inP outP flag (num+1)
-
-processCMD :: Handle -> Handle -> Bool -> Int -> [String] -> InputT IO ()
-processCMD inP outP flag num (x : xs) = do
-	case x of 
-	  ":send" -> do
-		case getCMD xs of
-		  Just filename -> do 
-	      		case flag of
-			  True	-> liftIO (timeIt (wrap inP outP filename))
-	  		  False -> liftIO (wrap inP outP filename)
-		  Nothing       ->  outputStrLn "Error input"
-		loop inP outP flag num
-	  ":time" -> case getCMD xs of 
-		Just "on"  -> loop inP outP True num
-		Just "off" -> loop inP outP False num
-		_          -> do outputStrLn "Error input"
-			         loop inP outP flag num
-	  ":quit" -> return ()
-	  input	  -> do outputStrLn $ "Command not recognized: " ++ input
-	  	        loop inP outP flag num
-
-getCMD :: [String] -> Maybe String
-getCMD xs = case xs of
-		[x] -> Just x
-		xs  -> Nothing
-
-wrap :: Handle -> Handle -> String -> IO ()
-wrap inP outP name = do
-	send inP name 
-	receiveMsg outP
-
-send :: Handle -> String -> IO () 
-send h name = do 
-	let className = getClassName name
-	sendMsg h (className ++ ".java")
-	sfToJava h name
-
-getClassName :: String -> String
-getClassName (x : xs) = (toUpper x) : (takeWhile (/= '.') xs)
-
-sfToJava :: Handle -> FilePath -> IO ()
-sfToJava h f = do 
-	contents <- readFile f
-	putStrLn contents
-	let className = getClassName f
-	javaFile <- sf2java 0 False compileAO className contents
-	let file = javaFile ++ "\n" ++  "//end of file"
-	putStrLn file
-	sendFile h file
-	--putStrLn "sent!"
-
-receiveMsg :: Handle -> IO () 
-receiveMsg h = do
-	msg <- hGetLine h
-	if msg == "exit" 
-	  then return () 
-	  else do putStrLn msg
-       		  s <- receiveMsg h
-		  return ()
-
-sendMsg :: Handle -> String -> IO ()
-sendMsg h msg = do 
-	hPutStrLn h msg
-
-sendFile :: Handle -> String -> IO ()
-sendFile h f = do
-	hPutStrLn h f
-=======
->>>>>>> bcd7ff11
-
-printFile = do 
-	f <- getLine
-	contents <- readFile f
-	putStr contents
-
-
-
+{-# LANGUAGE TemplateHaskell #-}
+
+module Main where
+
+import System.Console.Haskeline		(runInputT, defaultSettings)
+import System.IO
+import System.Process hiding (runCommand)
+import System.Directory			(removeFile, doesFileExist)
+
+import Control.Monad.Error
+
+import Data.FileEmbed			(embedFile)
+import qualified Data.ByteString 	(ByteString, writeFile)
+
+import Translations
+import JavaUtils
+import Loop
+import Environment as Env
+
+runtimeBytes :: Data.ByteString.ByteString
+runtimeBytes = $(embedFile "runtime/runtime.jar")
+
+main :: IO ()
+main = do 
+     exists <- doesFileExist =<< getRuntimeJarPath
+     existsCur <- doesFileExist "./runtime.jar"
+     unless (exists || existsCur) $ Data.ByteString.writeFile "./runtime.jar" runtimeBytes 
+     fileExist "runtime.jar"
+     let p0 = (proc "javac" ["-cp", "runtime.jar:.", "FileServer.java"])
+     createProcess p0
+     fileExist "FileServer.class"
+     let p = (proc "java" ["-cp", "runtime.jar:.", "FileServer"])
+                  {std_in = CreatePipe, std_out = CreatePipe}
+     (Just inP, Just outP, _, proch) <- createProcess p
+     hSetBuffering inP LineBuffering
+     hSetBuffering outP LineBuffering
+     liftIO printHelp
+     runInputT defaultSettings (Loop.loop (inP, outP) Env.empty False False 0)
+     
+fileExist :: String -> IO ()
+fileExist name = do
+	exist <- doesFileExist name
+	if (exist) 
+	  then return ()
+	  else fileExist name	
+
+printFile = do 
+	f <- getLine
+	contents <- readFile f
+	putStr contents
+
+
+